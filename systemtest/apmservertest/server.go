--- conflicted
+++ resolved
@@ -103,11 +103,8 @@
 
 	mu      sync.Mutex
 	tracers []*apm.Tracer
-<<<<<<< HEAD
 	eg      errgroup.Group
-=======
 	closeCh chan struct{}
->>>>>>> 8d4c0c06
 }
 
 // NewServerTB returns a started Server, passings args to the apm-server command.
