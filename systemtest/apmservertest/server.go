--- conflicted
+++ resolved
@@ -288,14 +288,7 @@
 	s.Stderr = stderrPipeReader
 
 	type logEntry struct {
-<<<<<<< HEAD
 		Timestamp logpTimestamp `json:"timestamp"`
-		Level     zapcore.Level `json:"log.level"`
-		Logger    string        `json:"log.logger"`
-		Caller    string        `json:"caller"`
-		Message   string        `json:"message"`
-=======
-		Timestamp logpTimestamp `json:"@timestamp"`
 		Message   string        `json:"message"`
 		Level     zapcore.Level `json:"log.level"`
 		Logger    string        `json:"log.logger"`
@@ -303,7 +296,6 @@
 			File string `json:"file.name"`
 			Line int    `json:"file.line"`
 		} `json:"log.origin"`
->>>>>>> 945e483c
 	}
 
 	decoder := json.NewDecoder(procStderr)
@@ -320,17 +312,10 @@
 		if err := json.Unmarshal(raw, &fields); err != nil {
 			break
 		}
-<<<<<<< HEAD
 		delete(fields, "timestamp")
 		delete(fields, "log.level")
 		delete(fields, "log.logger")
-		delete(fields, "caller")
-=======
-		delete(fields, "@timestamp")
-		delete(fields, "log.level")
-		delete(fields, "log.logger")
 		delete(fields, "log.origin")
->>>>>>> 945e483c
 		delete(fields, "message")
 		s.Logs.add(LogEntry{
 			Timestamp: time.Time(entry.Timestamp),
