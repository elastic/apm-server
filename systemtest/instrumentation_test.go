// Licensed to Elasticsearch B.V. under one or more contributor
// license agreements. See the NOTICE file distributed with
// this work for additional information regarding copyright
// ownership. Elasticsearch B.V. licenses this file to you under
// the Apache License, Version 2.0 (the "License"); you may
// not use this file except in compliance with the License.
// You may obtain a copy of the License at
//
//     http://www.apache.org/licenses/LICENSE-2.0
//
// Unless required by applicable law or agreed to in writing,
// software distributed under the License is distributed on an
// "AS IS" BASIS, WITHOUT WARRANTIES OR CONDITIONS OF ANY
// KIND, either express or implied.  See the License for the
// specific language governing permissions and limitations
// under the License.

package systemtest_test

import (
	"bytes"
	"encoding/json"
	"net/http"
	"net/http/httptest"
	"net/http/httputil"
	"net/url"
	"sync"
	"testing"

	"github.com/stretchr/testify/assert"
	"github.com/stretchr/testify/require"

	"github.com/elastic/apm-server/systemtest"
	"github.com/elastic/apm-server/systemtest/apmservertest"
	"github.com/elastic/apm-server/systemtest/estest"
)

func TestAPMServerInstrumentation(t *testing.T) {
	systemtest.CleanupElasticsearch(t)
	srv := apmservertest.NewUnstartedServerTB(t)
	srv.Config.Instrumentation = &apmservertest.InstrumentationConfig{Enabled: true}
	err := srv.Start()
	require.NoError(t, err)

	// Send a transaction to the server, causing the server to
	// trace the request from the agent.
	tracer := srv.Tracer()
	tracer.StartTransaction("name", "type").End()
	tracer.Flush(nil)

	result := systemtest.Elasticsearch.ExpectDocs(t, "traces-apm*", estest.BoolQuery{
		Filter: []interface{}{
			estest.TermQuery{
				Field: "processor.event",
				Value: "transaction",
			},
			estest.TermQuery{
				Field: "service.name",
				Value: "apm-server",
			},
			estest.TermQuery{
				Field: "transaction.type",
				Value: "request",
			},
			// Only look for the request made by the agent for sending events.
			// There may be other requests, such as for central config.
			estest.TermQuery{
				Field: "transaction.name",
				Value: "POST /intake/v2/events",
			},
		},
	})

	var transactionDoc struct {
		Trace       struct{ ID string }
		Transaction struct{ ID string }
	}
	err = json.Unmarshal([]byte(result.Hits.Hits[0].RawSource), &transactionDoc)
	require.NoError(t, err)
	require.NotZero(t, transactionDoc.Trace.ID)
	require.NotZero(t, transactionDoc.Transaction.ID)

	// There should be a corresponding log record with matching
	// trace.id and transaction.id, which enables trace/log correlation.
	logs := srv.Logs.Iterator()
	defer logs.Close()
	for entry := range logs.C() {
		traceID, ok := entry.Fields["trace.id"]
		if !ok {
			continue
		}
		assert.Equal(t, transactionDoc.Trace.ID, traceID)
		assert.Equal(t, transactionDoc.Transaction.ID, entry.Fields["transaction.id"])
		return
	}
	t.Fatal("failed to identify log message with matching trace IDs")
}

func TestAPMServerInstrumentationAuth(t *testing.T) {
	test := func(t *testing.T, external, useSecretToken, useAPIKey bool) {
		systemtest.CleanupElasticsearch(t)
		srv := apmservertest.NewUnstartedServerTB(t)
		srv.Config.AgentAuth.SecretToken = "hunter2"
		srv.Config.AgentAuth.APIKey = &apmservertest.APIKeyAuthConfig{Enabled: true}
		srv.Config.Instrumentation = &apmservertest.InstrumentationConfig{Enabled: true}

		serverURLChan := make(chan string, 1)
		if external {
			// The server URL is not known ahead of time, so we run
			// a reverse proxy which waits for the server URL.
			var serverURL string
			var serverURLOnce sync.Once
			proxy := httptest.NewServer(http.HandlerFunc(func(w http.ResponseWriter, r *http.Request) {
				serverURLOnce.Do(func() {
					select {
					case <-r.Context().Done():
					case serverURL = <-serverURLChan:
					}
				})
				u, err := url.Parse(serverURL)
				if err != nil {
					http.Error(w, err.Error(), http.StatusInternalServerError)
					return
				}
				rp := httputil.NewSingleHostReverseProxy(u)
				rp.ServeHTTP(w, r)
			}))
			defer proxy.Close()
			srv.Config.Instrumentation.Hosts = []string{proxy.URL}
		}
		if useSecretToken {
			srv.Config.Instrumentation.SecretToken = srv.Config.AgentAuth.SecretToken
		}
		if useAPIKey {
			systemtest.InvalidateAPIKeys(t)
			defer systemtest.InvalidateAPIKeys(t)

			cmd := apiKeyCommand("create", "--name", t.Name(), "--json")
			out, err := cmd.CombinedOutput()
			require.NoError(t, err)
			attrs := decodeJSONMap(t, bytes.NewReader(out))
			srv.Config.Instrumentation.APIKey = attrs["credentials"].(string)
		}

		err := srv.Start()
		require.NoError(t, err)
		serverURLChan <- srv.URL

		// Send a transaction to the server, causing the server to
		// trace the request from the agent.
		tracer := srv.Tracer()
		tracer.StartTransaction("name", "type").End()
		tracer.Flush(nil)

		systemtest.Elasticsearch.ExpectDocs(t, "traces-apm*", estest.BoolQuery{
			Filter: []interface{}{
				estest.TermQuery{
					Field: "processor.event",
					Value: "transaction",
				},
				estest.TermQuery{
					Field: "service.name",
					Value: "apm-server",
				},
				estest.TermQuery{
					Field: "transaction.type",
					Value: "request",
				},
			},
		})
	}
	t.Run("self_no_auth", func(t *testing.T) {
		// sending data to self, no auth specified
		test(t, false, false, false)
	})
	t.Run("external_secret_token", func(t *testing.T) {
		// sending data to external server, secret token specified
		test(t, true, true, false)
	})
	t.Run("external_api_key", func(t *testing.T) {
		// sending data to external server, API Key specified
		test(t, true, false, true)
	})
<<<<<<< HEAD
=======
}

func TestAPMServerProfiling(t *testing.T) {
	// TODO(axw) the heap profiling test specifically is flaky. This is
	// a highly experimental feature, so disable system tests for now.
	t.Skip("flaky test: https://github.com/elastic/apm-server/issues/5322")

	test := func(t *testing.T, profilingConfig *apmservertest.ProfilingConfig, expectedMetrics []string) {
		systemtest.CleanupElasticsearch(t)
		srv := apmservertest.NewUnstartedServerTB(t)
		srv.Config.Instrumentation = &apmservertest.InstrumentationConfig{
			Enabled:   true,
			Profiling: profilingConfig,
		}
		err := srv.Start()
		require.NoError(t, err)

		// Generate some load to cause the server to consume resources.
		tracer := srv.Tracer()
		for i := 0; i < 1000; i++ {
			tracer.StartTransaction("name", "type").End()
		}
		tracer.Flush(nil)

		result := systemtest.Elasticsearch.ExpectDocs(t, "metrics-apm.profiling*", estest.TermQuery{
			Field: "processor.event",
			Value: "profile",
		})
		assert.Equal(t, expectedMetrics, profileMetricNames(result))
	}
	t.Run("cpu", func(t *testing.T) {
		test(t, &apmservertest.ProfilingConfig{
			CPU: &apmservertest.CPUProfilingConfig{
				Enabled:  true,
				Interval: time.Second,
				Duration: time.Second,
			},
		}, []string{"cpu.ns", "duration", "samples.count"})
	})
	t.Run("heap", func(t *testing.T) {
		test(t, &apmservertest.ProfilingConfig{
			Heap: &apmservertest.HeapProfilingConfig{
				Enabled:  true,
				Interval: time.Second,
			},
		}, []string{
			"alloc_objects.count",
			"alloc_space.bytes",
			"inuse_objects.count",
			"inuse_space.bytes",
		})
	})
}

func profileMetricNames(result estest.SearchResult) []string {
	unique := make(map[string]struct{})
	var metricNames []string
	for _, hit := range result.Hits.Hits {
		profileField, ok := hit.Source["profile"].(map[string]interface{})
		if !ok {
			continue
		}
		for k, v := range profileField {
			if _, ok := v.(float64); !ok {
				continue
			}
			if _, ok := unique[k]; ok {
				continue
			}
			unique[k] = struct{}{}
			metricNames = append(metricNames, k)
		}
	}
	sort.Strings(metricNames)
	return metricNames
>>>>>>> 3acd4ff0
}<|MERGE_RESOLUTION|>--- conflicted
+++ resolved
@@ -181,82 +181,4 @@
 		// sending data to external server, API Key specified
 		test(t, true, false, true)
 	})
-<<<<<<< HEAD
-=======
-}
-
-func TestAPMServerProfiling(t *testing.T) {
-	// TODO(axw) the heap profiling test specifically is flaky. This is
-	// a highly experimental feature, so disable system tests for now.
-	t.Skip("flaky test: https://github.com/elastic/apm-server/issues/5322")
-
-	test := func(t *testing.T, profilingConfig *apmservertest.ProfilingConfig, expectedMetrics []string) {
-		systemtest.CleanupElasticsearch(t)
-		srv := apmservertest.NewUnstartedServerTB(t)
-		srv.Config.Instrumentation = &apmservertest.InstrumentationConfig{
-			Enabled:   true,
-			Profiling: profilingConfig,
-		}
-		err := srv.Start()
-		require.NoError(t, err)
-
-		// Generate some load to cause the server to consume resources.
-		tracer := srv.Tracer()
-		for i := 0; i < 1000; i++ {
-			tracer.StartTransaction("name", "type").End()
-		}
-		tracer.Flush(nil)
-
-		result := systemtest.Elasticsearch.ExpectDocs(t, "metrics-apm.profiling*", estest.TermQuery{
-			Field: "processor.event",
-			Value: "profile",
-		})
-		assert.Equal(t, expectedMetrics, profileMetricNames(result))
-	}
-	t.Run("cpu", func(t *testing.T) {
-		test(t, &apmservertest.ProfilingConfig{
-			CPU: &apmservertest.CPUProfilingConfig{
-				Enabled:  true,
-				Interval: time.Second,
-				Duration: time.Second,
-			},
-		}, []string{"cpu.ns", "duration", "samples.count"})
-	})
-	t.Run("heap", func(t *testing.T) {
-		test(t, &apmservertest.ProfilingConfig{
-			Heap: &apmservertest.HeapProfilingConfig{
-				Enabled:  true,
-				Interval: time.Second,
-			},
-		}, []string{
-			"alloc_objects.count",
-			"alloc_space.bytes",
-			"inuse_objects.count",
-			"inuse_space.bytes",
-		})
-	})
-}
-
-func profileMetricNames(result estest.SearchResult) []string {
-	unique := make(map[string]struct{})
-	var metricNames []string
-	for _, hit := range result.Hits.Hits {
-		profileField, ok := hit.Source["profile"].(map[string]interface{})
-		if !ok {
-			continue
-		}
-		for k, v := range profileField {
-			if _, ok := v.(float64); !ok {
-				continue
-			}
-			if _, ok := unique[k]; ok {
-				continue
-			}
-			unique[k] = struct{}{}
-			metricNames = append(metricNames, k)
-		}
-	}
-	sort.Strings(metricNames)
-	return metricNames
->>>>>>> 3acd4ff0
 }