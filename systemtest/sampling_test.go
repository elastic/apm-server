--- conflicted
+++ resolved
@@ -104,17 +104,7 @@
 	require.NoError(t, srv1.Start())
 
 	srv2 := apmservertest.NewUnstartedServer(t)
-<<<<<<< HEAD
-	srv2.Config.Sampling = &apmservertest.SamplingConfig{
-		Tail: &apmservertest.TailSamplingConfig{
-			Enabled:           true,
-			DefaultSampleRate: 0.5,
-			Interval:          time.Second,
-		},
-	}
-=======
 	srv2.Config.Sampling = srv1.Config.Sampling
->>>>>>> 1605885c
 	require.NoError(t, srv2.Start())
 
 	const total = 200
