--- conflicted
+++ resolved
@@ -27,21 +27,13 @@
 )
 
 var Config struct {
-<<<<<<< HEAD
-	ServerURL   *url.URL
-	SecretToken string
-	APIKey      string
-	Secure      bool
-	MaxEPM      int
-	Burst       int
-=======
 	ServerURL         *url.URL
 	SecretToken       string
 	APIKey            string
 	Secure            bool
 	MaxEPM            int
+	Burst             int
 	RewriteTimestamps bool
->>>>>>> 9d6920c8
 }
 
 func init() {
@@ -93,10 +85,8 @@
 
 			Config.Burst = burst
 
-<<<<<<< HEAD
 			return nil
 		})
-=======
 	flag.BoolVar(
 		&Config.RewriteTimestamps,
 		"rewrite-timestamps",
@@ -104,7 +94,6 @@
 		"rewrite event timestamps every iteration, maintaining relative offsets",
 	)
 
->>>>>>> 9d6920c8
 	// For configs that can be set via environment variables, set the required
 	// flags from env if they are not explicitly provided via command line
 	setFlagsFromEnv()
