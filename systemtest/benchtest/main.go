--- conflicted
+++ resolved
@@ -203,23 +203,6 @@
 		}
 	}
 
-<<<<<<< HEAD
-=======
-	// Warmup the APM Server before beggining the benchmarks.
-	if h, err := newEventHandler(`.*.ndjson`, getNewLimiter()); err == nil {
-		ctx, cancel := context.WithTimeout(context.Background(), 15*time.Second)
-		defer cancel()
-		if err := h.WarmUpServer(ctx, *warmupEvents); err != nil {
-			return fmt.Errorf("failed warming up apm-server: %w", err)
-		}
-		ctx, cancel = context.WithTimeout(context.Background(), waitInactiveTimeout)
-		defer cancel()
-		if err := WaitUntilServerInactive(ctx); err != nil {
-			return fmt.Errorf("received error waiting for server inactive: %w", err)
-		}
-	}
-
->>>>>>> d46e5d78
 	for _, agents := range agentsList {
 		runtime.GOMAXPROCS(int(agents))
 		if err := warmup(agents, *warmupEvents); err != nil {
@@ -260,7 +243,7 @@
 	defer cancel()
 
 	for i := 0; i < agents; i++ {
-		if h, err := newEventHandler(`*.ndjson`); err == nil {
+		if h, err := newEventHandler(`*.ndjson`, getNewLimiter()); err == nil {
 			wg.Add(1)
 			go func() {
 				defer wg.Done()
