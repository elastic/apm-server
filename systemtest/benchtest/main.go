--- conflicted
+++ resolved
@@ -250,18 +250,13 @@
 // warmup sends events to the remote APM Server using the specified number of
 // agents for the specified duration.
 func warmup(agents int, duration time.Duration, url, token string) error {
-<<<<<<< HEAD
 	rl := loadgen.GetNewLimiter(loadgencfg.Config.MaxEPM, loadgencfg.Config.Burst)
-	h, err := newEventHandler(`*.ndjson`, url, token, rl)
-=======
-	rl := loadgen.GetNewLimiter(loadgencfg.Config.MaxEPM)
 	h, err := loadgen.NewEventHandler(loadgen.EventHandlerParams{
 		Path:    `*.ndjson`,
 		URL:     url,
 		Token:   token,
 		Limiter: rl,
 	})
->>>>>>> 9d6920c8
 	if err != nil {
 		return fmt.Errorf("unable to create warm-up handler: %w", err)
 	}
