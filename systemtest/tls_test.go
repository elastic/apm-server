--- conflicted
+++ resolved
@@ -31,13 +31,6 @@
 
 func TestDefaultTLSConfig(t *testing.T) {
 	srv := apmservertest.NewUnstartedServerTB(t)
-<<<<<<< HEAD
-	srv.Config.TLS = &apmservertest.TLSConfig{
-		SupportedProtocols: []string{"TLSv1.2", "TLSv1.3"},
-		CipherSuites:       []string{"ECDHE-ECDSA-AES-128-GCM-SHA256"},
-	}
-=======
->>>>>>> 408357b9
 	require.NoError(t, srv.StartTLS())
 
 	attemptRequest := func(t *testing.T, minVersion, maxVersion uint16, cipherSuites ...uint16) error {
