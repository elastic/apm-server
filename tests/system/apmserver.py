--- conflicted
+++ resolved
@@ -241,18 +241,11 @@
         self.kibana_url = self.get_kibana_url()
 
         # Cleanup index and template first
-<<<<<<< HEAD
-=======
         assert all(idx.startswith("apm") for idx in self.indices), "not all indices prefixed with apm, cleanup assumption broken"
->>>>>>> 137e5be9
         if self.es.indices.get("apm*"):
             self.es.indices.delete(index="apm*", ignore=[400, 404])
             for idx in self.indices:
                 self.wait_until(lambda: not self.es.indices.exists(idx), name="index {} to be deleted".format(idx))
-<<<<<<< HEAD
-        assert all(idx.startswith("apm") for idx in self.indices), "not all indices prefixed with apm, cleanup assumption broken"
-=======
->>>>>>> 137e5be9
 
         if self.es.indices.get_template(name="apm*", ignore=[400, 404]):
             self.es.indices.delete_template(name="apm*", ignore=[400, 404])
