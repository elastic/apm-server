--- conflicted
+++ resolved
@@ -364,38 +364,6 @@
 
 
 @integration_test
-<<<<<<< HEAD
-class TestSelfInstrumentationWithAPIKeys(BaseAPIKeySetup):
-
-    def setUp(self):
-        super(TestSelfInstrumentationWithAPIKeys, self).setUp()
-        self.api_key = self.create_api_key([self.privilege_intake], self.resource_any)
-
-    def config(self):
-        cfg = super(TestSelfInstrumentationWithAPIKeys, self).config()
-        cfg.update({"api_key_enabled": True, "instrumentation_enabled": "true"})
-        return cfg
-
-    def test_self_instrumentation(self):
-        """
-        Test that self-instrumentation works when API Keys auth is enabled.
-        """
-        url = self.intake_url
-        events = self.get_event_payload()
-        resp = requests.post(url, data=events, headers=headers(self.api_key))
-        assert resp.status_code == 202,  "token: {}, status_code: {}".format(token, resp.status_code)
-
-        def have_apm_server_traces():
-            response = self.es.count(index=self.index_transaction, body={"query": {
-                "term": {"service.name": "apm-server"},
-            }})
-            return response['count'] != 0
-        self.wait_until(have_apm_server_traces, max_timeout=20, name="waiting for apm-server traces")
-
-
-@integration_test
-=======
->>>>>>> 7ae7f63c
 class TestSecureServerBaseTest(ServerSetUpBaseTest):
     @classmethod
     def setUpClass(cls):
