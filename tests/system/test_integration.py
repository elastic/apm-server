from datetime import datetime, timedelta
import json
import os
import subprocess
import sys
import time

import requests

from apmserver import integration_test
from apmserver import ClientSideElasticTest, ElasticTest, ExpvarBaseTest
from apmserver import OverrideIndicesTest, OverrideIndicesFailureTest


@integration_test
class Test(ElasticTest):

    def test_onboarding_doc(self):
        """
        This test starts the beat and checks that the onboarding doc has been published to ES
        """
        self.wait_until(lambda: self.es.indices.exists(self.index_onboarding), name="onboarding index created")
        self.es.indices.refresh(index=self.index_onboarding)

        self.wait_until(
            lambda: (self.es.count(index=self.index_onboarding)['count'] == 1)
        )

        # Makes sure no error or warnings were logged
        self.assert_no_logged_warnings()

    def test_template(self):
        """
        This test starts the beat and checks that the template has been loaded to ES
        """
        self.wait_until(lambda: self.es.indices.exists(self.index_onboarding))
        self.es.indices.refresh(index=self.index_onboarding)
        templates = self.es.indices.get_template(self.index_name)
        assert len(templates) == 1
        t = templates[self.index_name]
        total_fields_limit = t['settings']['index']['mapping']['total_fields']['limit']
        assert total_fields_limit == "2000", total_fields_limit

    def test_tags_type(self):
        self.load_docs_with_template(self.get_payload_path("transactions_spans.ndjson"),
                                     self.intake_url, 'transaction', 9)
        self.assert_no_logged_warnings()
        mappings = self.es.indices.get_field_mapping(index=self.index_transaction, fields="context.tags.*")
        for name, metric in mappings["{}-000001".format(self.index_transaction)]["mappings"].items():
            fullname = metric["full_name"]
            for mapping in metric["mapping"].values():
                mtype = mapping["type"]
                if fullname.startswith("context.tags.bool"):
                    assert mtype == "boolean", name + " mapped as " + mtype + ", not boolean"
                elif fullname.startswith("context.tags.number"):
                    assert mtype == "scaled_float", name + " mapped as " + mtype + ", not scaled_float"
                else:
                    assert mtype == "keyword", name + " mapped as " + mtype + ", not keyword"

    def test_mark_type(self):
        self.load_docs_with_template(self.get_payload_path("transactions_spans.ndjson"),
                                     self.intake_url, 'transaction', 9)
        self.assert_no_logged_warnings()
        mappings = self.es.indices.get_field_mapping(index=self.index_transaction, fields="transaction.marks.*")
        for name, metric in mappings["{}-000001".format(self.index_transaction)]["mappings"].items():
            for mapping in metric["mapping"].values():
                mtype = mapping["type"]
                assert mtype == "scaled_float", name + " mapped as " + mtype + ", not scaled_float"

    def test_load_docs_with_template_and_add_transaction(self):
        """
        This test starts the beat with a loaded template and sends transaction data to elasticsearch.
        It verifies that all data make it into ES, means data is compatible with the template
        and data are in expected format.
        """
        self.load_docs_with_template(self.get_payload_path("transactions_spans.ndjson"),
                                     self.intake_url, 'transaction', 9)
        self.assert_no_logged_warnings()

        # compare existing ES documents for transactions with new ones
        rs = self.es.search(index=self.index_transaction)
        assert rs['hits']['total']['value'] == 4, "found {} documents".format(rs['count'])
        self.approve_docs('transaction', rs['hits']['hits'], 'transaction')

        # compare existing ES documents for spans with new ones
        rs = self.es.search(index=self.index_span)
        assert rs['hits']['total']['value'] == 5, "found {} documents".format(rs['count'])
        self.approve_docs('spans', rs['hits']['hits'], 'span')

    def test_load_docs_with_template_and_add_error(self):
        """
        This test starts the beat with a loaded template and sends error data to elasticsearch.
        It verifies that all data make it into ES means data is compatible with the template.
        """
        self.load_docs_with_template(self.get_error_payload_path(), self.intake_url, 'error', 4)
        self.assert_no_logged_warnings()

        # compare existing ES documents for errors with new ones
        rs = self.es.search(index=self.index_error)
        assert rs['hits']['total']['value'] == 4, "found {} documents".format(rs['count'])
        self.approve_docs('error', rs['hits']['hits'], 'error')

        self.check_backend_error_sourcemap(self.index_error, count=4)

<<<<<<< HEAD
    def test_jaeger_http(self):
        """
        This test sends a Jaeger span in Thrift encoding over HTTP, and verifies that it is indexed.
        """
        jaeger_span_thrift = self.get_testdata_path('jaeger', 'span.thrift')
        self.load_docs_with_template(jaeger_span_thrift, self.jaeger_http_url, 'transaction', 1,
                                     extra_headers={"content-type": "application/vnd.apache.thrift.binary"})
        self.assert_no_logged_warnings()

        # compare existing ES documents for errors with new ones
        rs = self.es.search(index=self.index_transaction)
        assert rs['hits']['total']['value'] == 1, "found {} documents".format(rs['count'])
        self.approve_docs('jaeger_thrift_span', rs['hits']['hits'], 'transaction')

    def test_jaeger_grpc(self):
        """
        This test sends a Jaeger batch over gRPC, and verifies that the spans are indexed.
        """
        jaeger_request_data = self.get_testdata_path('..', 'beater', 'jaeger', 'testdata', 'batch_0.json')

        client = os.path.join(os.path.dirname(__file__), 'jaegergrpc')
        subprocess.check_call(['go', 'run', client,
            '-addr', self.jaeger_grpc_host,
            '-insecure',
            jaeger_request_data,
        ])
        self.assert_no_logged_warnings()
        self.wait_for_events('transaction', 1)

        # compare existing ES documents for errors with new ones
        rs = self.es.search(index=self.index_transaction)
        assert rs['hits']['total']['value'] == 1, "found {} documents".format(rs['count'])
        self.approve_docs('jaeger_batch_0', rs['hits']['hits'], 'transaction')

    def approve_docs(self, base_path, received, doc_type):
        base_path = self._beat_path_join(os.path.dirname(__file__), base_path)
        approved_path = base_path + '.approved.json'
        received_path = base_path + '.received.json'

        try:
            with open(approved_path) as f:
                approved = json.load(f)
        except IOError:
            approved = []

        received = [doc['_source'] for doc in received]
        received.sort(key=lambda source: source[doc_type]['id'])

        try:
            for rec in received:
                # Overwrite received observer values with the approved ones,
                # in order to avoid noise in the 'approvals' diff if there are
                # any other changes.
                #
                # We don't compare the observer values between received/approved,
                # as they are dependent on the environment.
                rec_id = rec[doc_type]['id']
                rec_observer = rec['observer']
                self.assertEqual(Set(rec_observer.keys()), Set(
                    ["hostname", "version", "id", "ephemeral_id", "type", "version_major"]))
                assert rec_observer["version"].startswith(str(rec_observer["version_major"]) + ".")
                for appr in approved:
                    if appr[doc_type]['id'] == rec_id:
                        rec['observer'] = appr['observer']
                        break
            assert len(received) == len(approved)
            for i, rec in enumerate(received):
                appr = approved[i]
                rec_id = rec[doc_type]['id']
                assert rec_id == appr[doc_type]['id'], "New entry with id {}".format(rec_id)
                for k, v in rec.items():
                    self.assertEqual(v, appr[k])
        except Exception as exc:
            with open(received_path, 'w') as f:
                json.dump(received, f, indent=4, separators=(',', ': '))

            # Create a dynamic Exception subclass so we can fake its name to look like the original exception.
            class ApprovalException(Exception):
                def __init__(self, cause):
                    super(ApprovalException, self).__init__(cause.message)

                def __str__(self):
                    return self.message + "\n\nReceived data differs from approved data. Run 'make update' and then 'approvals' to verify the diff."
            ApprovalException.__name__ = type(exc).__name__

            raise ApprovalException, exc, sys.exc_info()[2]

=======
>>>>>>> 4e5ca1a4

@integration_test
class EnrichEventIntegrationTest(ClientSideElasticTest):
    def test_backend_error(self):
        # for backend events library_frame information should not be changed,
        # as no regex pattern is defined.
        self.load_docs_with_template(self.get_backend_error_payload_path(),
                                     self.backend_intake_url,
                                     'error',
                                     4)
        self.check_library_frames({"true": 1, "false": 1, "empty": 2}, self.index_error)

    def test_rum_error(self):
        self.load_docs_with_template(self.get_error_payload_path(),
                                     self.intake_url,
                                     'error',
                                     1)
        self.check_library_frames({"true": 5, "false": 1, "empty": 0}, self.index_error)

    def test_backend_transaction(self):
        # for backend events library_frame information should not be changed,
        # as no regex pattern is defined.
        self.load_docs_with_template(self.get_backend_transaction_payload_path(),
                                     self.backend_intake_url,
                                     'transaction',
                                     9)
        self.check_library_frames({"true": 1, "false": 0, "empty": 1}, self.index_span)

    def test_rum_transaction(self):
        self.load_docs_with_template(self.get_transaction_payload_path(),
                                     self.intake_url,
                                     'transaction',
                                     2)
        self.check_library_frames({"true": 1, "false": 1, "empty": 0}, self.index_span)

    def test_enrich_backend_event(self):
        self.load_docs_with_template(self.get_backend_transaction_payload_path(),
                                     self.backend_intake_url, 'transaction', 9)

        rs = self.es.search(index=self.index_transaction)

        assert "ip" in rs['hits']['hits'][0]["_source"]["host"], rs['hits']

    def test_enrich_rum_event(self):
        self.load_docs_with_template(self.get_error_payload_path(),
                                     self.intake_url,
                                     'error',
                                     1)

        rs = self.es.search(index=self.index_error)

        hits = rs['hits']['hits']
        for hit in hits:
            assert "user_agent" in hit["_source"], rs['hits']
            assert "original" in hit["_source"]["user_agent"], rs['hits']
            assert "ip" in hit["_source"]["client"], rs['hits']

    def test_grouping_key_for_error(self):
        # upload the same error, once via rum, once via backend endpoint
        # check they don't have the same grouping key, as the
        # `rum.exclude_from_grouping` should only be applied to the rum error.
        self.load_docs_with_template(self.get_error_payload_path(),
                                     self.intake_url,
                                     'error',
                                     1)
        self.load_docs_with_template(self.get_error_payload_path(),
                                     self.backend_intake_url,
                                     'error',
                                     2)

        rs = self.es.search(index=self.index_error)
        docs = rs['hits']['hits']
        grouping_key1 = docs[0]["_source"]["error"]["grouping_key"]
        grouping_key2 = docs[1]["_source"]["error"]["grouping_key"]
        assert grouping_key1 != grouping_key2

    def check_library_frames(self, library_frames, index_name):
        rs = self.es.search(index=index_name)
        l_frames = {"true": 0, "false": 0, "empty": 0}
        for doc in rs['hits']['hits']:
            if "error" in doc["_source"]:
                err = doc["_source"]["error"]
                for exception in err.get("exception", []):
                    self.count_library_frames(exception, l_frames)
                if "log" in err:
                    self.count_library_frames(err["log"], l_frames)
            elif "span" in doc["_source"]:
                span = doc["_source"]["span"]
                self.count_library_frames(span, l_frames)
        assert l_frames == library_frames, "found {}, expected {}".format(
            l_frames, library_frames)

    @staticmethod
    def count_library_frames(doc, lf):
        if "stacktrace" not in doc:
            return
        for frame in doc["stacktrace"]:
            if frame.has_key("library_frame"):
                k = "true" if frame["library_frame"] else "false"
                lf[k] += 1
            else:
                lf["empty"] += 1


@integration_test
class ILMDisabledIntegrationTest(ElasticTest):
    config_overrides = {"ilm_enabled": "false"}

    def test_override_indices_config(self):
        # load error and transaction document to ES
        self.load_docs_with_template(self.get_error_payload_path(),
                                     self.intake_url,
                                     'error',
                                     4,
                                     query_index="{}-2017.05.09".format(self.index_error))


@integration_test
class OverrideIndicesIntegrationTest(OverrideIndicesTest):
    # default ILM=auto disables ILM when custom indices given

    def test_override_indices_config(self):
        # load error and transaction document to ES
        self.load_docs_with_template(self.get_error_payload_path(),
                                     self.intake_url,
                                     'error',
                                     4,
                                     query_index=self.index_name)
        self.load_docs_with_template(self.get_payload_path("transactions_spans_rum.ndjson"),
                                     self.intake_url,
                                     'transaction',
                                     2,
                                     query_index=self.index_name)

        # check that every document is indexed once in the expected index (incl.1 onboarding doc)
        assert 4+2+1 == self.es.count(index=self.index_name)['count']


@integration_test
class OverrideIndicesILMFalseIntegrationTest(OverrideIndicesTest):
    config_overrides = {"ilm_enabled": "false"}

    def test_override_indices_config(self):
        # load error and transaction document to ES
        self.load_docs_with_template(self.get_error_payload_path(),
                                     self.intake_url,
                                     'error',
                                     4,
                                     query_index=self.index_name)
        assert 4+1 == self.es.count(index=self.index_name)['count']


@integration_test
class OverrideIndicesILMTrueIntegrationTest(OverrideIndicesTest):
    config_overrides = {"ilm_enabled": "true"}

    def test_override_indices_config(self):
        # load error and transaction document to ES
        self.load_docs_with_template(self.get_error_payload_path(),
                                     self.intake_url,
                                     'error',
                                     4,
                                     query_index=self.ilm_index(self.index_error))
        assert 4 == self.es.count(index=self.ilm_index(self.index_error))['count']


@integration_test
class OverrideIndicesFailureIntegrationTest(OverrideIndicesFailureTest):

    def test_template_setup_error(self):
        loaded_msg = "Exiting: setup.template.name and setup.template.pattern have to be set"
        self.wait_until(lambda: self.log_contains(loaded_msg),
                        max_timeout=5)


@integration_test
class SourcemappingIntegrationTest(ClientSideElasticTest):
    def test_backend_error(self):
        # ensure source mapping is not applied to backend events
        # load event for which a sourcemap would be applied when sent to rum endpoint,
        # and send against backend endpoint.

        path = 'http://localhost:8000/test/e2e/general-usecase/bundle.js.map'
        r = self.upload_sourcemap(
            file_name='bundle.js.map', bundle_filepath=path)
        assert r.status_code == 202, r.status_code
        self.wait_for_sourcemaps()

        self.load_docs_with_template(self.get_error_payload_path(),
                                     self.backend_intake_url,
                                     'error',
                                     1)
        self.assert_no_logged_warnings()
        self.check_backend_error_sourcemap(self.index_error)

    def test_duplicated_sourcemap_warning(self):
        path = 'http://localhost:8000/test/e2e/general-usecase/bundle.js.map'

        self.upload_sourcemap(file_name='bundle.js.map', bundle_filepath=path)
        self.wait_for_sourcemaps()

        self.upload_sourcemap(file_name='bundle.js.map', bundle_filepath=path)
        self.wait_for_sourcemaps(2)
        assert self.log_contains(
            "Overriding sourcemap"), "A log should be written when a sourcemap is overwritten"

        self.upload_sourcemap(file_name='bundle.js.map', bundle_filepath=path)
        self.wait_for_sourcemaps(3)
        assert self.log_contains("2 sourcemaps found for service"), \
            "the 3rd fetch should query ES and find that there are 2 sourcemaps with the same caching key"

        self.assert_no_logged_warnings(
            ["WARN.*Overriding sourcemap", "WARN.*2 sourcemaps found for service"])

    def test_rum_error(self):
        # use an uncleaned path to test that path is cleaned in upload
        path = 'http://localhost:8000/test/e2e/../e2e/general-usecase/bundle.js.map'
        r = self.upload_sourcemap(file_name='bundle.js.map', bundle_filepath=path)
        assert r.status_code == 202, r.status_code
        self.wait_for_sourcemaps()

        self.load_docs_with_template(self.get_error_payload_path(),
                                     self.intake_url,
                                     'error',
                                     1)
        self.assert_no_logged_warnings()
        self.check_rum_error_sourcemap(True)

    def test_backend_span(self):
        # ensure source mapping is not applied to backend events
        # load event for which a sourcemap would be applied when sent to rum endpoint,
        # and send against backend endpoint.

        path = 'http://localhost:8000/test/e2e/general-usecase/bundle.js.map'
        r = self.upload_sourcemap(file_name='bundle.js.map',
                                  bundle_filepath=path,
                                  service_version='1.0.0')
        assert r.status_code == 202, r.status_code
        self.wait_for_sourcemaps()

        self.load_docs_with_template(self.get_transaction_payload_path(),
                                     self.backend_intake_url,
                                     'transaction',
                                     2)
        self.assert_no_logged_warnings()
        self.check_backend_span_sourcemap()

    def test_rum_transaction(self):
        path = 'http://localhost:8000/test/e2e/general-usecase/bundle.js.map'
        r = self.upload_sourcemap(file_name='bundle.js.map',
                                  bundle_filepath=path,
                                  service_version='1.0.0')
        assert r.status_code == 202, r.status_code
        self.wait_for_sourcemaps()

        self.load_docs_with_template(self.get_transaction_payload_path(),
                                     self.intake_url,
                                     'transaction',
                                     2)
        self.assert_no_logged_warnings()
        self.check_rum_transaction_sourcemap(True)

    def test_rum_transaction_different_subdomain(self):
        path = 'http://localhost:8000/test/e2e/general-usecase/bundle.js.map'
        r = self.upload_sourcemap(file_name='bundle.js.map',
                                  bundle_filepath=path,
                                  service_version='1.0.0')
        assert r.status_code == 202, r.status_code
        self.wait_for_sourcemaps()

        self.load_docs_with_template(self.get_payload_path('transactions_spans_rum_2.ndjson'),
                                     self.intake_url,
                                     'transaction',
                                     2)
        self.assert_no_logged_warnings()
        self.check_rum_transaction_sourcemap(True)

    def test_no_sourcemap(self):
        self.load_docs_with_template(self.get_error_payload_path(),
                                     self.intake_url,
                                     'error',
                                     1)
        self.check_rum_error_sourcemap(
            False, expected_err="No Sourcemap available")

    def test_no_matching_sourcemap(self):
        r = self.upload_sourcemap('bundle_no_mapping.js.map')
        self.assert_no_logged_warnings()
        assert r.status_code == 202, r.status_code
        self.wait_for_sourcemaps()
        self.test_no_sourcemap()

    def test_fetch_latest_of_multiple_sourcemaps(self):
        # upload sourcemap file that finds no matchings
        path = 'http://localhost:8000/test/e2e/general-usecase/bundle.js.map'
        r = self.upload_sourcemap(
            file_name='bundle_no_mapping.js.map', bundle_filepath=path)
        assert r.status_code == 202, r.status_code
        self.wait_for_sourcemaps()
        self.load_docs_with_template(self.get_error_payload_path(),
                                     self.intake_url,
                                     'error',
                                     1)
        self.check_rum_error_sourcemap(
            False, expected_err="No Sourcemap found for")

        # remove existing document
        self.es.delete_by_query(index=self.index_error, body={"query": {"term": {"processor.name": 'error'}}})
        self.wait_until(lambda: (self.es.count(index=self.index_error)['count'] == 0))

        # upload second sourcemap file with same key,
        # that actually leads to proper matchings
        # this also tests that the cache gets invalidated,
        # as otherwise the former sourcemap would be taken from the cache.
        r = self.upload_sourcemap(
            file_name='bundle.js.map', bundle_filepath=path)
        assert r.status_code == 202, r.status_code
        self.wait_for_sourcemaps(expected_ct=2)
        self.load_docs_with_template(self.get_error_payload_path(),
                                     self.intake_url,
                                     'error',
                                     1)
        self.check_rum_error_sourcemap(True, count=1)

    def test_sourcemap_mapping_cache_usage(self):
        path = 'http://localhost:8000/test/e2e/general-usecase/bundle.js.map'
        r = self.upload_sourcemap(
            file_name='bundle.js.map', bundle_filepath=path)
        assert r.status_code == 202, r.status_code
        self.wait_for_sourcemaps()

        # insert document, which also leads to caching the sourcemap
        self.load_docs_with_template(self.get_error_payload_path(),
                                     self.intake_url,
                                     'error',
                                     1)
        self.assert_no_logged_warnings()

        # delete sourcemap from ES
        # fetching from ES would lead to an error afterwards
        self.es.indices.delete(index=self.index_smap, ignore=[400, 404])
        self.es.indices.delete(index="{}-000001".format(self.index_error), ignore=[400, 404])
        self.es.indices.refresh()

        # insert document,
        # fetching sourcemap without errors, so it must be fetched from cache
        self.load_docs_with_template(self.get_error_payload_path(),
                                     self.intake_url,
                                     'error',
                                     1)
        self.assert_no_logged_warnings()
        self.check_rum_error_sourcemap(True)

    def test_rum_error_changed_index(self):
        # use an uncleaned path to test that path is cleaned in upload
        path = 'http://localhost:8000/test/e2e/../e2e/general-usecase/bundle.js.map'
        r = self.upload_sourcemap(
            file_name='bundle.js.map', bundle_filepath=path)
        assert r.status_code == 202, r.status_code
        self.wait_for_sourcemaps()

        self.load_docs_with_template(self.get_error_payload_path(),
                                     self.intake_url,
                                     'error',
                                     1)
        self.assert_no_logged_warnings()
        self.check_rum_error_sourcemap(True)


@integration_test
class SourcemappingCacheIntegrationTest(ClientSideElasticTest):
    config_overrides = {"smap_cache_expiration": "1"}

    def test_sourcemap_cache_expiration(self):
        path = 'http://localhost:8000/test/e2e/general-usecase/bundle.js.map'
        r = self.upload_sourcemap(
            file_name='bundle.js.map', bundle_filepath=path)
        assert r.status_code == 202, r.status_code
        self.wait_for_sourcemaps()

        # insert document, which also leads to caching the sourcemap
        self.load_docs_with_template(self.get_error_payload_path(),
                                     self.intake_url,
                                     'error',
                                     1)
        self.assert_no_logged_warnings()

        # delete sourcemap and error event from ES
        self.es.indices.delete(index=self.ilm_index(self.index_error))
        # fetching from ES will lead to an error afterwards
        self.es.indices.delete(index=self.index_smap, ignore=[400, 404])
        self.wait_until(lambda: not self.es.indices.exists(self.index_smap))
        # ensure smap is not in cache any more
        time.sleep(1)

        # after cache expiration no sourcemap should be found any more
        self.load_docs_with_template(self.get_error_payload_path(),
                                     self.intake_url,
                                     'error',
                                     1)
        self.check_rum_error_sourcemap(False, expected_err="No Sourcemap available")


@integration_test
class SourcemappingDisabledIntegrationTest(ClientSideElasticTest):
    config_overrides = {
        "rum_sourcemapping_disabled": True,
    }

    def test_rum_transaction(self):
        path = 'http://localhost:8000/test/e2e/general-usecase/bundle.js.map'
        r = self.upload_sourcemap(file_name='bundle.js.map',
                                  bundle_filepath=path,
                                  service_version='1.0.0')
        assert r.status_code == 403, r.status_code

        self.load_docs_with_template(self.get_transaction_payload_path(),
                                     self.intake_url,
                                     'transaction',
                                     2)
        rs = self.es.search(index=self.index_span, params={"rest_total_hits_as_int": "true"})
        assert rs['hits']['total'] == 1, "found {} documents, expected {}".format(
            rs['hits']['total'], 1)
        frames_checked = 0
        for doc in rs['hits']['hits']:
            span = doc["_source"]["span"]
            for frame in span["stacktrace"]:
                frames_checked += 1
                assert "sourcemap" not in frame, frame
        assert frames_checked > 0, "no frames checked"


@integration_test
class ExpvarDisabledIntegrationTest(ExpvarBaseTest):
    config_overrides = {"expvar_enabled": "false"}

    def test_expvar_exists(self):
        """expvar disabled, should 404"""
        r = self.get_debug_vars()
        assert r.status_code == 404, r.status_code


@integration_test
class ExpvarEnabledIntegrationTest(ExpvarBaseTest):
    config_overrides = {"expvar_enabled": "true"}

    def test_expvar_exists(self):
        """expvar enabled, should 200"""
        r = self.get_debug_vars()
        assert r.status_code == 200, r.status_code


@integration_test
class ExpvarCustomUrlIntegrationTest(ExpvarBaseTest):
    config_overrides = {"expvar_enabled": "true", "expvar_url": "/foo"}
    expvar_url = ExpvarBaseTest.expvar_url.replace("/debug/vars", "/foo")

    def test_expvar_exists(self):
        """expvar enabled, should 200"""
        r = self.get_debug_vars()
        assert r.status_code == 200, r.status_code


@integration_test
class MetricsIntegrationTest(ElasticTest):
    def test_metric_doc(self):
        self.load_docs_with_template(self.get_metricset_payload_payload_path(), self.intake_url, 'metric', 2)
        mappings = self.es.indices.get_field_mapping(
            index=self.index_metric, fields="system.process.cpu.total.norm.pct")
        expected_type = "scaled_float"
        doc = mappings[self.ilm_index(self.index_metric)]["mappings"]
        actual_type = doc["system.process.cpu.total.norm.pct"]["mapping"]["pct"]["type"]
        assert expected_type == actual_type, "want: {}, got: {}".format(expected_type, actual_type)


@integration_test
class ProfileIntegrationTest(ElasticTest):
    def metric_fields(self):
        metric_fields = set()
        rs = self.es.search(index=self.index_profile)
        for hit in rs["hits"]["hits"]:
            profile = hit["_source"]["profile"]
            metric_fields.update((k for (k, v) in profile.items() if type(v) is int))
        return metric_fields

    def wait_for_profile(self):
        def cond():
            self.es.indices.refresh(index=self.index_profile)
            response = self.es.count(index=self.index_profile, body={"query": {"term": {"processor.name": "profile"}}})
            return response['count'] != 0
        self.wait_until(cond, max_timeout=10, name="waiting for profile")


@integration_test
class CPUProfileIntegrationTest(ProfileIntegrationTest):
    config_overrides = {
        "instrumentation_enabled": "true",
        "profiling_cpu_enabled": "true",
        "profiling_cpu_interval": "1s",
        "profiling_cpu_duration": "5s",
    }

    def test_self_profiling(self):
        """CPU profiling enabled"""

        def create_load():
            payload_path = self.get_payload_path("transactions_spans.ndjson")
            with open(payload_path) as f:
                requests.post(self.intake_url, data=f, headers={'content-type': 'application/x-ndjson'})

        # Wait for profiling to begin, and then start sending data
        # to the server to create some CPU load.

        time.sleep(1)
        start = datetime.now()
        while datetime.now()-start < timedelta(seconds=5):
            create_load()
        self.wait_for_profile()

        expected_metric_fields = set([u"cpu.ns", u"samples.count", u"duration"])
        metric_fields = self.metric_fields()
        self.assertEqual(metric_fields, expected_metric_fields)


@integration_test
class HeapProfileIntegrationTest(ProfileIntegrationTest):
    config_overrides = {
        "instrumentation_enabled": "true",
        "profiling_heap_enabled": "true",
        "profiling_heap_interval": "1s",
    }

    def test_self_profiling(self):
        """Heap profiling enabled"""

        time.sleep(1)
        self.wait_for_profile()

        expected_metric_fields = set([
            u"alloc_objects.count",
            u"inuse_objects.count",
            u"alloc_space.bytes",
            u"inuse_space.bytes",
        ])
        metric_fields = self.metric_fields()
        self.assertEqual(metric_fields, expected_metric_fields)


@integration_test
class ExperimentalBaseTest(ElasticTest):
    def check_experimental_key_indexed(self, experimental):
        self.wait_until_pipelines_registered()
        self.load_docs_with_template(self.get_payload_path("experimental.ndjson"),
                                     self.intake_url, 'transaction', 2)
        self.wait_until(lambda: self.log_contains("events have been published"), max_timeout=10)
        time.sleep(2)
        self.assert_no_logged_warnings()

        for idx in [self.index_transaction, self.index_span, self.index_error]:
            # ensure documents exist
            rs = self.es.search(index=idx)
            assert rs['hits']['total']['value'] == 1

            # check whether or not top level key `experimental` has been indexed
            rs = self.es.search(index=idx, body={"query": {"exists": {"field": 'experimental'}}})
            ct = 1 if experimental else 0
            assert rs['hits']['total']['value'] == ct


@integration_test
class ProductionModeTest(ExperimentalBaseTest):
    config_overrides = {"mode": "production", "queue_flush": 2048}

    def test_experimental_key_indexed(self):
        self.check_experimental_key_indexed(False)


@integration_test
class ExperimentalModeTest(ExperimentalBaseTest):
    config_overrides = {"mode": "experimental", "queue_flush": 2048}

    def test_experimental_key_indexed(self):
        self.check_experimental_key_indexed(True)<|MERGE_RESOLUTION|>--- conflicted
+++ resolved
@@ -102,21 +102,6 @@
 
         self.check_backend_error_sourcemap(self.index_error, count=4)
 
-<<<<<<< HEAD
-    def test_jaeger_http(self):
-        """
-        This test sends a Jaeger span in Thrift encoding over HTTP, and verifies that it is indexed.
-        """
-        jaeger_span_thrift = self.get_testdata_path('jaeger', 'span.thrift')
-        self.load_docs_with_template(jaeger_span_thrift, self.jaeger_http_url, 'transaction', 1,
-                                     extra_headers={"content-type": "application/vnd.apache.thrift.binary"})
-        self.assert_no_logged_warnings()
-
-        # compare existing ES documents for errors with new ones
-        rs = self.es.search(index=self.index_transaction)
-        assert rs['hits']['total']['value'] == 1, "found {} documents".format(rs['count'])
-        self.approve_docs('jaeger_thrift_span', rs['hits']['hits'], 'transaction')
-
     def test_jaeger_grpc(self):
         """
         This test sends a Jaeger batch over gRPC, and verifies that the spans are indexed.
@@ -137,61 +122,6 @@
         assert rs['hits']['total']['value'] == 1, "found {} documents".format(rs['count'])
         self.approve_docs('jaeger_batch_0', rs['hits']['hits'], 'transaction')
 
-    def approve_docs(self, base_path, received, doc_type):
-        base_path = self._beat_path_join(os.path.dirname(__file__), base_path)
-        approved_path = base_path + '.approved.json'
-        received_path = base_path + '.received.json'
-
-        try:
-            with open(approved_path) as f:
-                approved = json.load(f)
-        except IOError:
-            approved = []
-
-        received = [doc['_source'] for doc in received]
-        received.sort(key=lambda source: source[doc_type]['id'])
-
-        try:
-            for rec in received:
-                # Overwrite received observer values with the approved ones,
-                # in order to avoid noise in the 'approvals' diff if there are
-                # any other changes.
-                #
-                # We don't compare the observer values between received/approved,
-                # as they are dependent on the environment.
-                rec_id = rec[doc_type]['id']
-                rec_observer = rec['observer']
-                self.assertEqual(Set(rec_observer.keys()), Set(
-                    ["hostname", "version", "id", "ephemeral_id", "type", "version_major"]))
-                assert rec_observer["version"].startswith(str(rec_observer["version_major"]) + ".")
-                for appr in approved:
-                    if appr[doc_type]['id'] == rec_id:
-                        rec['observer'] = appr['observer']
-                        break
-            assert len(received) == len(approved)
-            for i, rec in enumerate(received):
-                appr = approved[i]
-                rec_id = rec[doc_type]['id']
-                assert rec_id == appr[doc_type]['id'], "New entry with id {}".format(rec_id)
-                for k, v in rec.items():
-                    self.assertEqual(v, appr[k])
-        except Exception as exc:
-            with open(received_path, 'w') as f:
-                json.dump(received, f, indent=4, separators=(',', ': '))
-
-            # Create a dynamic Exception subclass so we can fake its name to look like the original exception.
-            class ApprovalException(Exception):
-                def __init__(self, cause):
-                    super(ApprovalException, self).__init__(cause.message)
-
-                def __str__(self):
-                    return self.message + "\n\nReceived data differs from approved data. Run 'make update' and then 'approvals' to verify the diff."
-            ApprovalException.__name__ = type(exc).__name__
-
-            raise ApprovalException, exc, sys.exc_info()[2]
-
-=======
->>>>>>> 4e5ca1a4
 
 @integration_test
 class EnrichEventIntegrationTest(ClientSideElasticTest):
