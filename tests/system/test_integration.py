--- conflicted
+++ resolved
@@ -66,9 +66,9 @@
         self.check_docs(approved, rs['hits']['hits'], 'span')
 
     @unittest.skipUnless(INTEGRATION_TESTS, "integration test")
-<<<<<<< HEAD
     def test_tags_type(self):
-        self.load_docs_with_template(self.get_transaction_payload_path(), self.transactions_url, 'transaction', 9)
+        self.load_docs_with_template(self.get_payload_path("transactions_spans.ndjson"),
+                                     self.intake_url, 'transaction', 9)
         self.assert_no_logged_warnings()
         mappings = self.es.indices.get_field_mapping(index=self.index_name, fields="context.tags.*")
         for name, metric in mappings[self.index_name]["mappings"]["_doc"].items():
@@ -84,12 +84,8 @@
 
     @unittest.skipUnless(INTEGRATION_TESTS, "integration test")
     def test_mark_type(self):
-        self.load_docs_with_template(self.get_transaction_payload_path(), self.transactions_url, 'transaction', 9)
-=======
-    def test_mark_navigation_timing(self):
         self.load_docs_with_template(self.get_payload_path("transactions_spans.ndjson"),
                                      self.intake_url, 'transaction', 9)
->>>>>>> 4a39db50
         self.assert_no_logged_warnings()
         mappings = self.es.indices.get_field_mapping(index=self.index_name, fields="transaction.marks.*")
         for name, metric in mappings[self.index_name]["mappings"]["_doc"].items():
