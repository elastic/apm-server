--- conflicted
+++ resolved
@@ -9,10 +9,7 @@
     register_pipeline_disabled = True
 
 
-<<<<<<< HEAD
-=======
 @integration_test
->>>>>>> d79e4acf
 class ExportConfigDefaultTest(ExportCommandTest):
     """
     Test export config subcommand.
@@ -52,10 +49,7 @@
             }, config["setup"])
 
 
-<<<<<<< HEAD
-=======
 @integration_test
->>>>>>> d79e4acf
 class ExportConfigTest(ExportCommandTest):
     """
     Test export config subcommand.
@@ -98,10 +92,7 @@
             }, config["setup"])
 
 
-<<<<<<< HEAD
-=======
 @integration_test
->>>>>>> d79e4acf
 class TestExportTemplate(ExportCommandTest):
     """
     Test export template
@@ -134,10 +125,7 @@
         assert template['order'] == 1
 
 
-<<<<<<< HEAD
-=======
 @integration_test
->>>>>>> d79e4acf
 class TestExportILMPolicy(ExportCommandTest):
     """
     Test export ilm-policy
