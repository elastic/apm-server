--- conflicted
+++ resolved
@@ -56,11 +56,7 @@
         assert config.json()["result"] == "updated"
 
 
-<<<<<<< HEAD
-@unittest.skipUnless(INTEGRATION_TESTS, "integration test")
-=======
 @integration_test
->>>>>>> d79e4acf
 class AgentConfigurationIntegrationTest(AgentConfigurationTest):
     def test_config_requests(self):
         service_name = uuid.uuid4().hex
@@ -213,11 +209,7 @@
         assert "RUM endpoint is disabled" in r.json().get('error'), r.json()
 
 
-<<<<<<< HEAD
-@unittest.skipUnless(INTEGRATION_TESTS, "integration test")
-=======
 @integration_test
->>>>>>> d79e4acf
 class AgentConfigurationKibanaDownIntegrationTest(ElasticTest):
     config_overrides = {
         "logging_json": "true",
@@ -256,11 +248,7 @@
         }, config_request_logs[1])
 
 
-<<<<<<< HEAD
-@unittest.skipUnless(INTEGRATION_TESTS, "integration test")
-=======
 @integration_test
->>>>>>> d79e4acf
 class AgentConfigurationKibanaDisabledIntegrationTest(ElasticTest):
     config_overrides = {
         "logging_json": "true",
@@ -281,11 +269,7 @@
         }, config_request_logs[0])
 
 
-<<<<<<< HEAD
-@unittest.skipUnless(INTEGRATION_TESTS, "integration test")
-=======
 @integration_test
->>>>>>> d79e4acf
 class RumAgentConfigurationIntegrationTest(AgentConfigurationTest):
     config_overrides = {
         "enable_rum": "true",
