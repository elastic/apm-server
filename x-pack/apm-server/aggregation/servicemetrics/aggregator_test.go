--- conflicted
+++ resolved
@@ -6,11 +6,8 @@
 
 import (
 	"context"
-<<<<<<< HEAD
 	"fmt"
-=======
 	"net/netip"
->>>>>>> 4b6ea9f8
 	"sort"
 	"sync"
 	"testing"
@@ -258,17 +255,10 @@
 	overflowCount := 100
 	batches := make(chan model.Batch, 1)
 	agg, err := NewAggregator(AggregatorConfig{
-<<<<<<< HEAD
-		BatchProcessor: makeChanBatchProcessor(batches),
-		Interval:       10 * time.Second,
-		MaxGroups:      maxGrps,
-=======
 		BatchProcessor:                 makeChanBatchProcessor(batches),
-		Interval:                       10 * time.Millisecond,
-		MaxGroups:                      4,
-		Logger:                         logger,
-		HDRHistogramSignificantFigures: 1,
->>>>>>> 4b6ea9f8
+		Interval:                       10 * time.Second,
+		MaxGroups:                      maxGrps,
+		HDRHistogramSignificantFigures: 5,
 	})
 	require.NoError(t, err)
 
@@ -279,7 +269,6 @@
 			"agent", "tx_type", "success", 100*time.Millisecond, 1,
 		)
 	}
-<<<<<<< HEAD
 	go func(t *testing.T) {
 		t.Helper()
 		require.NoError(t, agg.Run())
@@ -307,24 +296,15 @@
 			DurationSummary: model.SummaryMetric{
 				Count: 100,
 				Sum:   10000000,
-=======
-	err = agg.ProcessBatch(context.Background(), &batch)
-	require.NoError(t, err)
-
-	metricsets := batchMetricsets(t, batch)
-	assert.Len(t, metricsets, 2)
-
-	for _, m := range metricsets {
-		out := cmp.Diff(model.APMEvent{
-			Agent: model.Agent{
-				Name: "agent",
->>>>>>> 4b6ea9f8
 			},
 			SuccessCount: model.SummaryMetric{
 				Count: 100,
 				Sum:   100,
 			},
-<<<<<<< HEAD
+			DurationHistogram: model.Histogram{
+				Values: []float64{100000},
+				Counts: []int64{100},
+			},
 		},
 		Metricset: &model.Metricset{
 			Name:     "service",
@@ -337,28 +317,6 @@
 			},
 		},
 	}, *overflowEvent)
-=======
-			Processor: model.MetricsetProcessor,
-			Transaction: &model.Transaction{
-				Type: "tx_type",
-				DurationSummary: model.SummaryMetric{
-					Count: 1,
-					Sum:   100000,
-				},
-				DurationHistogram: model.Histogram{
-					Values: []float64{100000},
-					Counts: []int64{1},
-				},
-				SuccessCount: model.SummaryMetric{
-					Count: 1,
-					Sum:   1,
-				},
-			},
-			Metricset: &model.Metricset{Name: "service", DocCount: 1},
-		}, m, cmpopts.IgnoreTypes(netip.Addr{}))
-		assert.Empty(t, out)
-	}
->>>>>>> 4b6ea9f8
 }
 
 func makeTransaction(
