// Copyright Elasticsearch B.V. and/or licensed to Elasticsearch B.V. under one
// or more contributor license agreements. Licensed under the Elastic License 2.0;
// you may not use this file except in compliance with the Elastic License 2.0.

package servicemetrics

import (
	"context"
	"encoding/binary"
	"math"
	"sync"
	"time"

	"github.com/axiomhq/hyperloglog"
	"github.com/cespare/xxhash/v2"
	"github.com/pkg/errors"

	"github.com/elastic/elastic-agent-libs/logp"
	"github.com/elastic/go-hdrhistogram"

	"github.com/elastic/apm-data/model"
	"github.com/elastic/apm-server/internal/logs"
	"github.com/elastic/apm-server/x-pack/apm-server/aggregation/labels"
)

const (
	metricsetName = "service"

	minDuration time.Duration = 0
	maxDuration time.Duration = time.Hour

	histogramCountScale = 1000
)

// AggregatorConfig holds configuration for creating an Aggregator.
type AggregatorConfig struct {
	// BatchProcessor is a model.BatchProcessor for asynchronously
	// processing metrics documents.
	BatchProcessor model.BatchProcessor

	// MaxGroups is the maximum number of distinct service metrics to store within an aggregation period.
	// Once this number of groups is reached, any new aggregation keys will cause
	// individual metrics documents to be immediately published.
	MaxGroups int

	// Interval is the interval between publishing of aggregated metrics.
	// There may be additional metrics reported at arbitrary times if the
	// aggregation groups fill up.
	Interval time.Duration

	// Logger is the logger for logging metrics aggregation/publishing.
	//
	// If Logger is nil, a new logger will be constructed.
	Logger *logp.Logger

	// HDRHistogramSignificantFigures is the number of significant figures
	// to maintain in the HDR Histograms. HDRHistogramSignificantFigures
	// must be in the range [1,5].
	HDRHistogramSignificantFigures int
}

// Validate validates the aggregator config.
func (config AggregatorConfig) Validate() error {
	if config.BatchProcessor == nil {
		return errors.New("BatchProcessor unspecified")
	}
	if config.MaxGroups <= 0 {
		return errors.New("MaxGroups unspecified or negative")
	}
	if config.Interval <= 0 {
		return errors.New("Interval unspecified or negative")
	}
	if n := config.HDRHistogramSignificantFigures; n < 1 || n > 5 {
		return errors.Errorf("HDRHistogramSignificantFigures (%d) outside range [1,5]", n)
	}
	return nil
}

// Aggregator aggregates service latency and throughput, periodically publishing service metrics.
type Aggregator struct {
	stopMu   sync.Mutex
	stopping chan struct{}
	stopped  chan struct{}

	config AggregatorConfig

	mu sync.RWMutex
	// These two metricsBuffer are set to the same size and act as buffers
	// for caching and then publishing the metrics as batches.
	active, inactive *metricsBuffer
}

// NewAggregator returns a new Aggregator with the given config.
func NewAggregator(config AggregatorConfig) (*Aggregator, error) {
	if err := config.Validate(); err != nil {
		return nil, errors.Wrap(err, "invalid aggregator config")
	}
	if config.Logger == nil {
		config.Logger = logp.NewLogger(logs.ServiceMetrics)
	}
	return &Aggregator{
		stopping: make(chan struct{}),
		stopped:  make(chan struct{}),
		config:   config,
		active:   newMetricsBuffer(config.MaxGroups, config.HDRHistogramSignificantFigures),
		inactive: newMetricsBuffer(config.MaxGroups, config.HDRHistogramSignificantFigures),
	}, nil
}

// Run runs the Aggregator, periodically publishing and clearing aggregated
// metrics. Run returns when either a fatal error occurs, or the Aggregator's
// Stop method is invoked.
func (a *Aggregator) Run() error {
	ticker := time.NewTicker(a.config.Interval)
	defer ticker.Stop()
	defer func() {
		a.stopMu.Lock()
		defer a.stopMu.Unlock()
		select {
		case <-a.stopped:
		default:
			close(a.stopped)
		}
	}()
	var stop bool
	for !stop {
		select {
		case <-a.stopping:
			stop = true
		case <-ticker.C:
		}
		if err := a.publish(context.Background()); err != nil {
			a.config.Logger.With(logp.Error(err)).Warnf(
				"publishing service metrics failed: %s", err,
			)
		}
	}
	return nil
}

// Stop stops the Aggregator if it is running, waiting for it to flush any
// aggregated metrics and return, or for the context to be cancelled.
//
// After Stop has been called the aggregator cannot be reused, as the Run
// method will always return immediately.
func (a *Aggregator) Stop(ctx context.Context) error {
	a.stopMu.Lock()
	select {
	case <-a.stopped:
	case <-a.stopping:
		// Already stopping/stopped.
	default:
		close(a.stopping)
	}
	a.stopMu.Unlock()

	select {
	case <-a.stopped:
	case <-ctx.Done():
		return ctx.Err()
	}
	return nil
}

func (a *Aggregator) publish(ctx context.Context) error {
	// We hold a.mu only long enough to swap the serviceMetrics. This will
	// be blocked by serviceMetrics updates, which is OK, as we prefer not
	// to block serviceMetrics updaters. After the lock is released nothing
	// will be accessing a.inactive.
	a.mu.Lock()

	// EXPLAIN: We swap active <-> inactive, so that we're only working on the
	// inactive property while publish is running. `a.active` is the buffer that
	// receives/stores/updates the metricsets, once swapped, we're working on the
	// `a.inactive` which we're going to process and publish.
	a.active, a.inactive = a.inactive, a.active
	a.mu.Unlock()

	size := len(a.inactive.m)
	if size == 0 {
		a.config.Logger.Debugf("no service metrics to publish")
		return nil
	}

	batch := make(model.Batch, 0, size)
	for key, metrics := range a.inactive.m {
<<<<<<< HEAD
		for _, entry := range metrics {
			m := makeMetricset(entry.aggregationKey, entry.serviceMetrics)
			batch = append(batch, m)
=======
		for _, mme := range metrics {
			totalCount, counts, values := mme.serviceMetrics.histogramBuckets()
			metricset := makeMetricset(mme.aggregationKey, mme.serviceMetrics, totalCount, counts, values)
			batch = append(batch, metricset)
>>>>>>> 4b6ea9f8
		}
		delete(a.inactive.m, key)
	}
	if a.inactive.other != nil {
		entry := a.inactive.other
		m := makeMetricset(entry.aggregationKey, entry.serviceMetrics)
		m.Metricset.Samples = append(m.Metricset.Samples, model.MetricsetSample{
			Name:  "overflow_count",
			Value: float64(a.inactive.otherCardinalityEstimator.Estimate()),
		})
		batch = append(batch, m)
		a.inactive.other = nil
		a.inactive.otherCardinalityEstimator = nil
	}
	a.inactive.entries = 0
	a.config.Logger.Debugf("publishing %d metricsets", len(batch))
	return a.config.BatchProcessor.ProcessBatch(ctx, &batch)
}

// ProcessBatch aggregates all service latency metrics.
//
// To contain cardinality of the aggregated metrics the following
// limits are considered:
//
//   - MaxGroups: Limits the total number of services that the
//     service metrics aggregator produces. Once this limit is
//     breached the metrics are aggregated in a dedicated bucket
//     with `service.name` as `other`.
func (a *Aggregator) ProcessBatch(ctx context.Context, b *model.Batch) error {
	a.mu.RLock()
	defer a.mu.RUnlock()
	for _, event := range *b {
		tx := event.Transaction
		if event.Processor == model.TransactionProcessor && tx != nil {
			a.processTransaction(&event)
		}
	}
	return nil
}

func (a *Aggregator) processTransaction(event *model.APMEvent) {
	if event.Transaction == nil || event.Transaction.RepresentativeCount <= 0 {
		return
	}
	key := makeAggregationKey(event, a.config.Interval)
	metrics := makeServiceMetrics(event)
<<<<<<< HEAD
	a.active.storeOrUpdate(key, metrics, a.config.Logger)
=======
	if a.active.storeOrUpdate(key, metrics, a.config.Logger) {
		return model.APMEvent{}
	}
	count := transactionCount(event.Transaction)
	counts := []int64{int64(math.Round(count))}
	values := []float64{float64(event.Event.Duration.Microseconds())}
	return makeMetricset(key, metrics, counts[0], counts, values)
>>>>>>> 4b6ea9f8
}

type metricsBuffer struct {
	maxSize            int
	significantFigures int

	mu                        sync.RWMutex
	entries                   int
	space                     []metricsMapEntry
	m                         map[uint64][]*metricsMapEntry
	other                     *metricsMapEntry
	otherCardinalityEstimator *hyperloglog.Sketch
}

func newMetricsBuffer(maxSize int, significantFigures int) *metricsBuffer {
	return &metricsBuffer{
<<<<<<< HEAD
		maxSize: maxSize,
		// keep one reserved entry for overflow bucket
		space: make([]metricsMapEntry, maxSize+1),
		m:     make(map[uint64][]*metricsMapEntry),
=======
		maxSize:            maxSize,
		significantFigures: significantFigures,
		m:                  make(map[uint64][]*metricsMapEntry),
		space:              make([]metricsMapEntry, maxSize),
>>>>>>> 4b6ea9f8
	}
}

type metricsMapEntry struct {
	serviceMetrics
	aggregationKey
}

func (mb *metricsBuffer) storeOrUpdate(key aggregationKey, metrics serviceMetrics, logger *logp.Logger) {
	// hash does not use the serviceMetrics so it is safe to call concurrently.
	hash := key.hash()

	// Full lock because serviceMetrics cannot be updated atomically.
	mb.mu.Lock()
	defer mb.mu.Unlock()

	var entry *metricsMapEntry
	entries, ok := mb.m[hash]
	if ok {
		for offset, old := range entries {
			if old.aggregationKey.equal(key) {
<<<<<<< HEAD
				entry = entries[offset]
				break
=======
				entries[offset].serviceMetrics = serviceMetrics{
					transactionDuration: old.transactionDuration + metrics.transactionDuration,
					transactionCount:    old.transactionCount + metrics.transactionCount,
					failureCount:        old.failureCount + metrics.failureCount,
					successCount:        old.successCount + metrics.successCount,
					histogram:           old.histogram,
				}

				entries[offset].recordDuration(time.Duration(metrics.transactionDuration), metrics.transactionCount)
				return true
>>>>>>> 4b6ea9f8
			}
		}
	}
	if entry == nil && mb.entries >= mb.maxSize && mb.other != nil {
		entry = mb.other
		// axiomhq/hyerloglog uses metrohash but here we are using
		// xxhash. Metrohash has better performance but since we are
		// already calculating xxhash we can use it directly.
		mb.otherCardinalityEstimator.InsertHash(hash)
	}
	if entry != nil {
		entry.serviceMetrics = serviceMetrics{
			transactionDuration: entry.transactionDuration + metrics.transactionDuration,
			transactionCount:    entry.transactionCount + metrics.transactionCount,
			failureCount:        entry.failureCount + metrics.failureCount,
			successCount:        entry.successCount + metrics.successCount,
		}
		return
	}
	if mb.entries >= mb.maxSize {
		logger.Warnf(`
Service aggregation group limit of %d reached, new metric documents will be grouped
under a dedicated bucket identified by service name 'other'.`[1:], mb.maxSize)
		mb.other = &mb.space[len(mb.space)-1]
		mb.otherCardinalityEstimator = hyperloglog.New14()
		mb.otherCardinalityEstimator.InsertHash(hash)
		entry = mb.other
		key = makeOverflowAggregationKey(key)
	} else {
		entry = &mb.space[mb.entries]
		mb.m[hash] = append(entries, entry)
		mb.entries++
	}
	entry.aggregationKey = key
	entry.serviceMetrics = serviceMetrics{
		transactionDuration: metrics.transactionDuration,
		transactionCount:    metrics.transactionCount,
		failureCount:        metrics.failureCount,
		successCount:        metrics.successCount,
	}
<<<<<<< HEAD
=======

	if entry.serviceMetrics.histogram == nil {
		entry.histogram = hdrhistogram.New(
			minDuration.Microseconds(),
			maxDuration.Microseconds(),
			mb.significantFigures,
		)
	} else {
		entry.serviceMetrics.histogram.Reset()
	}

	entry.serviceMetrics.recordDuration(time.Duration(metrics.transactionDuration), metrics.transactionCount)
	mb.m[hash] = append(entries, entry)
	mb.entries++
	return true
>>>>>>> 4b6ea9f8
}

type aggregationKey struct {
	labels.AggregatedGlobalLabels
	comparable
}

func (k *aggregationKey) hash() uint64 {
	var h xxhash.Digest
	var buf [8]byte
	binary.LittleEndian.PutUint64(buf[:], uint64(k.timestamp.UnixNano()))
	h.Write(buf[:])

	k.AggregatedGlobalLabels.Write(&h)
	h.WriteString(k.agentName)
	h.WriteString(k.serviceEnvironment)
	h.WriteString(k.serviceName)
	h.WriteString(k.transactionType)
	return h.Sum64()
}

func (k *aggregationKey) equal(key aggregationKey) bool {
	return k.comparable == key.comparable &&
		k.AggregatedGlobalLabels.Equals(&key.AggregatedGlobalLabels)
}

type comparable struct {
	timestamp time.Time

	agentName          string
	serviceName        string
	serviceEnvironment string
	transactionType    string
}

func makeAggregationKey(event *model.APMEvent, interval time.Duration) aggregationKey {
	key := aggregationKey{
		comparable: comparable{
			// Group metrics by time interval.
			timestamp: event.Timestamp.Truncate(interval),

			agentName:          event.Agent.Name,
			serviceName:        event.Service.Name,
			serviceEnvironment: event.Service.Environment,
			transactionType:    event.Transaction.Type,
		},
	}
	key.AggregatedGlobalLabels.Read(event)
	return key
}

func makeOverflowAggregationKey(oldKey aggregationKey) aggregationKey {
	return aggregationKey{
		comparable: comparable{
			timestamp:   oldKey.timestamp,
			serviceName: "other",
		},
		AggregatedGlobalLabels: oldKey.AggregatedGlobalLabels,
	}
}

type serviceMetrics struct {
	transactionDuration float64
	transactionCount    float64
	failureCount        float64
	successCount        float64
	histogram           *hdrhistogram.Histogram
}

func (m *serviceMetrics) recordDuration(d time.Duration, n float64) {
	count := int64(math.Round(n * histogramCountScale))
	m.histogram.RecordValuesAtomic(d.Microseconds(), count)
}

func (m *serviceMetrics) histogramBuckets() (totalCount int64, counts []int64, values []float64) {
	// From https://www.elastic.co/guide/en/elasticsearch/reference/current/histogram.html:
	//
	// "For the High Dynamic Range (HDR) histogram mode, the values array represents
	// fixed upper limits of each bucket interval, and the counts array represents
	// the number of values that are attributed to each interval."
	distribution := m.histogram.Distribution()
	counts = make([]int64, 0, len(distribution))
	values = make([]float64, 0, len(distribution))
	for _, b := range distribution {
		if b.Count <= 0 {
			continue
		}
		count := int64(math.Round(float64(b.Count) / histogramCountScale))
		counts = append(counts, count)
		values = append(values, float64(b.To))
		totalCount += count
	}
	return totalCount, counts, values
}

func makeServiceMetrics(event *model.APMEvent) serviceMetrics {
	transactionCount := event.Transaction.RepresentativeCount
	metrics := serviceMetrics{
		transactionDuration: transactionCount * float64(event.Event.Duration),
		transactionCount:    transactionCount,
	}
	switch event.Event.Outcome {
	case "failure":
		metrics.failureCount = transactionCount
	case "success":
		metrics.successCount = transactionCount
	}
	return metrics
}

func makeMetricset(key aggregationKey, metrics serviceMetrics, totalCount int64, counts []int64, values []float64) model.APMEvent {
	metricCount := int64(math.Round(metrics.transactionCount))
	return model.APMEvent{
		Timestamp: key.timestamp,
		Service: model.Service{
			Name:        key.serviceName,
			Environment: key.serviceEnvironment,
		},
		Agent: model.Agent{
			Name: key.agentName,
		},
		Labels:        key.Labels,
		NumericLabels: key.NumericLabels,
		Processor:     model.MetricsetProcessor,
		Metricset: &model.Metricset{
			DocCount: totalCount,
			Name:     metricsetName,
		},
		Transaction: &model.Transaction{
			Type: key.transactionType,
			SuccessCount: model.SummaryMetric{
				Count: int64(math.Round(metrics.successCount + metrics.failureCount)),
				Sum:   metrics.successCount,
			},
			DurationSummary: model.SummaryMetric{
				Count: metricCount,
				Sum:   float64(time.Duration(math.Round(metrics.transactionDuration)).Microseconds()),
			},
			DurationHistogram: model.Histogram{
				Counts: counts,
				Values: values,
			},
		},
	}
}

func transactionCount(tx *model.Transaction) float64 {
	if tx.RepresentativeCount > 0 {
		return tx.RepresentativeCount
	}
	return 1
}<|MERGE_RESOLUTION|>--- conflicted
+++ resolved
@@ -184,27 +184,24 @@
 
 	batch := make(model.Batch, 0, size)
 	for key, metrics := range a.inactive.m {
-<<<<<<< HEAD
 		for _, entry := range metrics {
-			m := makeMetricset(entry.aggregationKey, entry.serviceMetrics)
+			totalCount, counts, values := entry.serviceMetrics.histogramBuckets()
+			m := makeMetricset(entry.aggregationKey, entry.serviceMetrics, totalCount, counts, values)
 			batch = append(batch, m)
-=======
-		for _, mme := range metrics {
-			totalCount, counts, values := mme.serviceMetrics.histogramBuckets()
-			metricset := makeMetricset(mme.aggregationKey, mme.serviceMetrics, totalCount, counts, values)
-			batch = append(batch, metricset)
->>>>>>> 4b6ea9f8
+			entry.histogram.Reset()
 		}
 		delete(a.inactive.m, key)
 	}
 	if a.inactive.other != nil {
 		entry := a.inactive.other
-		m := makeMetricset(entry.aggregationKey, entry.serviceMetrics)
+		totalCount, counts, values := entry.serviceMetrics.histogramBuckets()
+		m := makeMetricset(entry.aggregationKey, entry.serviceMetrics, totalCount, counts, values)
 		m.Metricset.Samples = append(m.Metricset.Samples, model.MetricsetSample{
 			Name:  "overflow_count",
 			Value: float64(a.inactive.otherCardinalityEstimator.Estimate()),
 		})
 		batch = append(batch, m)
+		entry.histogram.Reset()
 		a.inactive.other = nil
 		a.inactive.otherCardinalityEstimator = nil
 	}
@@ -240,17 +237,7 @@
 	}
 	key := makeAggregationKey(event, a.config.Interval)
 	metrics := makeServiceMetrics(event)
-<<<<<<< HEAD
 	a.active.storeOrUpdate(key, metrics, a.config.Logger)
-=======
-	if a.active.storeOrUpdate(key, metrics, a.config.Logger) {
-		return model.APMEvent{}
-	}
-	count := transactionCount(event.Transaction)
-	counts := []int64{int64(math.Round(count))}
-	values := []float64{float64(event.Event.Duration.Microseconds())}
-	return makeMetricset(key, metrics, counts[0], counts, values)
->>>>>>> 4b6ea9f8
 }
 
 type metricsBuffer struct {
@@ -267,17 +254,11 @@
 
 func newMetricsBuffer(maxSize int, significantFigures int) *metricsBuffer {
 	return &metricsBuffer{
-<<<<<<< HEAD
-		maxSize: maxSize,
+		maxSize:            maxSize,
+		significantFigures: significantFigures,
 		// keep one reserved entry for overflow bucket
 		space: make([]metricsMapEntry, maxSize+1),
 		m:     make(map[uint64][]*metricsMapEntry),
-=======
-		maxSize:            maxSize,
-		significantFigures: significantFigures,
-		m:                  make(map[uint64][]*metricsMapEntry),
-		space:              make([]metricsMapEntry, maxSize),
->>>>>>> 4b6ea9f8
 	}
 }
 
@@ -299,21 +280,8 @@
 	if ok {
 		for offset, old := range entries {
 			if old.aggregationKey.equal(key) {
-<<<<<<< HEAD
 				entry = entries[offset]
 				break
-=======
-				entries[offset].serviceMetrics = serviceMetrics{
-					transactionDuration: old.transactionDuration + metrics.transactionDuration,
-					transactionCount:    old.transactionCount + metrics.transactionCount,
-					failureCount:        old.failureCount + metrics.failureCount,
-					successCount:        old.successCount + metrics.successCount,
-					histogram:           old.histogram,
-				}
-
-				entries[offset].recordDuration(time.Duration(metrics.transactionDuration), metrics.transactionCount)
-				return true
->>>>>>> 4b6ea9f8
 			}
 		}
 	}
@@ -330,7 +298,9 @@
 			transactionCount:    entry.transactionCount + metrics.transactionCount,
 			failureCount:        entry.failureCount + metrics.failureCount,
 			successCount:        entry.successCount + metrics.successCount,
-		}
+			histogram:           entry.histogram,
+		}
+		entry.recordDuration(time.Duration(metrics.transactionDuration), metrics.transactionCount)
 		return
 	}
 	if mb.entries >= mb.maxSize {
@@ -354,24 +324,14 @@
 		failureCount:        metrics.failureCount,
 		successCount:        metrics.successCount,
 	}
-<<<<<<< HEAD
-=======
-
 	if entry.serviceMetrics.histogram == nil {
-		entry.histogram = hdrhistogram.New(
+		entry.serviceMetrics.histogram = hdrhistogram.New(
 			minDuration.Microseconds(),
 			maxDuration.Microseconds(),
 			mb.significantFigures,
 		)
-	} else {
-		entry.serviceMetrics.histogram.Reset()
-	}
-
-	entry.serviceMetrics.recordDuration(time.Duration(metrics.transactionDuration), metrics.transactionCount)
-	mb.m[hash] = append(entries, entry)
-	mb.entries++
-	return true
->>>>>>> 4b6ea9f8
+	}
+	entry.recordDuration(time.Duration(metrics.transactionDuration), metrics.transactionCount)
 }
 
 type aggregationKey struct {
