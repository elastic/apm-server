--- conflicted
+++ resolved
@@ -620,17 +620,10 @@
 
 func newMetrics(maxGroups, maxServices int) *metrics {
 	return &metrics{
-<<<<<<< HEAD
-		// keep reserved entries for overflow (1 per service and 1 for `other` service)
-		space: make([]metricsMapEntry, (maxGroups*2/16)+1),
-		// keep 1 reserved entry for `other` service
+		// Total number of entries = 1 per transaction + 1 overflow per service + 1 `_other` service
+		space: make([]metricsMapEntry, ((maxGroups+maxServices)/16)+1),
+		// keep 1 reserved entry for `_other` service
 		svcSpace: make([]svcMetricsMapEntry, (maxServices/16)+1),
-=======
-		// Total number of entries = 1 per transaction + 1 overflow per service + 1 `_other` service
-		space: make([]metricsMapEntry, maxGroups+maxServices+1),
-		// keep 1 reserved entry for `_other` service
-		svcSpace: make([]svcMetricsMapEntry, maxServices+1),
->>>>>>> a2d3c30f
 		m:        make(map[string]*svcMetricsMapEntry),
 	}
 }
