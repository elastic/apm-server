--- conflicted
+++ resolved
@@ -620,17 +620,10 @@
 
 func newMetrics(maxGroups, maxServices int) *metrics {
 	return &metrics{
-<<<<<<< HEAD
-		// Total number of entries = 1 per transaction + 1 overflow per service + 1 `_other` service
-		space: make([]metricsMapEntry, ((maxGroups+maxServices)/16)+1),
+		// Total number of entries = 1 per txn + 1 overflow per svc + 1 `_other` svc
+		space: baseaggregator.NewSpace[metricsMapEntry]((maxGroups + maxServices)/16 + 1),
 		// keep 1 reserved entry for `_other` service
-		svcSpace: make([]svcMetricsMapEntry, (maxServices/16)+1),
-=======
-		// Total number of entries = 1 per txn + 1 overflow per svc + 1 `_other` svc
-		space: baseaggregator.NewSpace[metricsMapEntry](maxGroups + maxServices + 1),
-		// keep 1 reserved entry for `_other` service
-		svcSpace: baseaggregator.NewSpace[svcMetricsMapEntry](maxServices + 1),
->>>>>>> 6d5004b3
+		svcSpace: baseaggregator.NewSpace[svcMetricsMapEntry](maxServices/16 + 1),
 		m:        make(map[string]*svcMetricsMapEntry),
 	}
 }
