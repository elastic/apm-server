// Copyright Elasticsearch B.V. and/or licensed to Elasticsearch B.V. under one
// or more contributor license agreements. Licensed under the Elastic License 2.0;
// you may not use this file except in compliance with the Elastic License 2.0.

package txmetrics

import (
	"context"
	"encoding/binary"
	"math"
	"sync"
	"sync/atomic"
	"time"

	"github.com/axiomhq/hyperloglog"
	"github.com/cespare/xxhash/v2"
	"github.com/pkg/errors"

	"github.com/elastic/elastic-agent-libs/logp"
	"github.com/elastic/elastic-agent-libs/monitoring"
	"github.com/elastic/go-hdrhistogram"

	"github.com/elastic/apm-data/model"
	"github.com/elastic/apm-server/internal/logs"
	"github.com/elastic/apm-server/x-pack/apm-server/aggregation/interval"
	"github.com/elastic/apm-server/x-pack/apm-server/aggregation/labels"
)

const (
	minDuration time.Duration = 0
	maxDuration time.Duration = time.Hour

	// We scale transaction counts in the histogram, which only permits storing
	// tnteger counts, to allow for fractional transactions due to sampling.
	//
	// e.g. if the sampling rate is 0.4, then each sampled transaction has a
	// representative count of 2.5 (1/0.4). If we receive two such transactions
	// we will record a count of 5000 (2 * 2.5 * histogramCountScale). When we
	// publish metrics, we will scale down to 5 (5000 / histogramCountScale).
	histogramCountScale = 1000

	metricsetName = "transaction"

	// overflowBucketName is an identifier to denote overflow buckets
	overflowBucketName = "other"
)

// Aggregator aggregates transaction durations, periodically publishing histogram metrics.
type Aggregator struct {
	stopMu   sync.Mutex
	stopping chan struct{}
	stopped  chan struct{}

	config  AggregatorConfig
	metrics *aggregatorMetrics // heap-allocated for 64-bit alignment

	mu               sync.RWMutex
	active, inactive map[time.Duration]*metrics

	intervals []time.Duration // List of all intervals.
}

type aggregatorMetrics struct {
	overflowed int64
}

// AggregatorConfig holds configuration for creating an Aggregator.
type AggregatorConfig struct {
	// BatchProcessor is a model.BatchProcessor for asynchronously processing metrics documents.
	BatchProcessor model.BatchProcessor

	// Logger is the logger for logging histogram aggregation/publishing.
	//
	// If Logger is nil, a new logger will be constructed.
	Logger *logp.Logger

	// MaxTransactionGroups is the maximum number of distinct transaction
	// group metrics to store within an aggregation period. Once this number
	// of groups has been reached, any new aggregation keys will cause
	// individual metrics documents to be immediately published.
	MaxTransactionGroups int

	// MaxTransactionGroupsPerService is the maximum number of distinct
	// transaction group per service to store within an aggregation period.
	//
	// When the limit on per service transaction group is reached the new
	// transactions will be aggregated in a dedicated transaction group
	// per service identified by `other`.
	MaxTransactionGroupsPerService int

	// MaxServices is the maximum number of distinct services that the
	// transaction groups will aggregate for.
	//
	// When the limit on service count is reached a new service, identified
	// by name `other` will be used to aggregate all transactions within a
	// single bucket.
	MaxServices int

	// MetricsInterval is the interval between publishing of aggregated
	// metrics. There may be additional metrics reported at arbitrary
	// times if the aggregation groups fill up.
	MetricsInterval time.Duration

	// RollUpIntervals are additional MetricsInterval for the aggregator to
	// compute and publish metrics for. Each additional interval is constrained
	// to the same rules as MetricsInterval, and will result in additional
	// memory to be allocated.
	RollUpIntervals []time.Duration

	// HDRHistogramSignificantFigures is the number of significant figures
	// to maintain in the HDR Histograms. HDRHistogramSignificantFigures
	// must be in the range [1,5].
	HDRHistogramSignificantFigures int
}

// Validate validates the aggregator config.
func (config AggregatorConfig) Validate() error {
	if config.BatchProcessor == nil {
		return errors.New("BatchProcessor unspecified")
	}
	if config.MaxTransactionGroups <= 0 {
		return errors.New("MaxTransactionGroups unspecified or negative")
	}
	if config.MaxTransactionGroupsPerService <= 0 {
		return errors.New("MaxTransactionGroupsPerService unspecified or negative")
	}
	if config.MaxServices <= 0 {
		return errors.New("MaxServices unspecified or negative")
	}
	if config.MetricsInterval <= 0 {
		return errors.New("MetricsInterval unspecified or negative")
	}
	for i, interval := range config.RollUpIntervals {
		if interval <= 0 {
			return errors.Errorf("RollUpIntervals[%d]: unspecified or negative", i)
		}
		if interval%config.MetricsInterval != 0 {
			return errors.Errorf("RollUpIntervals[%d]: interval must be a multiple of MetricsInterval", i)
		}
	}
	if n := config.HDRHistogramSignificantFigures; n < 1 || n > 5 {
		return errors.Errorf("HDRHistogramSignificantFigures (%d) outside range [1,5]", n)
	}
	return nil
}

// NewAggregator returns a new Aggregator with the given config.
func NewAggregator(config AggregatorConfig) (*Aggregator, error) {
	if err := config.Validate(); err != nil {
		return nil, errors.Wrap(err, "invalid aggregator config")
	}
	if config.Logger == nil {
		config.Logger = logp.NewLogger(logs.TransactionMetrics)
	}
<<<<<<< HEAD
	aggregator := Aggregator{
		stopping:            make(chan struct{}),
		stopped:             make(chan struct{}),
		config:              config,
		metrics:             &aggregatorMetrics{},
		tooManyGroupsLogger: config.Logger.WithOptions(logs.WithRateLimit(tooManyGroupsLoggerRateLimit)),
		intervals:           append([]time.Duration{config.MetricsInterval}, config.RollUpIntervals...),
	}
	aggregator.active = make(map[time.Duration]*metrics)
	aggregator.inactive = make(map[time.Duration]*metrics)
	for _, interval := range aggregator.intervals {
		aggregator.active[interval] = newMetrics(config.MaxTransactionGroups)
		aggregator.inactive[interval] = newMetrics(config.MaxTransactionGroups)
	}
	return &aggregator, nil
=======
	return &Aggregator{
		stopping: make(chan struct{}),
		stopped:  make(chan struct{}),
		config:   config,
		metrics:  &aggregatorMetrics{},
		active:   newMetrics(config.MaxTransactionGroups, config.MaxServices),
		inactive: newMetrics(config.MaxTransactionGroups, config.MaxServices),
	}, nil
>>>>>>> ceedb77f
}

// Run runs the Aggregator, periodically publishing and clearing aggregated
// metrics. Run returns when either a fatal error occurs, or the Aggregator's
// Stop method is invoked.
func (a *Aggregator) Run() error {
	ticker := time.NewTicker(a.config.MetricsInterval)
	defer ticker.Stop()
	defer func() {
		a.stopMu.Lock()
		defer a.stopMu.Unlock()
		select {
		case <-a.stopped:
		default:
			close(a.stopped)
		}
	}()
	var stop bool
	var ticks uint64
	for !stop {
		ticks++
		select {
		case <-a.stopping:
			stop = true
		case <-ticker.C:
		}
		// Publish the metricsets for all configured intervals.
		for _, interval := range a.intervals {
			// Publish $interval MetricSets when:
			//  - ticks * MetricsInterval % $interval == 0.
			//  - Aggregator is stopped.
			if !stop && (ticks*uint64(a.config.MetricsInterval))%uint64(interval) != 0 {
				continue
			}
			if err := a.publish(context.Background(), interval); err != nil {
				a.config.Logger.With(logp.Error(err)).Warnf(
					"publishing %s transaction metrics failed: %s",
					interval.String(), err,
				)
			}
		}
	}
	return nil
}

// Stop stops the Aggregator if it is running, waiting for it to flush any
// aggregated metrics and return, or for the context to be cancelled.
//
// After Stop has been called the aggregator cannot be reused, as the Run
// method will always return immediately.
func (a *Aggregator) Stop(ctx context.Context) error {
	a.stopMu.Lock()
	select {
	case <-a.stopped:
	case <-a.stopping:
		// Already stopping/stopped.
	default:
		close(a.stopping)
	}
	a.stopMu.Unlock()

	select {
	case <-a.stopped:
	case <-ctx.Done():
		return ctx.Err()
	}
	return nil
}

// CollectMonitoring may be called to collect monitoring metrics from the
// aggregation. It is intended to be used with libbeat/monitoring.NewFunc.
//
// The metrics should be added to the "apm-server.aggregation.txmetrics" registry.
func (a *Aggregator) CollectMonitoring(_ monitoring.Mode, V monitoring.Visitor) {
	V.OnRegistryStart()
	defer V.OnRegistryFinished()

	a.mu.RLock()
	defer a.mu.RUnlock()

	m := a.active[a.config.MetricsInterval]
	m.mu.RLock()
	defer m.mu.RUnlock()

	monitoring.ReportInt(V, "active_groups", int64(m.entries))
	monitoring.ReportInt(V, "overflowed", atomic.LoadInt64(&a.metrics.overflowed))
}

func (a *Aggregator) publish(ctx context.Context, period time.Duration) error {
	// We hold a.mu only long enough to swap the metrics. This will
	// be blocked by metrics updates, which is OK, as we prefer not
	// to block metrics updaters. After the lock is released nothing
	// will be accessing a.inactive.
	a.mu.Lock()
	current := a.active[period]
	a.active[period], a.inactive[period] = a.inactive[period], current
	a.mu.Unlock()

	if current.entries == 0 {
		a.config.Logger.Debugf("no metrics to publish")
		return nil
	}

<<<<<<< HEAD
	intervalStr := interval.FormatDuration(period)
	batch := make(model.Batch, 0, current.entries)
	for hash, entries := range current.m {
		for _, entry := range entries {
			totalCount, counts, values := entry.transactionMetrics.histogramBuckets()
			event := makeMetricset(entry.transactionAggregationKey, totalCount, counts, values)
			// Record the metricset interval as metricset.interval.
			event.Metricset.Interval = intervalStr
			batch = append(batch, event)
		}
		delete(current.m, hash)
	}
	current.entries = 0
=======
	// TODO(axw) record either the aggregation interval in effect, or
	// the specific time period (date_range) on the metrics documents.

	batch := make(model.Batch, 0, a.inactive.entries)
	for svc, svcEntry := range a.inactive.m {
		for hash, entries := range svcEntry.m {
			for _, entry := range entries {
				totalCount, counts, values := entry.transactionMetrics.histogramBuckets()
				batch = append(batch, makeMetricset(entry.transactionAggregationKey, totalCount, counts, values))
				entry.histogram.Reset()
			}
			delete(svcEntry.m, hash)
		}
		if svcEntry.other != nil {
			entry := svcEntry.other
			totalCount, counts, values := entry.transactionMetrics.histogramBuckets()
			m := makeMetricset(entry.transactionAggregationKey, totalCount, counts, values)
			m.Metricset.Samples = append(m.Metricset.Samples, model.MetricsetSample{
				Name:  "transaction.aggregation.overflow_count",
				Value: float64(svcEntry.otherCardinalityEstimator.Estimate()),
			})
			batch = append(batch, m)

			entry.histogram.Reset()
			svcEntry.other = nil
			svcEntry.otherCardinalityEstimator = nil
			svcEntry.entries = 0
		}
		delete(a.inactive.m, svc)
	}
	a.inactive.entries = 0
	a.inactive.services = 0
>>>>>>> ceedb77f

	a.config.Logger.Debugf("%s interval: publishing %d metricsets", period, len(batch))
	return a.config.BatchProcessor.ProcessBatch(ctx, &batch)
}

// ProcessBatch aggregates all transactions contained in "b". On overflow
// the metrics are aggregated into `other` buckets to contain cardinality.
func (a *Aggregator) ProcessBatch(ctx context.Context, b *model.Batch) error {
	for _, event := range *b {
		if event.Processor != model.TransactionProcessor {
			continue
		}
<<<<<<< HEAD
		a.AggregateTransaction(event, b)
=======
		a.AggregateTransaction(event)
>>>>>>> ceedb77f
	}
	return nil
}

// AggregateTransaction aggregates transaction metrics.
//
<<<<<<< HEAD
// If the transaction cannot be aggregated due to the maximum number of
// transaction groups being exceeded, then a metricset APMEvent will be
// appended to the batch, which will be published immediately, along with the
// transaction.
func (a *Aggregator) AggregateTransaction(event model.APMEvent, batch *model.Batch) {
	if event.Transaction.RepresentativeCount <= 0 {
		return
	}
	for _, interval := range a.intervals {
		if overflowed := a.aggregateTransaction(event, interval); overflowed.Metricset != nil {
			*batch = append(*batch, overflowed)
		}
=======
// If the transaction cannot be aggregated due to the maximum number
// of transaction groups being exceeded, then a metricset APMEvent will
// be returned which should be published immediately, along with the
// transaction. Otherwise, the returned event will be the zero value.
//
// To contain the cardinality of the aggregated metrics the following
// limits are considered:
//
//   - MaxTransactionGroupsPerService: Limits the maximum number of
//     transactions that a specific service can produce in one aggregation
//     interval. Once the limit is breached the new transactions are
//     aggregated under a dedicated bucket with `transaction.name` as other.
//   - MaxTransactionGroups: Limits the  maximum number of transaction groups
//     that the aggregator can produce in one aggregation interval. Once the
//     limit is breached the new transactions are aggregated in the `other`
//     transaction bucket of their corresponding services.
//   - MaxServices: Limits the maximum number of services that the aggregator
//     can aggregate over. Once this limit is breached the metrics will be
//     aggregated in the `other` transaction bucket of a dedicated service
//     with `service.name` as other.
func (a *Aggregator) AggregateTransaction(event model.APMEvent) {
	if event.Transaction.RepresentativeCount <= 0 {
		return
>>>>>>> ceedb77f
	}
}

func (a *Aggregator) aggregateTransaction(event model.APMEvent, interval time.Duration) model.APMEvent {
	key := a.makeTransactionAggregationKey(event, interval)
	hash := key.hash()
<<<<<<< HEAD
	count := transactionCount(event.Transaction)
	if a.updateTransactionMetrics(key, hash, event.Transaction.RepresentativeCount, event.Event.Duration, interval) {
		return model.APMEvent{}
	}
	// Too many aggregation keys: could not update metrics, so immediately
	// publish a single-value metric document.
	a.tooManyGroupsLogger.Warn(`
%s transaction group limit reached, falling back to sending individual metric documents.
This is typically caused by ineffective transaction grouping, e.g. by creating many
unique transaction names.
If you are using an agent with 'use_path_as_transaction_name' enabled, it may cause
high cardinality. If your agent supports the 'transaction_name_groups' option, setting
that configuration option appropriately, may lead to better results.`[1:], interval.String(),
	)
	atomic.AddInt64(&a.metrics.overflowed, 1)
	counts := []int64{int64(math.Round(count))}
	values := []float64{float64(event.Event.Duration.Microseconds())}
	return makeMetricset(key, counts[0], counts, values)
}

func (a *Aggregator) updateTransactionMetrics(key transactionAggregationKey, hash uint64, count float64, duration, interval time.Duration) bool {
=======
	a.updateTransactionMetrics(key, hash, event.Transaction.RepresentativeCount, event.Event.Duration)
}

func (a *Aggregator) updateTransactionMetrics(key transactionAggregationKey, hash uint64, count float64, duration time.Duration) {
>>>>>>> ceedb77f
	if duration < minDuration {
		duration = minDuration
	} else if duration > maxDuration {
		duration = maxDuration
	}

	a.mu.RLock()
	defer a.mu.RUnlock()

	m := a.active[interval]
	m.mu.RLock()
	var ok bool
	var entries []*metricsMapEntry
	svcEntry, svcOk := m.m[key.serviceName]
	if svcOk {
		entries, ok = svcEntry.m[hash]
	}
	m.mu.RUnlock()
	var offset int
	if ok {
		for offset = range entries {
			if entries[offset].transactionAggregationKey.equal(key) {
				entries[offset].recordDuration(duration, count)
				return
			}
		}
		offset++ // where to start searching with the write lock below
	}

	entries = nil
	var svcOverflow bool
	m.mu.Lock()
	defer m.mu.Unlock()
	svcEntry, svcOk = m.m[key.serviceName]
	if svcOk {
		entries, ok := svcEntry.m[hash]
		if ok {
			for i := range entries[offset:] {
				if entries[offset+i].transactionAggregationKey.equal(key) {
					entries[offset+i].recordDuration(duration, count)
					return
				}
			}
		}
	} else {
		if m.services >= a.config.MaxServices {
			svcOverflow = true
			svcEntry = &m.svcSpace[len(m.svcSpace)-1]
			m.services++
			m.m[overflowBucketName] = svcEntry
		} else {
			svcEntry = &m.svcSpace[m.services]
			m.services++
			m.m[key.serviceName] = svcEntry
		}
		if svcEntry.m == nil {
			svcEntry.m = make(map[uint64][]*metricsMapEntry)
		}
	}
	var entry *metricsMapEntry
	txnOverflow := m.entries >= a.config.MaxTransactionGroups
	perSvcTxnOverflow := svcEntry.entries >= a.config.MaxTransactionGroupsPerService
	if svcOverflow || txnOverflow || perSvcTxnOverflow {
		if svcEntry.other != nil {
			// axiomhq/hyerloglog uses metrohash but here we are using
			// xxhash. Metrohash has better performance but since we are
			// already calculating xxhash we can use it directly.
			svcEntry.otherCardinalityEstimator.InsertHash(hash)
			atomic.AddInt64(&a.metrics.overflowed, 1)
			svcEntry.other.recordDuration(duration, count)
			return
		}
		if svcOverflow {
			a.config.Logger.Warnf(`
Service limit of %d reached, new metric documents will be grouped under a dedicated
overflow bucket identified by service name 'other'.`[1:], a.config.MaxServices)
		} else if perSvcTxnOverflow {
			a.config.Logger.Warnf(`
Transaction group limit of %d reached for service %s, new metric documents will be grouped
under a dedicated bucket identified by transaction name 'other'. This is typically
caused by ineffective transaction grouping, e.g. by creating many unique transaction
names.
If you are using an agent with 'use_path_as_transaction_name' enabled, it may cause
high cardinality. If your agent supports the 'transaction_name_groups' option, setting
that configuration option appropriately, may lead to better results.`[1:],
				a.config.MaxTransactionGroupsPerService,
				key.serviceName,
			)
		} else {
			a.config.Logger.Warnf(`
Overall transaction group limit of %d reached, new metric documents will be grouped
under a dedicated bucket identified by transaction name 'other'. This is typically
caused by ineffective transaction grouping, e.g. by creating many unique transaction
names.
If you are using an agent with 'use_path_as_transaction_name' enabled, it may cause
high cardinality. If your agent supports the 'transaction_name_groups' option, setting
that configuration option appropriately, may lead to better results.`[1:],
				a.config.MaxTransactionGroups,
			)
		}
		svcEntry.other = &m.space[m.entries]
		m.entries++
		svcEntry.otherCardinalityEstimator = hyperloglog.New14()
		svcEntry.otherCardinalityEstimator.InsertHash(hash)
		atomic.AddInt64(&a.metrics.overflowed, 1)
		entry = svcEntry.other
		// For `other` service we only account for `other` transaction bucket.
		key = a.makeOverflowAggregationKey(key, svcOverflow)
	} else {
		entry = &m.space[m.entries]
		m.entries++
		svcEntry.m[hash] = append(entries, entry)
		svcEntry.entries++
	}
	entry.transactionAggregationKey = key
	if entry.transactionMetrics.histogram == nil {
		entry.transactionMetrics.histogram = hdrhistogram.New(
			minDuration.Microseconds(),
			maxDuration.Microseconds(),
			a.config.HDRHistogramSignificantFigures,
		)
	}
	entry.recordDuration(duration, count)
}

func (a *Aggregator) makeOverflowAggregationKey(oldKey transactionAggregationKey, svcOverflow bool) transactionAggregationKey {
	svcName := oldKey.serviceName
	if svcOverflow {
		svcName = overflowBucketName
	}
	return transactionAggregationKey{
		comparable: comparable{
			timestamp:       oldKey.timestamp,
			transactionName: overflowBucketName,
			serviceName:     svcName,
		},
	}
}

func (a *Aggregator) makeTransactionAggregationKey(event model.APMEvent, interval time.Duration) transactionAggregationKey {
	key := transactionAggregationKey{
		comparable: comparable{
			// Group metrics by time interval.
			timestamp: event.Timestamp.Truncate(interval),

			traceRoot:         event.Parent.ID == "",
			transactionName:   event.Transaction.Name,
			transactionResult: event.Transaction.Result,
			transactionType:   event.Transaction.Type,
			eventOutcome:      event.Event.Outcome,

			agentName:             event.Agent.Name,
			serviceEnvironment:    event.Service.Environment,
			serviceName:           event.Service.Name,
			serviceVersion:        event.Service.Version,
			serviceNodeName:       event.Service.Node.Name,
			serviceRuntimeName:    event.Service.Runtime.Name,
			serviceRuntimeVersion: event.Service.Runtime.Version,

			serviceLanguageName:    event.Service.Language.Name,
			serviceLanguageVersion: event.Service.Language.Version,

			hostHostname:      event.Host.Hostname,
			hostName:          event.Host.Name,
			hostOSPlatform:    event.Host.OS.Platform,
			containerID:       event.Container.ID,
			kubernetesPodName: event.Kubernetes.PodName,

			cloudProvider:         event.Cloud.Provider,
			cloudRegion:           event.Cloud.Region,
			cloudAvailabilityZone: event.Cloud.AvailabilityZone,
			cloudServiceName:      event.Cloud.ServiceName,
			cloudAccountID:        event.Cloud.AccountID,
			cloudAccountName:      event.Cloud.AccountName,
			cloudProjectID:        event.Cloud.ProjectID,
			cloudProjectName:      event.Cloud.ProjectName,
			cloudMachineType:      event.Cloud.MachineType,

			faasColdstart:   event.FAAS.Coldstart,
			faasID:          event.FAAS.ID,
			faasTriggerType: event.FAAS.TriggerType,
			faasName:        event.FAAS.Name,
			faasVersion:     event.FAAS.Version,
		},
	}
	key.AggregatedGlobalLabels.Read(&event)
	return key
}

// makeMetricset makes a metricset event from key, counts, and values, with timestamp ts.
func makeMetricset(key transactionAggregationKey, totalCount int64, counts []int64, values []float64) model.APMEvent {
	var eventSuccessCount model.SummaryMetric
	switch key.eventOutcome {
	case "success":
		eventSuccessCount.Count = totalCount
		eventSuccessCount.Sum = float64(totalCount)
	case "failure":
		eventSuccessCount.Count = totalCount
	case "unknown":
		// Keep both Count and Sum as 0.
	}
	return model.APMEvent{
		Timestamp:  key.timestamp,
		Agent:      model.Agent{Name: key.agentName},
		Container:  model.Container{ID: key.containerID},
		Kubernetes: model.Kubernetes{PodName: key.kubernetesPodName},
		Service: model.Service{
			Name:        key.serviceName,
			Version:     key.serviceVersion,
			Node:        model.ServiceNode{Name: key.serviceNodeName},
			Environment: key.serviceEnvironment,
			Runtime: model.Runtime{
				Name:    key.serviceRuntimeName,
				Version: key.serviceRuntimeVersion,
			},
			Language: model.Language{
				Name:    key.serviceLanguageName,
				Version: key.serviceLanguageVersion,
			},
		},
		Cloud: model.Cloud{
			Provider:         key.cloudProvider,
			Region:           key.cloudRegion,
			AvailabilityZone: key.cloudAvailabilityZone,
			ServiceName:      key.cloudServiceName,
			AccountID:        key.cloudAccountID,
			AccountName:      key.cloudAccountName,
			MachineType:      key.cloudMachineType,
			ProjectID:        key.cloudProjectID,
			ProjectName:      key.cloudProjectName,
		},
		Host: model.Host{
			Hostname: key.hostHostname,
			Name:     key.hostName,
			OS: model.OS{
				Platform: key.hostOSPlatform,
			},
		},
		Event: model.Event{
			Outcome:      key.eventOutcome,
			SuccessCount: eventSuccessCount,
		},
		FAAS: model.FAAS{
			Coldstart:   key.faasColdstart,
			ID:          key.faasID,
			TriggerType: key.faasTriggerType,
			Name:        key.faasName,
			Version:     key.faasVersion,
		},
		Labels:        key.AggregatedGlobalLabels.Labels,
		NumericLabels: key.AggregatedGlobalLabels.NumericLabels,
		Processor:     model.MetricsetProcessor,
		Metricset: &model.Metricset{
			Name:     metricsetName,
			DocCount: totalCount,
		},
		Transaction: &model.Transaction{
			Name:   key.transactionName,
			Type:   key.transactionType,
			Result: key.transactionResult,
			Root:   key.traceRoot,
			DurationHistogram: model.Histogram{
				Counts: counts,
				Values: values,
			},
		},
	}
}

type metrics struct {
<<<<<<< HEAD
	mu      sync.RWMutex
	m       map[uint64][]*metricsMapEntry
	space   []metricsMapEntry
	entries int
=======
	mu       sync.RWMutex
	entries  int // total number of tx groups getting aggregated including overflow
	services int
	space    []metricsMapEntry
	svcSpace []svcMetricsMapEntry
	m        map[string]*svcMetricsMapEntry
>>>>>>> ceedb77f
}

func newMetrics(maxGroups, maxServices int) *metrics {
	return &metrics{
		// keep reserved entries for overflow (1 per service and 1 for `other` service)
		space: make([]metricsMapEntry, maxGroups*2+1),
		// keep 1 reserved entry for `other` service
		svcSpace: make([]svcMetricsMapEntry, maxServices+1),
		m:        make(map[string]*svcMetricsMapEntry),
	}
}

type svcMetricsMapEntry struct {
	entries                   int // total number of tx groups for this svc getting aggregated
	m                         map[uint64][]*metricsMapEntry
	other                     *metricsMapEntry
	otherCardinalityEstimator *hyperloglog.Sketch
}

type metricsMapEntry struct {
	transactionMetrics
	transactionAggregationKey
}

// comparable contains the fields with types which can be compared with the
// equal operator '=='.
type comparable struct {
	timestamp              time.Time
	faasColdstart          *bool
	faasID                 string
	faasName               string
	faasVersion            string
	agentName              string
	hostOSPlatform         string
	kubernetesPodName      string
	cloudProvider          string
	cloudRegion            string
	cloudAvailabilityZone  string
	cloudServiceName       string
	cloudAccountID         string
	cloudAccountName       string
	cloudMachineType       string
	cloudProjectID         string
	cloudProjectName       string
	serviceEnvironment     string
	serviceName            string
	serviceVersion         string
	serviceNodeName        string
	serviceRuntimeName     string
	serviceRuntimeVersion  string
	serviceLanguageName    string
	serviceLanguageVersion string
	transactionName        string
	transactionResult      string
	transactionType        string
	eventOutcome           string
	faasTriggerType        string
	hostHostname           string
	hostName               string
	containerID            string
	traceRoot              bool
}

// NOTE(axw) the dimensions should be kept in sync with docs/metricset-indices.asciidoc (legacy).
// And docs/data-model.asciidoc for the current documentation on the APM Server model.
type transactionAggregationKey struct {
	labels.AggregatedGlobalLabels
	comparable
}

func (k *transactionAggregationKey) hash() uint64 {
	var h xxhash.Digest
	var buf [8]byte
	binary.LittleEndian.PutUint64(buf[:], uint64(k.timestamp.UnixNano()))
	h.Write(buf[:])
	if k.traceRoot {
		h.WriteString("1")
	}
	if k.faasColdstart != nil && *k.faasColdstart {
		h.WriteString("1")
	}
	k.AggregatedGlobalLabels.Write(&h)
	h.WriteString(k.agentName)
	h.WriteString(k.containerID)
	h.WriteString(k.hostHostname)
	h.WriteString(k.hostName)
	h.WriteString(k.hostOSPlatform)
	h.WriteString(k.kubernetesPodName)
	h.WriteString(k.cloudProvider)
	h.WriteString(k.cloudRegion)
	h.WriteString(k.cloudAvailabilityZone)
	h.WriteString(k.cloudServiceName)
	h.WriteString(k.cloudAccountID)
	h.WriteString(k.cloudAccountName)
	h.WriteString(k.cloudMachineType)
	h.WriteString(k.cloudProjectID)
	h.WriteString(k.cloudProjectName)
	h.WriteString(k.serviceEnvironment)
	h.WriteString(k.serviceName)
	h.WriteString(k.serviceVersion)
	h.WriteString(k.serviceNodeName)
	h.WriteString(k.serviceRuntimeName)
	h.WriteString(k.serviceRuntimeVersion)
	h.WriteString(k.serviceLanguageName)
	h.WriteString(k.serviceLanguageVersion)
	h.WriteString(k.transactionName)
	h.WriteString(k.transactionResult)
	h.WriteString(k.transactionType)
	h.WriteString(k.eventOutcome)
	h.WriteString(k.faasID)
	h.WriteString(k.faasTriggerType)
	h.WriteString(k.faasName)
	h.WriteString(k.faasVersion)
	return h.Sum64()
}

func (k *transactionAggregationKey) equal(key transactionAggregationKey) bool {
	return k.comparable == key.comparable &&
		k.AggregatedGlobalLabels.Equals(&key.AggregatedGlobalLabels)
}

type transactionMetrics struct {
	histogram *hdrhistogram.Histogram
}

func (m *transactionMetrics) recordDuration(d time.Duration, n float64) {
	count := int64(math.Round(n * histogramCountScale))
	m.histogram.RecordValuesAtomic(d.Microseconds(), count)
}

func (m *transactionMetrics) histogramBuckets() (totalCount int64, counts []int64, values []float64) {
	// From https://www.elastic.co/guide/en/elasticsearch/reference/current/histogram.html:
	//
	// "For the High Dynamic Range (HDR) histogram mode, the values array represents
	// fixed upper limits of each bucket interval, and the counts array represents
	// the number of values that are attributed to each interval."
	distribution := m.histogram.Distribution()
	counts = make([]int64, 0, len(distribution))
	values = make([]float64, 0, len(distribution))
	for _, b := range distribution {
		if b.Count <= 0 {
			continue
		}
		count := int64(math.Round(float64(b.Count) / histogramCountScale))
		counts = append(counts, count)
		values = append(values, float64(b.To))
		totalCount += count
	}
	return totalCount, counts, values
}<|MERGE_RESOLUTION|>--- conflicted
+++ resolved
@@ -152,32 +152,20 @@
 	if config.Logger == nil {
 		config.Logger = logp.NewLogger(logs.TransactionMetrics)
 	}
-<<<<<<< HEAD
 	aggregator := Aggregator{
-		stopping:            make(chan struct{}),
-		stopped:             make(chan struct{}),
-		config:              config,
-		metrics:             &aggregatorMetrics{},
-		tooManyGroupsLogger: config.Logger.WithOptions(logs.WithRateLimit(tooManyGroupsLoggerRateLimit)),
-		intervals:           append([]time.Duration{config.MetricsInterval}, config.RollUpIntervals...),
+		stopping:  make(chan struct{}),
+		stopped:   make(chan struct{}),
+		config:    config,
+		metrics:   &aggregatorMetrics{},
+		intervals: append([]time.Duration{config.MetricsInterval}, config.RollUpIntervals...),
 	}
 	aggregator.active = make(map[time.Duration]*metrics)
 	aggregator.inactive = make(map[time.Duration]*metrics)
 	for _, interval := range aggregator.intervals {
-		aggregator.active[interval] = newMetrics(config.MaxTransactionGroups)
-		aggregator.inactive[interval] = newMetrics(config.MaxTransactionGroups)
+		aggregator.active[interval] = newMetrics(config.MaxTransactionGroups, config.MaxServices)
+		aggregator.inactive[interval] = newMetrics(config.MaxTransactionGroups, config.MaxServices)
 	}
 	return &aggregator, nil
-=======
-	return &Aggregator{
-		stopping: make(chan struct{}),
-		stopped:  make(chan struct{}),
-		config:   config,
-		metrics:  &aggregatorMetrics{},
-		active:   newMetrics(config.MaxTransactionGroups, config.MaxServices),
-		inactive: newMetrics(config.MaxTransactionGroups, config.MaxServices),
-	}, nil
->>>>>>> ceedb77f
 }
 
 // Run runs the Aggregator, periodically publishing and clearing aggregated
@@ -281,30 +269,16 @@
 		return nil
 	}
 
-<<<<<<< HEAD
 	intervalStr := interval.FormatDuration(period)
 	batch := make(model.Batch, 0, current.entries)
-	for hash, entries := range current.m {
-		for _, entry := range entries {
-			totalCount, counts, values := entry.transactionMetrics.histogramBuckets()
-			event := makeMetricset(entry.transactionAggregationKey, totalCount, counts, values)
-			// Record the metricset interval as metricset.interval.
-			event.Metricset.Interval = intervalStr
-			batch = append(batch, event)
-		}
-		delete(current.m, hash)
-	}
-	current.entries = 0
-=======
-	// TODO(axw) record either the aggregation interval in effect, or
-	// the specific time period (date_range) on the metrics documents.
-
-	batch := make(model.Batch, 0, a.inactive.entries)
-	for svc, svcEntry := range a.inactive.m {
+	for svc, svcEntry := range current.m {
 		for hash, entries := range svcEntry.m {
 			for _, entry := range entries {
 				totalCount, counts, values := entry.transactionMetrics.histogramBuckets()
-				batch = append(batch, makeMetricset(entry.transactionAggregationKey, totalCount, counts, values))
+				event := makeMetricset(entry.transactionAggregationKey, totalCount, counts, values)
+				// Record the metricset interval as metricset.interval.
+				event.Metricset.Interval = intervalStr
+				batch = append(batch, event)
 				entry.histogram.Reset()
 			}
 			delete(svcEntry.m, hash)
@@ -313,6 +287,8 @@
 			entry := svcEntry.other
 			totalCount, counts, values := entry.transactionMetrics.histogramBuckets()
 			m := makeMetricset(entry.transactionAggregationKey, totalCount, counts, values)
+			// Record the metricset interval as metricset.interval.
+			m.Metricset.Interval = intervalStr
 			m.Metricset.Samples = append(m.Metricset.Samples, model.MetricsetSample{
 				Name:  "transaction.aggregation.overflow_count",
 				Value: float64(svcEntry.otherCardinalityEstimator.Estimate()),
@@ -324,11 +300,10 @@
 			svcEntry.otherCardinalityEstimator = nil
 			svcEntry.entries = 0
 		}
-		delete(a.inactive.m, svc)
-	}
-	a.inactive.entries = 0
-	a.inactive.services = 0
->>>>>>> ceedb77f
+		delete(current.m, svc)
+	}
+	current.entries = 0
+	current.services = 0
 
 	a.config.Logger.Debugf("%s interval: publishing %d metricsets", period, len(batch))
 	return a.config.BatchProcessor.ProcessBatch(ctx, &batch)
@@ -341,31 +316,13 @@
 		if event.Processor != model.TransactionProcessor {
 			continue
 		}
-<<<<<<< HEAD
-		a.AggregateTransaction(event, b)
-=======
 		a.AggregateTransaction(event)
->>>>>>> ceedb77f
 	}
 	return nil
 }
 
 // AggregateTransaction aggregates transaction metrics.
 //
-<<<<<<< HEAD
-// If the transaction cannot be aggregated due to the maximum number of
-// transaction groups being exceeded, then a metricset APMEvent will be
-// appended to the batch, which will be published immediately, along with the
-// transaction.
-func (a *Aggregator) AggregateTransaction(event model.APMEvent, batch *model.Batch) {
-	if event.Transaction.RepresentativeCount <= 0 {
-		return
-	}
-	for _, interval := range a.intervals {
-		if overflowed := a.aggregateTransaction(event, interval); overflowed.Metricset != nil {
-			*batch = append(*batch, overflowed)
-		}
-=======
 // If the transaction cannot be aggregated due to the maximum number
 // of transaction groups being exceeded, then a metricset APMEvent will
 // be returned which should be published immediately, along with the
@@ -387,43 +344,18 @@
 //     aggregated in the `other` transaction bucket of a dedicated service
 //     with `service.name` as other.
 func (a *Aggregator) AggregateTransaction(event model.APMEvent) {
-	if event.Transaction.RepresentativeCount <= 0 {
+	count := event.Transaction.RepresentativeCount
+	if count <= 0 {
 		return
->>>>>>> ceedb77f
-	}
-}
-
-func (a *Aggregator) aggregateTransaction(event model.APMEvent, interval time.Duration) model.APMEvent {
-	key := a.makeTransactionAggregationKey(event, interval)
-	hash := key.hash()
-<<<<<<< HEAD
-	count := transactionCount(event.Transaction)
-	if a.updateTransactionMetrics(key, hash, event.Transaction.RepresentativeCount, event.Event.Duration, interval) {
-		return model.APMEvent{}
-	}
-	// Too many aggregation keys: could not update metrics, so immediately
-	// publish a single-value metric document.
-	a.tooManyGroupsLogger.Warn(`
-%s transaction group limit reached, falling back to sending individual metric documents.
-This is typically caused by ineffective transaction grouping, e.g. by creating many
-unique transaction names.
-If you are using an agent with 'use_path_as_transaction_name' enabled, it may cause
-high cardinality. If your agent supports the 'transaction_name_groups' option, setting
-that configuration option appropriately, may lead to better results.`[1:], interval.String(),
-	)
-	atomic.AddInt64(&a.metrics.overflowed, 1)
-	counts := []int64{int64(math.Round(count))}
-	values := []float64{float64(event.Event.Duration.Microseconds())}
-	return makeMetricset(key, counts[0], counts, values)
-}
-
-func (a *Aggregator) updateTransactionMetrics(key transactionAggregationKey, hash uint64, count float64, duration, interval time.Duration) bool {
-=======
-	a.updateTransactionMetrics(key, hash, event.Transaction.RepresentativeCount, event.Event.Duration)
-}
-
-func (a *Aggregator) updateTransactionMetrics(key transactionAggregationKey, hash uint64, count float64, duration time.Duration) {
->>>>>>> ceedb77f
+	}
+	for _, interval := range a.intervals {
+		key := a.makeTransactionAggregationKey(event, interval)
+		hash := key.hash()
+		a.updateTransactionMetrics(key, hash, count, event.Event.Duration, interval)
+	}
+}
+
+func (a *Aggregator) updateTransactionMetrics(key transactionAggregationKey, hash uint64, count float64, duration, interval time.Duration) {
 	if duration < minDuration {
 		duration = minDuration
 	} else if duration > maxDuration {
@@ -498,29 +430,31 @@
 		}
 		if svcOverflow {
 			a.config.Logger.Warnf(`
-Service limit of %d reached, new metric documents will be grouped under a dedicated
-overflow bucket identified by service name 'other'.`[1:], a.config.MaxServices)
+%s Service limit of %d reached, new metric documents will be grouped under a dedicated
+overflow bucket identified by service name 'other'.`[1:], interval.String(), a.config.MaxServices)
 		} else if perSvcTxnOverflow {
 			a.config.Logger.Warnf(`
-Transaction group limit of %d reached for service %s, new metric documents will be grouped
+%s Transaction group limit of %d reached for service %s, new metric documents will be grouped
 under a dedicated bucket identified by transaction name 'other'. This is typically
 caused by ineffective transaction grouping, e.g. by creating many unique transaction
 names.
 If you are using an agent with 'use_path_as_transaction_name' enabled, it may cause
 high cardinality. If your agent supports the 'transaction_name_groups' option, setting
 that configuration option appropriately, may lead to better results.`[1:],
+				interval.String(),
 				a.config.MaxTransactionGroupsPerService,
 				key.serviceName,
 			)
 		} else {
 			a.config.Logger.Warnf(`
-Overall transaction group limit of %d reached, new metric documents will be grouped
+%s Overall transaction group limit of %d reached, new metric documents will be grouped
 under a dedicated bucket identified by transaction name 'other'. This is typically
 caused by ineffective transaction grouping, e.g. by creating many unique transaction
 names.
 If you are using an agent with 'use_path_as_transaction_name' enabled, it may cause
 high cardinality. If your agent supports the 'transaction_name_groups' option, setting
 that configuration option appropriately, may lead to better results.`[1:],
+				interval.String(),
 				a.config.MaxTransactionGroups,
 			)
 		}
@@ -694,19 +628,12 @@
 }
 
 type metrics struct {
-<<<<<<< HEAD
-	mu      sync.RWMutex
-	m       map[uint64][]*metricsMapEntry
-	space   []metricsMapEntry
-	entries int
-=======
 	mu       sync.RWMutex
-	entries  int // total number of tx groups getting aggregated including overflow
-	services int
 	space    []metricsMapEntry
 	svcSpace []svcMetricsMapEntry
 	m        map[string]*svcMetricsMapEntry
->>>>>>> ceedb77f
+	entries  int // total number of tx groups getting aggregated including overflow
+	services int
 }
 
 func newMetrics(maxGroups, maxServices int) *metrics {
