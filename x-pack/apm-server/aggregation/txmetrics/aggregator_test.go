// Copyright Elasticsearch B.V. and/or licensed to Elasticsearch B.V. under one
// or more contributor license agreements. Licensed under the Elastic License 2.0;
// you may not use this file except in compliance with the Elastic License 2.0.

package txmetrics_test

import (
	"context"
	"fmt"
	"sort"
	"testing"
	"time"

	"github.com/pkg/errors"
	"github.com/stretchr/testify/assert"
	"github.com/stretchr/testify/require"
	"go.uber.org/zap"
	"go.uber.org/zap/zapcore"
	"go.uber.org/zap/zaptest/observer"

	"github.com/elastic/apm-data/model"
	"github.com/elastic/apm-server/x-pack/apm-server/aggregation/txmetrics"
	"github.com/elastic/elastic-agent-libs/logp"
	"github.com/elastic/elastic-agent-libs/monitoring"
)

func TestNewAggregatorConfigInvalid(t *testing.T) {
	batchProcessor := makeErrBatchProcessor(nil)

	type test struct {
		config txmetrics.AggregatorConfig
		err    string
	}

	for _, test := range []test{{
		config: txmetrics.AggregatorConfig{},
		err:    "BatchProcessor unspecified",
	}, {
		config: txmetrics.AggregatorConfig{
			BatchProcessor: batchProcessor,
		},
		err: "MaxTransactionGroups unspecified or negative",
	}, {
		config: txmetrics.AggregatorConfig{
			BatchProcessor:       batchProcessor,
			MaxTransactionGroups: 1,
		},
		err: "MaxTransactionGroupsPerService unspecified or negative",
	}, {
		config: txmetrics.AggregatorConfig{
			BatchProcessor:                 batchProcessor,
			MaxTransactionGroups:           1,
			MaxTransactionGroupsPerService: 1,
		},
		err: "MaxServices unspecified or negative",
	}, {
		config: txmetrics.AggregatorConfig{
			BatchProcessor:                 batchProcessor,
			MaxTransactionGroups:           1,
			MaxTransactionGroupsPerService: 1,
			MaxServices:                    1,
		},
		err: "MetricsInterval unspecified or negative",
	}, {
		config: txmetrics.AggregatorConfig{
			BatchProcessor:                 batchProcessor,
			MaxTransactionGroups:           1,
			MaxTransactionGroupsPerService: 1,
			MaxServices:                    1,
			MetricsInterval:                time.Nanosecond,
			HDRHistogramSignificantFigures: 6,
		},
		err: "HDRHistogramSignificantFigures (6) outside range [1,5]",
	}} {
		agg, err := txmetrics.NewAggregator(test.config)
		require.Error(t, err)
		require.Nil(t, agg)
		assert.EqualError(t, err, "invalid aggregator config: "+test.err)
	}
}

<<<<<<< HEAD
func TestProcessTransformablesOverflow(t *testing.T) {
	batches := make(chan model.Batch, 1)

	core, observed := observer.New(zapcore.DebugLevel)
	logger := logp.NewLogger("foo", zap.WrapCore(func(in zapcore.Core) zapcore.Core {
		return zapcore.NewTee(in, core)
	}))

	agg, err := txmetrics.NewAggregator(txmetrics.AggregatorConfig{
		BatchProcessor:                 makeChanBatchProcessor(batches),
		MaxTransactionGroups:           2,
		MetricsInterval:                time.Microsecond,
		HDRHistogramSignificantFigures: 1,
		Logger:                         logger,
	})
	require.NoError(t, err)
	// The first two transaction groups will not require immediate publication,
	// as we have configured the txmetrics with a maximum of two buckets.
	batch := make(model.Batch, 20)
	for i := 0; i < len(batch); i += 2 {
		batch[i] = model.APMEvent{
			Processor:   model.TransactionProcessor,
			Transaction: &model.Transaction{Name: "foo", RepresentativeCount: 1},
		}
		batch[i+1] = model.APMEvent{
			Processor:   model.TransactionProcessor,
			Transaction: &model.Transaction{Name: "bar", RepresentativeCount: 1},
		}
	}
	err = agg.ProcessBatch(context.Background(), &batch)
	require.NoError(t, err)
	assert.Empty(t, batchMetricsets(t, batch))

	// The third transaction group will return a metricset for immediate publication.
	for i := 0; i < 2; i++ {
		batch = append(batch, model.APMEvent{
			Processor: model.TransactionProcessor,
			Event:     model.Event{Duration: time.Minute},
			Transaction: &model.Transaction{
				Name:                "baz",
				RepresentativeCount: 1,
			},
		})
	}
	err = agg.ProcessBatch(context.Background(), &batch)
	require.NoError(t, err)
	metricsets := batchMetricsets(t, batch)
	assert.Len(t, metricsets, 2)

	for _, m := range metricsets {
		assert.Equal(t, model.APMEvent{
			Processor: model.MetricsetProcessor,
			Metricset: &model.Metricset{
				Name:     "transaction",
				DocCount: 1,
			},
			Transaction: &model.Transaction{
				Name: "baz",
				Root: true,
				DurationHistogram: model.Histogram{
					Counts: []int64{1},
					Values: []float64{float64(time.Minute / time.Microsecond)},
				},
			},
		}, m)
	}

	expectedMonitoring := monitoring.MakeFlatSnapshot()
	expectedMonitoring.Ints["txmetrics.active_groups"] = 2
	expectedMonitoring.Ints["txmetrics.overflowed"] = 2 // third group is processed twice

	registry := monitoring.NewRegistry()
	monitoring.NewFunc(registry, "txmetrics", agg.CollectMonitoring)
	assert.Equal(t, expectedMonitoring, monitoring.CollectFlatSnapshot(
		registry,
		monitoring.Full,
		false, // expvar
	))

	overflowLogEntries := observed.FilterMessageSnippet("transaction group limit reached")
	assert.Equal(t, 1, overflowLogEntries.Len()) // rate limited
=======
func TestTxnAggregatorProcessBatch(t *testing.T) {
	const maxSvcs = 20
	const maxTxnGrps = 20
	const maxTxnGrpsPerSvc = 2
	for _, tc := range []struct {
		// all unique txns are distributed in unique services sequentially
		// for 7 transactions and 3 services; first three service will receive
		// 2 txns and the last one will receive 1 txn.
		// Note that practically uniqueTxnCount will always be >= uniqueServices.
		name                             string
		uniqueTxnCount                   int
		uniqueServices                   int
		expectedActiveGroups             int64
		expectedPerSvcTxnLimitOverflow   int
		expectedOtherSvcTxnLimitOverflow int // we will design tests to overflow all the services equally
		expectedTotalOverflow            int64
	}{
		{
			name:                             "record_into_other_txn_if_txn_per_svcs_limit_breached",
			uniqueTxnCount:                   20,
			uniqueServices:                   2,
			expectedActiveGroups:             6,
			expectedPerSvcTxnLimitOverflow:   8,
			expectedOtherSvcTxnLimitOverflow: 0,
			expectedTotalOverflow:            16,
		},
		{
			name:                             "record_into_other_txn_if_txn_grps_limit_breached",
			uniqueTxnCount:                   60,
			uniqueServices:                   20,
			expectedActiveGroups:             40,
			expectedPerSvcTxnLimitOverflow:   2,
			expectedOtherSvcTxnLimitOverflow: 0,
			expectedTotalOverflow:            40,
		},
		{
			name:                             "record_into_other_txn_other_svc_if_txn_grps_and_svcs_limit_breached",
			uniqueTxnCount:                   60,
			uniqueServices:                   60,
			expectedActiveGroups:             21,
			expectedPerSvcTxnLimitOverflow:   0,
			expectedOtherSvcTxnLimitOverflow: 40,
			expectedTotalOverflow:            40,
		},
		{
			name:                             "all_overflow",
			uniqueTxnCount:                   600,
			uniqueServices:                   60,
			expectedActiveGroups:             41,
			expectedPerSvcTxnLimitOverflow:   9,
			expectedOtherSvcTxnLimitOverflow: 400,
			expectedTotalOverflow:            580,
		},
	} {
		t.Run(tc.name, func(t *testing.T) {
			batches := make(chan model.Batch, 1)
			agg, err := txmetrics.NewAggregator(txmetrics.AggregatorConfig{
				BatchProcessor:                 makeChanBatchProcessor(batches),
				MaxServices:                    maxSvcs,
				MaxTransactionGroups:           maxTxnGrps,
				MaxTransactionGroupsPerService: maxTxnGrpsPerSvc,
				MetricsInterval:                30 * time.Second,
				HDRHistogramSignificantFigures: 1,
			})
			require.NoError(t, err)

			repCount := 5
			batch := make(model.Batch, tc.uniqueTxnCount*repCount)
			for i := 0; i < len(batch); i++ {
				batch[i] = model.APMEvent{
					Processor: model.TransactionProcessor,
					Transaction: &model.Transaction{
						Name:                fmt.Sprintf("foo%d", i%tc.uniqueTxnCount),
						RepresentativeCount: 1,
					},
					Service: model.Service{Name: fmt.Sprintf("svc%d", i%tc.uniqueServices)},
				}
			}
			go func(t *testing.T) {
				t.Helper()
				require.NoError(t, agg.Run())
			}(t)
			require.NoError(t, agg.ProcessBatch(context.Background(), &batch))

			expectedMonitoring := monitoring.MakeFlatSnapshot()
			expectedMonitoring.Ints["txmetrics.active_groups"] = tc.expectedActiveGroups
			expectedMonitoring.Ints["txmetrics.overflowed"] = tc.expectedTotalOverflow * int64(repCount)
			registry := monitoring.NewRegistry()
			monitoring.NewFunc(registry, "txmetrics", agg.CollectMonitoring)
			assert.Equal(t, expectedMonitoring, monitoring.CollectFlatSnapshot(
				registry,
				monitoring.Full,
				false, // expvar
			))

			require.NoError(t, agg.Stop(context.Background()))
			metricsets := batchMetricsets(t, expectBatch(t, batches))
			var foundPerSvcOverflow, foundOtherSvcOverflow bool
			for _, m := range metricsets {
				if m.Transaction.Name == "other" {
					require.Equal(t, "transaction.aggregation.overflow_count", m.Metricset.Samples[0].Name)
					if m.Service.Name == "other" {
						foundOtherSvcOverflow = true
						assert.Equal(t, tc.expectedOtherSvcTxnLimitOverflow, int(m.Metricset.Samples[0].Value))
					} else {
						foundPerSvcOverflow = true
						assert.Equal(t, tc.expectedPerSvcTxnLimitOverflow, int(m.Metricset.Samples[0].Value))
					}
				}
			}
			assert.Equal(t, tc.expectedPerSvcTxnLimitOverflow > 0, foundPerSvcOverflow)
			assert.Equal(t, tc.expectedOtherSvcTxnLimitOverflow > 0, foundOtherSvcOverflow)
		})
	}
>>>>>>> ceedb77f
}

func TestAggregatorRun(t *testing.T) {
	batches := make(chan model.Batch, 6)
	config := txmetrics.AggregatorConfig{
		BatchProcessor:                 makeChanBatchProcessor(batches),
		MaxTransactionGroups:           2,
		MaxTransactionGroupsPerService: 2,
		MaxServices:                    2,
		MetricsInterval:                10 * time.Millisecond,
		RollUpIntervals:                []time.Duration{200 * time.Millisecond, time.Second},
		HDRHistogramSignificantFigures: 1,
	}
	agg, err := txmetrics.NewAggregator(config)
	require.NoError(t, err)

	intervals := append([]time.Duration{config.MetricsInterval}, config.RollUpIntervals...)
	now := time.Now()
	for i := 0; i < 1000; i++ {
<<<<<<< HEAD
		overflow := make(model.Batch, 0, 1)
		event := model.APMEvent{
			Event:     model.Event{Duration: time.Second},
			Timestamp: now,
=======
		agg.AggregateTransaction(model.APMEvent{
>>>>>>> ceedb77f
			Processor: model.TransactionProcessor,
			Labels: model.Labels{
				"department_name": model.LabelValue{Global: true, Value: "apm"},
				"organization":    model.LabelValue{Global: true, Value: "observability"},
				"company":         model.LabelValue{Global: true, Value: "elastic"},
			},
			NumericLabels: model.NumericLabels{
				"user_id":     model.NumericLabelValue{Global: true, Value: 100},
				"cost_center": model.NumericLabelValue{Global: true, Value: 10},
			},
			Transaction: &model.Transaction{
				Name:                "T-1000",
				RepresentativeCount: 1,
			},
<<<<<<< HEAD
		}
		if i%2 == 0 {
			event.Event = model.Event{Duration: 100 * time.Millisecond}
		}
		agg.AggregateTransaction(event, &overflow)
		require.Len(t, overflow, 0)
	}
	for i := 0; i < 800; i++ {
		overflow := make(model.Batch, 0, 1)
		event := model.APMEvent{
			Event:     model.Event{Duration: time.Second},
			Timestamp: now,
=======
		})
	}
	for i := 0; i < 800; i++ {
		agg.AggregateTransaction(model.APMEvent{
>>>>>>> ceedb77f
			Processor: model.TransactionProcessor,
			Transaction: &model.Transaction{
				Name:                "T-800",
				RepresentativeCount: 1,
			},
<<<<<<< HEAD
		}
		if i%2 == 0 {
			event.Event = model.Event{Duration: 100 * time.Millisecond}
		}
		agg.AggregateTransaction(event, &overflow)
		require.Len(t, overflow, 0)
=======
		})
>>>>>>> ceedb77f
	}

	go agg.Run()
	defer agg.Stop(context.Background())
	// Stop the aggregator to ensure all metrics are published.
	assert.NoError(t, agg.Stop(context.Background()))

	for i := 0; i < 3; i++ {
		t.Log(i)
		batch := expectBatch(t, batches)
		metricsets := batchMetricsets(t, batch)
		require.Len(t, metricsets, 2)
		sort.Slice(metricsets, func(i, j int) bool {
			return metricsets[i].Transaction.Name < metricsets[j].Transaction.Name
		})

		assert.Equal(t, "T-1000", metricsets[0].Transaction.Name)
		assert.Equal(t, model.Labels{
			"department_name": model.LabelValue{Value: "apm"},
			"organization":    model.LabelValue{Value: "observability"},
			"company":         model.LabelValue{Value: "elastic"},
		}, metricsets[0].Labels)
		assert.Equal(t, model.NumericLabels{
			"user_id":     model.NumericLabelValue{Value: 100},
			"cost_center": model.NumericLabelValue{Value: 10},
		}, metricsets[0].NumericLabels)
		assert.Equal(t, []int64{500, 500}, metricsets[0].Transaction.DurationHistogram.Counts)
		assert.Equal(t, "T-800", metricsets[1].Transaction.Name)
		assert.Empty(t, metricsets[1].Labels)
		assert.Empty(t, metricsets[1].NumericLabels)
		assert.Equal(t, []int64{400, 400}, metricsets[1].Transaction.DurationHistogram.Counts)
		for _, event := range metricsets {
			assert.Equal(t, now.Truncate(intervals[i]), event.Timestamp)
			assert.Equal(t, fmt.Sprintf("%.0fs", intervals[i].Seconds()), event.Metricset.Interval)
		}
	}

	select {
	case <-batches:
		t.Fatal("unexpected publish")
	case <-time.After(100 * time.Millisecond):
	}
}

func TestAggregatorRunPublishErrors(t *testing.T) {
	batches := make(chan model.Batch, 1)
	chanBatchProcessor := makeChanBatchProcessor(batches)
	processBatchErr := errors.New("report failed")
	var batchProcessor model.ProcessBatchFunc = func(ctx context.Context, batch *model.Batch) error {
		if err := chanBatchProcessor(ctx, batch); err != nil {
			return err
		}
		return processBatchErr
	}

	core, observed := observer.New(zapcore.DebugLevel)
	logger := logp.NewLogger("foo", zap.WrapCore(func(in zapcore.Core) zapcore.Core {
		return zapcore.NewTee(in, core)
	}))

	agg, err := txmetrics.NewAggregator(txmetrics.AggregatorConfig{
		BatchProcessor:                 batchProcessor,
		MaxTransactionGroups:           2,
		MaxTransactionGroupsPerService: 1,
		MaxServices:                    2,
		MetricsInterval:                10 * time.Millisecond,
		HDRHistogramSignificantFigures: 1,
		Logger:                         logger,
	})
	require.NoError(t, err)

	go agg.Run()
	defer agg.Stop(context.Background())

	for i := 0; i < 2; i++ {
<<<<<<< HEAD
		overflow := make(model.Batch, 0, 1)
=======
>>>>>>> ceedb77f
		agg.AggregateTransaction(model.APMEvent{
			Processor: model.TransactionProcessor,
			Transaction: &model.Transaction{
				Name:                "T-1000",
				RepresentativeCount: 1,
			},
<<<<<<< HEAD
		}, &overflow)
		require.Len(t, overflow, 0)
=======
		})
>>>>>>> ceedb77f
		expectBatch(t, batches)
	}

	// Wait for aggregator to stop before checking logs, to ensure we don't race with logging.
	assert.NoError(t, agg.Stop(context.Background()))

	logs := observed.FilterMessageSnippet("report failed").All()
	assert.Len(t, logs, 2)
	for _, record := range logs {
		require.Len(t, record.Context, 1)
		assert.Equal(t, "error", record.Context[0].Key)
		assert.Equal(t, processBatchErr, record.Context[0].Interface)
	}
}

func TestAggregateRepresentativeCount(t *testing.T) {
<<<<<<< HEAD
	batches := make(chan model.Batch, 1)
	agg, err := txmetrics.NewAggregator(txmetrics.AggregatorConfig{
		BatchProcessor:                 makeChanBatchProcessor(batches),
		MaxTransactionGroups:           1,
		MetricsInterval:                time.Microsecond,
		HDRHistogramSignificantFigures: 1,
	})
	require.NoError(t, err)

	// Record a transaction group so subsequent calls yield immediate metricsets,
	// and to demonstrate that fractional transaction counts are accumulated.
	agg.AggregateTransaction(model.APMEvent{
		Processor:   model.TransactionProcessor,
		Transaction: &model.Transaction{Name: "fnord", RepresentativeCount: 1},
	}, nil)
	agg.AggregateTransaction(model.APMEvent{
		Processor:   model.TransactionProcessor,
		Transaction: &model.Transaction{Name: "fnord", RepresentativeCount: 1.5},
	}, nil)

	// For non-positive RepresentativeCounts, no metrics will be accumulated.
	for _, representativeCount := range []float64{-1, 0} {
		overflow := make(model.Batch, 0, 1)
		agg.AggregateTransaction(model.APMEvent{
			Processor: model.TransactionProcessor,
			Transaction: &model.Transaction{
				Name:                "foo",
				RepresentativeCount: representativeCount,
			},
		}, &overflow)
		assert.Len(t, overflow, 0)
	}

	for _, test := range []struct {
		representativeCount float64
		expectedCount       int64
	}{{
		representativeCount: 1,
		expectedCount:       1,
	}, {
		representativeCount: 2,
		expectedCount:       2,
	}, {
		representativeCount: 1.50, // round half away from zero
		expectedCount:       2,
	}} {
		overflow := make(model.Batch, 0, 1)
		agg.AggregateTransaction(model.APMEvent{
			Processor: model.TransactionProcessor,
			Transaction: &model.Transaction{
				Name:                "foo",
				RepresentativeCount: test.representativeCount,
			},
		}, &overflow)
		require.Len(t, overflow, 1)
		m := overflow[0]
		m.Timestamp = time.Time{}
		assert.Equal(t, model.APMEvent{
			Processor: model.MetricsetProcessor,
			Metricset: &model.Metricset{
				Name:     "transaction",
				DocCount: test.expectedCount,
			},
			Transaction: &model.Transaction{
				Name: "foo",
				Root: true,
				DurationHistogram: model.Histogram{
					Counts: []int64{test.expectedCount},
					Values: []float64{0},
				},
			},
		}, m)
=======
	for _, tc := range []struct {
		name                 string
		representativeCounts []float64
		expectedCount        int64
	}{
		{
			name:                 "int",
			representativeCounts: []float64{2},
			expectedCount:        2,
		},
		{
			name:                 "float",
			representativeCounts: []float64{1.50},
			expectedCount:        2,
		},
		{
			name:                 "mix",
			representativeCounts: []float64{1, 1.5},
			expectedCount:        3,
		},
	} {
		t.Run(tc.name, func(t *testing.T) {
			batches := make(chan model.Batch, 1)
			agg, err := txmetrics.NewAggregator(txmetrics.AggregatorConfig{
				BatchProcessor:                 makeChanBatchProcessor(batches),
				MaxTransactionGroups:           1,
				MaxTransactionGroupsPerService: 1,
				MaxServices:                    1,
				MetricsInterval:                time.Microsecond,
				HDRHistogramSignificantFigures: 1,
			})
			require.NoError(t, err)

			for _, rc := range tc.representativeCounts {
				agg.AggregateTransaction(model.APMEvent{
					Processor: model.TransactionProcessor,
					Transaction: &model.Transaction{
						Name:                "foo",
						RepresentativeCount: rc,
					},
				})
			}

			go agg.Run()
			require.NoError(t, agg.Stop(context.Background()))

			batch := expectBatch(t, batches)
			metricsets := batchMetricsets(t, batch)
			require.Len(t, metricsets, 1)
			require.Nil(t, metricsets[0].Metricset.Samples)
			require.NotNil(t, metricsets[0].Transaction)
			durationHistogram := metricsets[0].Transaction.DurationHistogram
			assert.Equal(t, []int64{tc.expectedCount}, durationHistogram.Counts)
		})
>>>>>>> ceedb77f
	}
}

func TestAggregateTimestamp(t *testing.T) {
	batches := make(chan model.Batch, 1)
	agg, err := txmetrics.NewAggregator(txmetrics.AggregatorConfig{
		BatchProcessor:                 makeChanBatchProcessor(batches),
		MaxTransactionGroups:           2,
		MaxTransactionGroupsPerService: 2,
		MaxServices:                    2,
		MetricsInterval:                30 * time.Second,
		HDRHistogramSignificantFigures: 1,
	})
	require.NoError(t, err)

	t0 := time.Unix(0, 0)
	for _, ts := range []time.Time{t0, t0.Add(15 * time.Second), t0.Add(30 * time.Second)} {
		agg.AggregateTransaction(model.APMEvent{
			Timestamp:   ts,
			Processor:   model.TransactionProcessor,
			Transaction: &model.Transaction{Name: "name", RepresentativeCount: 1},
		}, nil)
	}

	go agg.Run()
	err = agg.Stop(context.Background()) // stop to flush
	require.NoError(t, err)

	batch := expectBatch(t, batches)
	metricsets := batchMetricsets(t, batch)
	require.Len(t, metricsets, 2)
	sort.Slice(metricsets, func(i, j int) bool {
		return metricsets[i].Timestamp.Before(metricsets[j].Timestamp)
	})
	assert.Equal(t, t0, metricsets[0].Timestamp)
	assert.Equal(t, t0.Add(30*time.Second), metricsets[1].Timestamp)
}

func TestHDRHistogramSignificantFigures(t *testing.T) {
	testHDRHistogramSignificantFigures(t, 1)
	testHDRHistogramSignificantFigures(t, 2)
	testHDRHistogramSignificantFigures(t, 3)
	testHDRHistogramSignificantFigures(t, 4)
	testHDRHistogramSignificantFigures(t, 5)
}

func testHDRHistogramSignificantFigures(t *testing.T, sigfigs int) {
	t.Run(fmt.Sprintf("%d_sigfigs", sigfigs), func(t *testing.T) {
		batches := make(chan model.Batch, 1)
		agg, err := txmetrics.NewAggregator(txmetrics.AggregatorConfig{
			BatchProcessor:                 makeChanBatchProcessor(batches),
			MaxTransactionGroups:           2,
			MaxTransactionGroupsPerService: 1,
			MaxServices:                    2,
			MetricsInterval:                10 * time.Millisecond,
			HDRHistogramSignificantFigures: sigfigs,
		})
		require.NoError(t, err)

		// The following values will be recorded in either 1, 2, 3, 4, or 5
		// buckets according to the configured number of significant figures.
		for _, duration := range []time.Duration{
			100000 * time.Microsecond,
			101000 * time.Microsecond,
			101100 * time.Microsecond,
			101110 * time.Microsecond,
			101111 * time.Microsecond,
		} {
<<<<<<< HEAD
			overflow := make(model.Batch, 0, 1)
=======
>>>>>>> ceedb77f
			agg.AggregateTransaction(model.APMEvent{
				Processor: model.TransactionProcessor,
				Event:     model.Event{Duration: duration},
				Transaction: &model.Transaction{
					Name:                "T-1000",
					RepresentativeCount: 1,
				},
<<<<<<< HEAD
			}, &overflow)
			require.Len(t, overflow, 0)
=======
			})
>>>>>>> ceedb77f
		}

		go agg.Run()
		defer agg.Stop(context.Background())

		batch := expectBatch(t, batches)
		metricsets := batchMetricsets(t, batch)
		require.Len(t, metricsets, 1)

		require.Nil(t, metricsets[0].Metricset.Samples)
		require.NotNil(t, metricsets[0].Transaction)
		durationHistogram := metricsets[0].Transaction.DurationHistogram
		assert.Len(t, durationHistogram.Counts, len(durationHistogram.Values))
		assert.Len(t, durationHistogram.Counts, sigfigs)
	})
}

func TestAggregationFields(t *testing.T) {
	batches := make(chan model.Batch, 1)
	agg, err := txmetrics.NewAggregator(txmetrics.AggregatorConfig{
		BatchProcessor:                 makeChanBatchProcessor(batches),
		MaxTransactionGroups:           1000,
		MaxTransactionGroupsPerService: 100,
		MaxServices:                    3,
		MetricsInterval:                100 * time.Millisecond,
		HDRHistogramSignificantFigures: 1,
	})
	require.NoError(t, err)
	go agg.Run()
	defer agg.Stop(context.Background())

	falseP := false
	input := model.APMEvent{
		Processor:   model.TransactionProcessor,
		Transaction: &model.Transaction{RepresentativeCount: 1},
	}
	input.FAAS.Coldstart = &falseP
	inputFields := []*string{
		&input.Transaction.Name,
		&input.Transaction.Result,
		&input.Transaction.Type,
		&input.Event.Outcome,
		&input.Agent.Name,
		&input.Service.Environment,
		&input.Service.Name,
		&input.Service.Version,
		&input.Service.Node.Name,
		&input.Container.ID,
		&input.Kubernetes.PodName,
		&input.Cloud.Provider,
		&input.Cloud.Region,
		&input.Cloud.AvailabilityZone,
		&input.Cloud.AccountID,
		&input.Cloud.AccountName,
		&input.Cloud.ProjectID,
		&input.Cloud.ProjectName,
		&input.Cloud.MachineType,
		&input.Cloud.ServiceName,
		&input.Service.Language.Name,
		&input.Service.Language.Version,
		&input.Service.Runtime.Name,
		&input.Service.Runtime.Version,
		&input.Host.OS.Platform,
		&input.FAAS.ID,
		&input.FAAS.TriggerType,
		&input.FAAS.Name,
		&input.FAAS.Version,
	}
	boolInputFields := []*bool{
		input.FAAS.Coldstart,
	}

	var expected []model.APMEvent
	addExpectedCount := func(expectedCount int64) {
		expectedEvent := input
		expectedEvent.Transaction = nil
		expectedEvent.Event.Outcome = input.Event.Outcome
		expectedEvent.Processor = model.MetricsetProcessor
		expectedEvent.Metricset = &model.Metricset{
			Name:     "transaction",
			DocCount: expectedCount,
			Interval: "0s",
		}
		expectedEvent.Transaction = &model.Transaction{
			Name:   input.Transaction.Name,
			Type:   input.Transaction.Type,
			Result: input.Transaction.Result,
			Root:   input.Parent.ID == "",
			DurationHistogram: model.Histogram{
				Counts: []int64{expectedCount},
				Values: []float64{0},
			},
		}
		expected = append(expected, expectedEvent)
	}
	for _, field := range inputFields {
		for _, value := range []string{"something", "anything"} {
			*field = value
<<<<<<< HEAD
			overflow := make(model.Batch, 0, 1)
			agg.AggregateTransaction(input, &overflow)
			agg.AggregateTransaction(input, &overflow)
			assert.Len(t, overflow, 0)
=======
			agg.AggregateTransaction(input)
			agg.AggregateTransaction(input)
>>>>>>> ceedb77f
			addExpectedCount(2)
		}
	}
	for _, field := range boolInputFields {
		*field = true
<<<<<<< HEAD
		overflow := make(model.Batch, 0, 1)
		agg.AggregateTransaction(input, &overflow)
		agg.AggregateTransaction(input, &overflow)
		assert.Len(t, overflow, 0)
=======
		agg.AggregateTransaction(input)
		agg.AggregateTransaction(input)
>>>>>>> ceedb77f
		addExpectedCount(2)
	}

	if false {
		// Hostname is complex: if any kubernetes fields are set, then
		// it is taken from Kubernetes.Node.Name, and DetectedHostname
		// is ignored.
		input.Kubernetes.PodName = ""
		for _, value := range []string{"something", "anything"} {
			input.Host.Hostname = value
<<<<<<< HEAD
			overflow := make(model.Batch, 0, 1)
			agg.AggregateTransaction(input, &overflow)
			agg.AggregateTransaction(input, &overflow)
			assert.Len(t, overflow, 0)
=======
			agg.AggregateTransaction(input)
			agg.AggregateTransaction(input)
>>>>>>> ceedb77f
			addExpectedCount(2)
		}

		// Parent.ID only impacts aggregation as far as grouping root and
		// non-root traces.
		for _, value := range []string{"something", "anything"} {
			input.Parent.ID = value
<<<<<<< HEAD
			overflow := make(model.Batch, 0, 1)
			agg.AggregateTransaction(input, &overflow)
			agg.AggregateTransaction(input, &overflow)
			assert.Len(t, overflow, 0)
=======
			agg.AggregateTransaction(input)
			agg.AggregateTransaction(input)
>>>>>>> ceedb77f
		}
		addExpectedCount(4)
	}

	batch := expectBatch(t, batches)
	metricsets := batchMetricsets(t, batch)
	assert.ElementsMatch(t, expected, metricsets)
}

func BenchmarkAggregateTransaction(b *testing.B) {
	agg, err := txmetrics.NewAggregator(txmetrics.AggregatorConfig{
		BatchProcessor:                 makeErrBatchProcessor(nil),
		MaxTransactionGroups:           1000,
		MaxTransactionGroupsPerService: 100,
		MaxServices:                    1000,
		MetricsInterval:                time.Minute,
		HDRHistogramSignificantFigures: 2,
	})
	require.NoError(b, err)

	event := model.APMEvent{
		Processor: model.TransactionProcessor,
		Event:     model.Event{Duration: time.Millisecond},
		Transaction: &model.Transaction{
			Name:                "T-1000",
			RepresentativeCount: 1,
		},
	}

	b.RunParallel(func(pb *testing.PB) {
		overflow := make(model.Batch, 0, 1)
		for pb.Next() {
			agg.AggregateTransaction(event, &overflow)
		}
	})
}

func makeErrBatchProcessor(err error) model.ProcessBatchFunc {
	return func(context.Context, *model.Batch) error { return err }
}

func makeChanBatchProcessor(ch chan<- model.Batch) model.ProcessBatchFunc {
	return func(ctx context.Context, batch *model.Batch) error {
		select {
		case <-ctx.Done():
			return ctx.Err()
		case ch <- *batch:
			return nil
		}
	}
}

func expectBatch(t *testing.T, ch <-chan model.Batch) model.Batch {
	t.Helper()
	select {
	case batch := <-ch:
		return batch
	case <-time.After(time.Second):
		t.Fatal("expected publish")
	}
	panic("unreachable")
}

func batchMetricsets(t testing.TB, batch model.Batch) []model.APMEvent {
	var metricsets []model.APMEvent
	for _, event := range batch {
		if event.Metricset == nil {
			continue
		}
		metricsets = append(metricsets, event)
	}
	return metricsets
}<|MERGE_RESOLUTION|>--- conflicted
+++ resolved
@@ -79,89 +79,6 @@
 	}
 }
 
-<<<<<<< HEAD
-func TestProcessTransformablesOverflow(t *testing.T) {
-	batches := make(chan model.Batch, 1)
-
-	core, observed := observer.New(zapcore.DebugLevel)
-	logger := logp.NewLogger("foo", zap.WrapCore(func(in zapcore.Core) zapcore.Core {
-		return zapcore.NewTee(in, core)
-	}))
-
-	agg, err := txmetrics.NewAggregator(txmetrics.AggregatorConfig{
-		BatchProcessor:                 makeChanBatchProcessor(batches),
-		MaxTransactionGroups:           2,
-		MetricsInterval:                time.Microsecond,
-		HDRHistogramSignificantFigures: 1,
-		Logger:                         logger,
-	})
-	require.NoError(t, err)
-	// The first two transaction groups will not require immediate publication,
-	// as we have configured the txmetrics with a maximum of two buckets.
-	batch := make(model.Batch, 20)
-	for i := 0; i < len(batch); i += 2 {
-		batch[i] = model.APMEvent{
-			Processor:   model.TransactionProcessor,
-			Transaction: &model.Transaction{Name: "foo", RepresentativeCount: 1},
-		}
-		batch[i+1] = model.APMEvent{
-			Processor:   model.TransactionProcessor,
-			Transaction: &model.Transaction{Name: "bar", RepresentativeCount: 1},
-		}
-	}
-	err = agg.ProcessBatch(context.Background(), &batch)
-	require.NoError(t, err)
-	assert.Empty(t, batchMetricsets(t, batch))
-
-	// The third transaction group will return a metricset for immediate publication.
-	for i := 0; i < 2; i++ {
-		batch = append(batch, model.APMEvent{
-			Processor: model.TransactionProcessor,
-			Event:     model.Event{Duration: time.Minute},
-			Transaction: &model.Transaction{
-				Name:                "baz",
-				RepresentativeCount: 1,
-			},
-		})
-	}
-	err = agg.ProcessBatch(context.Background(), &batch)
-	require.NoError(t, err)
-	metricsets := batchMetricsets(t, batch)
-	assert.Len(t, metricsets, 2)
-
-	for _, m := range metricsets {
-		assert.Equal(t, model.APMEvent{
-			Processor: model.MetricsetProcessor,
-			Metricset: &model.Metricset{
-				Name:     "transaction",
-				DocCount: 1,
-			},
-			Transaction: &model.Transaction{
-				Name: "baz",
-				Root: true,
-				DurationHistogram: model.Histogram{
-					Counts: []int64{1},
-					Values: []float64{float64(time.Minute / time.Microsecond)},
-				},
-			},
-		}, m)
-	}
-
-	expectedMonitoring := monitoring.MakeFlatSnapshot()
-	expectedMonitoring.Ints["txmetrics.active_groups"] = 2
-	expectedMonitoring.Ints["txmetrics.overflowed"] = 2 // third group is processed twice
-
-	registry := monitoring.NewRegistry()
-	monitoring.NewFunc(registry, "txmetrics", agg.CollectMonitoring)
-	assert.Equal(t, expectedMonitoring, monitoring.CollectFlatSnapshot(
-		registry,
-		monitoring.Full,
-		false, // expvar
-	))
-
-	overflowLogEntries := observed.FilterMessageSnippet("transaction group limit reached")
-	assert.Equal(t, 1, overflowLogEntries.Len()) // rate limited
-=======
 func TestTxnAggregatorProcessBatch(t *testing.T) {
 	const maxSvcs = 20
 	const maxTxnGrps = 20
@@ -276,7 +193,6 @@
 			assert.Equal(t, tc.expectedOtherSvcTxnLimitOverflow > 0, foundOtherSvcOverflow)
 		})
 	}
->>>>>>> ceedb77f
 }
 
 func TestAggregatorRun(t *testing.T) {
@@ -296,14 +212,9 @@
 	intervals := append([]time.Duration{config.MetricsInterval}, config.RollUpIntervals...)
 	now := time.Now()
 	for i := 0; i < 1000; i++ {
-<<<<<<< HEAD
-		overflow := make(model.Batch, 0, 1)
 		event := model.APMEvent{
 			Event:     model.Event{Duration: time.Second},
 			Timestamp: now,
-=======
-		agg.AggregateTransaction(model.APMEvent{
->>>>>>> ceedb77f
 			Processor: model.TransactionProcessor,
 			Labels: model.Labels{
 				"department_name": model.LabelValue{Global: true, Value: "apm"},
@@ -318,40 +229,26 @@
 				Name:                "T-1000",
 				RepresentativeCount: 1,
 			},
-<<<<<<< HEAD
 		}
 		if i%2 == 0 {
 			event.Event = model.Event{Duration: 100 * time.Millisecond}
 		}
-		agg.AggregateTransaction(event, &overflow)
-		require.Len(t, overflow, 0)
+		agg.AggregateTransaction(event)
 	}
 	for i := 0; i < 800; i++ {
-		overflow := make(model.Batch, 0, 1)
 		event := model.APMEvent{
 			Event:     model.Event{Duration: time.Second},
 			Timestamp: now,
-=======
-		})
-	}
-	for i := 0; i < 800; i++ {
-		agg.AggregateTransaction(model.APMEvent{
->>>>>>> ceedb77f
 			Processor: model.TransactionProcessor,
 			Transaction: &model.Transaction{
 				Name:                "T-800",
 				RepresentativeCount: 1,
 			},
-<<<<<<< HEAD
 		}
 		if i%2 == 0 {
 			event.Event = model.Event{Duration: 100 * time.Millisecond}
 		}
-		agg.AggregateTransaction(event, &overflow)
-		require.Len(t, overflow, 0)
-=======
-		})
->>>>>>> ceedb77f
+		agg.AggregateTransaction(event)
 	}
 
 	go agg.Run()
@@ -360,7 +257,6 @@
 	assert.NoError(t, agg.Stop(context.Background()))
 
 	for i := 0; i < 3; i++ {
-		t.Log(i)
 		batch := expectBatch(t, batches)
 		metricsets := batchMetricsets(t, batch)
 		require.Len(t, metricsets, 2)
@@ -427,22 +323,13 @@
 	defer agg.Stop(context.Background())
 
 	for i := 0; i < 2; i++ {
-<<<<<<< HEAD
-		overflow := make(model.Batch, 0, 1)
-=======
->>>>>>> ceedb77f
 		agg.AggregateTransaction(model.APMEvent{
 			Processor: model.TransactionProcessor,
 			Transaction: &model.Transaction{
 				Name:                "T-1000",
 				RepresentativeCount: 1,
 			},
-<<<<<<< HEAD
-		}, &overflow)
-		require.Len(t, overflow, 0)
-=======
 		})
->>>>>>> ceedb77f
 		expectBatch(t, batches)
 	}
 
@@ -459,80 +346,6 @@
 }
 
 func TestAggregateRepresentativeCount(t *testing.T) {
-<<<<<<< HEAD
-	batches := make(chan model.Batch, 1)
-	agg, err := txmetrics.NewAggregator(txmetrics.AggregatorConfig{
-		BatchProcessor:                 makeChanBatchProcessor(batches),
-		MaxTransactionGroups:           1,
-		MetricsInterval:                time.Microsecond,
-		HDRHistogramSignificantFigures: 1,
-	})
-	require.NoError(t, err)
-
-	// Record a transaction group so subsequent calls yield immediate metricsets,
-	// and to demonstrate that fractional transaction counts are accumulated.
-	agg.AggregateTransaction(model.APMEvent{
-		Processor:   model.TransactionProcessor,
-		Transaction: &model.Transaction{Name: "fnord", RepresentativeCount: 1},
-	}, nil)
-	agg.AggregateTransaction(model.APMEvent{
-		Processor:   model.TransactionProcessor,
-		Transaction: &model.Transaction{Name: "fnord", RepresentativeCount: 1.5},
-	}, nil)
-
-	// For non-positive RepresentativeCounts, no metrics will be accumulated.
-	for _, representativeCount := range []float64{-1, 0} {
-		overflow := make(model.Batch, 0, 1)
-		agg.AggregateTransaction(model.APMEvent{
-			Processor: model.TransactionProcessor,
-			Transaction: &model.Transaction{
-				Name:                "foo",
-				RepresentativeCount: representativeCount,
-			},
-		}, &overflow)
-		assert.Len(t, overflow, 0)
-	}
-
-	for _, test := range []struct {
-		representativeCount float64
-		expectedCount       int64
-	}{{
-		representativeCount: 1,
-		expectedCount:       1,
-	}, {
-		representativeCount: 2,
-		expectedCount:       2,
-	}, {
-		representativeCount: 1.50, // round half away from zero
-		expectedCount:       2,
-	}} {
-		overflow := make(model.Batch, 0, 1)
-		agg.AggregateTransaction(model.APMEvent{
-			Processor: model.TransactionProcessor,
-			Transaction: &model.Transaction{
-				Name:                "foo",
-				RepresentativeCount: test.representativeCount,
-			},
-		}, &overflow)
-		require.Len(t, overflow, 1)
-		m := overflow[0]
-		m.Timestamp = time.Time{}
-		assert.Equal(t, model.APMEvent{
-			Processor: model.MetricsetProcessor,
-			Metricset: &model.Metricset{
-				Name:     "transaction",
-				DocCount: test.expectedCount,
-			},
-			Transaction: &model.Transaction{
-				Name: "foo",
-				Root: true,
-				DurationHistogram: model.Histogram{
-					Counts: []int64{test.expectedCount},
-					Values: []float64{0},
-				},
-			},
-		}, m)
-=======
 	for _, tc := range []struct {
 		name                 string
 		representativeCounts []float64
@@ -587,7 +400,6 @@
 			durationHistogram := metricsets[0].Transaction.DurationHistogram
 			assert.Equal(t, []int64{tc.expectedCount}, durationHistogram.Counts)
 		})
->>>>>>> ceedb77f
 	}
 }
 
@@ -609,7 +421,7 @@
 			Timestamp:   ts,
 			Processor:   model.TransactionProcessor,
 			Transaction: &model.Transaction{Name: "name", RepresentativeCount: 1},
-		}, nil)
+		})
 	}
 
 	go agg.Run()
@@ -656,10 +468,6 @@
 			101110 * time.Microsecond,
 			101111 * time.Microsecond,
 		} {
-<<<<<<< HEAD
-			overflow := make(model.Batch, 0, 1)
-=======
->>>>>>> ceedb77f
 			agg.AggregateTransaction(model.APMEvent{
 				Processor: model.TransactionProcessor,
 				Event:     model.Event{Duration: duration},
@@ -667,12 +475,7 @@
 					Name:                "T-1000",
 					RepresentativeCount: 1,
 				},
-<<<<<<< HEAD
-			}, &overflow)
-			require.Len(t, overflow, 0)
-=======
 			})
->>>>>>> ceedb77f
 		}
 
 		go agg.Run()
@@ -771,29 +574,15 @@
 	for _, field := range inputFields {
 		for _, value := range []string{"something", "anything"} {
 			*field = value
-<<<<<<< HEAD
-			overflow := make(model.Batch, 0, 1)
-			agg.AggregateTransaction(input, &overflow)
-			agg.AggregateTransaction(input, &overflow)
-			assert.Len(t, overflow, 0)
-=======
 			agg.AggregateTransaction(input)
 			agg.AggregateTransaction(input)
->>>>>>> ceedb77f
 			addExpectedCount(2)
 		}
 	}
 	for _, field := range boolInputFields {
 		*field = true
-<<<<<<< HEAD
-		overflow := make(model.Batch, 0, 1)
-		agg.AggregateTransaction(input, &overflow)
-		agg.AggregateTransaction(input, &overflow)
-		assert.Len(t, overflow, 0)
-=======
 		agg.AggregateTransaction(input)
 		agg.AggregateTransaction(input)
->>>>>>> ceedb77f
 		addExpectedCount(2)
 	}
 
@@ -804,15 +593,8 @@
 		input.Kubernetes.PodName = ""
 		for _, value := range []string{"something", "anything"} {
 			input.Host.Hostname = value
-<<<<<<< HEAD
-			overflow := make(model.Batch, 0, 1)
-			agg.AggregateTransaction(input, &overflow)
-			agg.AggregateTransaction(input, &overflow)
-			assert.Len(t, overflow, 0)
-=======
 			agg.AggregateTransaction(input)
 			agg.AggregateTransaction(input)
->>>>>>> ceedb77f
 			addExpectedCount(2)
 		}
 
@@ -820,15 +602,8 @@
 		// non-root traces.
 		for _, value := range []string{"something", "anything"} {
 			input.Parent.ID = value
-<<<<<<< HEAD
-			overflow := make(model.Batch, 0, 1)
-			agg.AggregateTransaction(input, &overflow)
-			agg.AggregateTransaction(input, &overflow)
-			assert.Len(t, overflow, 0)
-=======
 			agg.AggregateTransaction(input)
 			agg.AggregateTransaction(input)
->>>>>>> ceedb77f
 		}
 		addExpectedCount(4)
 	}
@@ -859,9 +634,8 @@
 	}
 
 	b.RunParallel(func(pb *testing.PB) {
-		overflow := make(model.Batch, 0, 1)
 		for pb.Next() {
-			agg.AggregateTransaction(event, &overflow)
+			agg.AggregateTransaction(event)
 		}
 	})
 }
