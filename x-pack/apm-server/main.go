--- conflicted
+++ resolved
@@ -110,14 +110,10 @@
 	agg, err := txmetrics.NewAggregator(txmetrics.AggregatorConfig{
 		BatchProcessor:                 args.BatchProcessor,
 		MaxTransactionGroups:           args.Config.Aggregation.Transactions.MaxTransactionGroups,
-<<<<<<< HEAD
 		MetricsInterval:                metricsInterval,
 		RollUpIntervals:                rollUpMetricsIntervals,
-=======
 		MaxTransactionGroupsPerService: int(math.Ceil(0.1 * float64(args.Config.Aggregation.Transactions.MaxTransactionGroups))),
 		MaxServices:                    args.Config.Aggregation.Transactions.MaxTransactionGroups, // same as max txn grps
-		MetricsInterval:                args.Config.Aggregation.Transactions.Interval,
->>>>>>> ceedb77f
 		HDRHistogramSignificantFigures: args.Config.Aggregation.Transactions.HDRHistogramSignificantFigures,
 	})
 	if err != nil {
