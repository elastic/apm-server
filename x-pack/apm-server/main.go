// Copyright Elasticsearch B.V. and/or licensed to Elasticsearch B.V. under one
// or more contributor license agreements. Licensed under the Elastic License;
// you may not use this file except in compliance with the Elastic License.

package main

import (
	"context"
	"os"

	"github.com/pkg/errors"
	"golang.org/x/sync/errgroup"

	"github.com/elastic/beats/v7/libbeat/logp"

	"github.com/elastic/apm-server/beater"
	"github.com/elastic/apm-server/publish"
<<<<<<< HEAD
	"github.com/elastic/apm-server/x-pack/apm-server/aggregation/spanmetrics"
=======
	"github.com/elastic/apm-server/transform"
>>>>>>> 8ab79289
	"github.com/elastic/apm-server/x-pack/apm-server/aggregation/txmetrics"
	"github.com/elastic/apm-server/x-pack/apm-server/cmd"
)

<<<<<<< HEAD
// runServerWithAggregation runs the APM Server with additional transactions and spans aggregators
// if they are enabled. The publish.Reporter will be wrapped such that events pass through the
// configured aggregators.
func runServerWithAggregation(ctx context.Context, runServer beater.RunServerFunc, args beater.ServerParams) error {

	txMetricsAggregator, err := txmetrics.NewAggregator(txmetrics.AggregatorConfig{
		Report:                         args.Reporter,
		MaxTransactionGroups:           args.Config.Aggregation.Transactions.MaxTransactionGroups,
		MetricsInterval:                args.Config.Aggregation.Transactions.Interval,
		HDRHistogramSignificantFigures: args.Config.Aggregation.Transactions.HDRHistogramSignificantFigures,
		RUMUserAgentLRUSize:            args.Config.Aggregation.Transactions.RUMUserAgentLRUSize,
	})
	if err != nil {
		return errors.Wrap(err, "error creating transaction aggregator")
	}

	spanAggregator, err := spanmetrics.NewAggregator(spanmetrics.AggregatorConfig{
		Report:   args.Reporter,
		Interval: args.Config.Aggregation.ServiceDestinations.Interval,
	})
	if err != nil {
		return errors.Wrap(err, "error creating span aggregator")
=======
type namedProcessor struct {
	name string
	processor
}

type processor interface {
	ProcessTransformables([]transform.Transformable) []transform.Transformable
	Run() error
	Stop(context.Context) error
}

// newProcessors returns a list of processors which will process
// events in sequential order, prior to the events being published.
func newProcessors(args beater.ServerParams) ([]namedProcessor, error) {
	var processors []namedProcessor
	if args.Config.Aggregation.Transactions.Enabled {
		const name = "transaction metrics aggregation"
		args.Logger.Infof("creating %s with config: %+v", name, args.Config.Aggregation)
		agg, err := txmetrics.NewAggregator(txmetrics.AggregatorConfig{
			Report:                         args.Reporter,
			MaxTransactionGroups:           args.Config.Aggregation.Transactions.MaxTransactionGroups,
			MetricsInterval:                args.Config.Aggregation.Transactions.Interval,
			HDRHistogramSignificantFigures: args.Config.Aggregation.Transactions.HDRHistogramSignificantFigures,
			RUMUserAgentLRUSize:            args.Config.Aggregation.Transactions.RUMUserAgentLRUSize,
		})
		if err != nil {
			return nil, errors.Wrapf(err, "error creating %s", name)
		}
		processors = append(processors, namedProcessor{name: name, processor: agg})
	}
	return processors, nil
}

// runServerWithProcessors runs the APM Server and the given list of processors.
//
// newProcessors returns a list of processors which will process events in
// sequential order, prior to the events being published.
func runServerWithProcessors(ctx context.Context, runServer beater.RunServerFunc, args beater.ServerParams, processors ...namedProcessor) error {
	if len(processors) == 0 {
		return runServer(ctx, args)
>>>>>>> 8ab79289
	}

	origReport := args.Reporter
	args.Reporter = func(ctx context.Context, req publish.PendingReq) error {
<<<<<<< HEAD
		if args.Config.Aggregation.Transactions.Enabled {
			req.Transformables = txMetricsAggregator.AggregateTransformables(req.Transformables)
		}
		if args.Config.Aggregation.ServiceDestinations.Enabled {
			// TODO async?
			spanAggregator.AggregateTransformables(req.Transformables)
=======
		for _, p := range processors {
			req.Transformables = p.ProcessTransformables(req.Transformables)
>>>>>>> 8ab79289
		}
		return origReport(ctx, req)
	}

	g, ctx := errgroup.WithContext(ctx)
<<<<<<< HEAD

	if args.Config.Aggregation.Transactions.Enabled {
		g.Go(func() error {
			args.Logger.Infof("transaction aggregator started with config: %+v", args.Config.Aggregation)
			if err := txMetricsAggregator.Run(); err != nil {
				args.Logger.Errorf("transaction aggregator aborted", logp.Error(err))
				return err
			}
			args.Logger.Infof("transaction aggregator stopped")
			return nil
		})

=======
	for _, p := range processors {
		p := p // copy for closure
		g.Go(func() error {
			if err := p.Run(); err != nil {
				args.Logger.Errorf("%s aborted", p.name, logp.Error(err))
				return err
			}
			args.Logger.Infof("%s stopped", p.name)
			return nil
		})
>>>>>>> 8ab79289
		g.Go(func() error {
			<-ctx.Done()
			stopctx := context.Background()
			if args.Config.ShutdownTimeout > 0 {
				// On shutdown wait for the aggregator to stop
				// in order to flush any accumulated metrics.
				var cancel context.CancelFunc
				stopctx, cancel = context.WithTimeout(stopctx, args.Config.ShutdownTimeout)
				defer cancel()
			}
<<<<<<< HEAD
			return txMetricsAggregator.Stop(stopctx)
		})
	}

	if args.Config.Aggregation.ServiceDestinations.Enabled {
		g.Go(func() error {
			args.Logger.Infof("span aggregator started with config: %+v", args.Config.Aggregation)
			if err := spanAggregator.Run(); err != nil {
				args.Logger.Errorf("span aggregator aborted", logp.Error(err))
				return err
			}
			args.Logger.Infof("span aggregator stopped")
			return nil
		})

		g.Go(func() error {
			<-ctx.Done()
			stopctx := context.Background()
			if args.Config.ShutdownTimeout > 0 {
				// On shutdown wait for the aggregator to stop
				// in order to flush any accumulated metrics.
				var cancel context.CancelFunc
				stopctx, cancel = context.WithTimeout(stopctx, args.Config.ShutdownTimeout)
				defer cancel()
			}
			return spanAggregator.Stop(stopctx)
		})
	}

=======
			return p.Stop(stopctx)
		})
	}
>>>>>>> 8ab79289
	g.Go(func() error {
		return runServer(ctx, args)
	})

	return g.Wait()
}

var rootCmd = cmd.NewXPackRootCommand(beater.NewCreator(beater.CreatorParams{
	WrapRunServer: func(runServer beater.RunServerFunc) beater.RunServerFunc {
		return func(ctx context.Context, args beater.ServerParams) error {
<<<<<<< HEAD
			return runServerWithAggregation(ctx, runServer, args)
=======
			processors, err := newProcessors(args)
			if err != nil {
				return err
			}
			return runServerWithProcessors(ctx, runServer, args, processors...)
>>>>>>> 8ab79289
		}
	},
}))

func main() {
	if err := rootCmd.Execute(); err != nil {
		os.Exit(1)
	}
}<|MERGE_RESOLUTION|>--- conflicted
+++ resolved
@@ -15,39 +15,11 @@
 
 	"github.com/elastic/apm-server/beater"
 	"github.com/elastic/apm-server/publish"
-<<<<<<< HEAD
-	"github.com/elastic/apm-server/x-pack/apm-server/aggregation/spanmetrics"
-=======
 	"github.com/elastic/apm-server/transform"
->>>>>>> 8ab79289
 	"github.com/elastic/apm-server/x-pack/apm-server/aggregation/txmetrics"
 	"github.com/elastic/apm-server/x-pack/apm-server/cmd"
 )
 
-<<<<<<< HEAD
-// runServerWithAggregation runs the APM Server with additional transactions and spans aggregators
-// if they are enabled. The publish.Reporter will be wrapped such that events pass through the
-// configured aggregators.
-func runServerWithAggregation(ctx context.Context, runServer beater.RunServerFunc, args beater.ServerParams) error {
-
-	txMetricsAggregator, err := txmetrics.NewAggregator(txmetrics.AggregatorConfig{
-		Report:                         args.Reporter,
-		MaxTransactionGroups:           args.Config.Aggregation.Transactions.MaxTransactionGroups,
-		MetricsInterval:                args.Config.Aggregation.Transactions.Interval,
-		HDRHistogramSignificantFigures: args.Config.Aggregation.Transactions.HDRHistogramSignificantFigures,
-		RUMUserAgentLRUSize:            args.Config.Aggregation.Transactions.RUMUserAgentLRUSize,
-	})
-	if err != nil {
-		return errors.Wrap(err, "error creating transaction aggregator")
-	}
-
-	spanAggregator, err := spanmetrics.NewAggregator(spanmetrics.AggregatorConfig{
-		Report:   args.Reporter,
-		Interval: args.Config.Aggregation.ServiceDestinations.Interval,
-	})
-	if err != nil {
-		return errors.Wrap(err, "error creating span aggregator")
-=======
 type namedProcessor struct {
 	name string
 	processor
@@ -88,41 +60,17 @@
 func runServerWithProcessors(ctx context.Context, runServer beater.RunServerFunc, args beater.ServerParams, processors ...namedProcessor) error {
 	if len(processors) == 0 {
 		return runServer(ctx, args)
->>>>>>> 8ab79289
 	}
 
 	origReport := args.Reporter
 	args.Reporter = func(ctx context.Context, req publish.PendingReq) error {
-<<<<<<< HEAD
-		if args.Config.Aggregation.Transactions.Enabled {
-			req.Transformables = txMetricsAggregator.AggregateTransformables(req.Transformables)
-		}
-		if args.Config.Aggregation.ServiceDestinations.Enabled {
-			// TODO async?
-			spanAggregator.AggregateTransformables(req.Transformables)
-=======
 		for _, p := range processors {
 			req.Transformables = p.ProcessTransformables(req.Transformables)
->>>>>>> 8ab79289
 		}
 		return origReport(ctx, req)
 	}
 
 	g, ctx := errgroup.WithContext(ctx)
-<<<<<<< HEAD
-
-	if args.Config.Aggregation.Transactions.Enabled {
-		g.Go(func() error {
-			args.Logger.Infof("transaction aggregator started with config: %+v", args.Config.Aggregation)
-			if err := txMetricsAggregator.Run(); err != nil {
-				args.Logger.Errorf("transaction aggregator aborted", logp.Error(err))
-				return err
-			}
-			args.Logger.Infof("transaction aggregator stopped")
-			return nil
-		})
-
-=======
 	for _, p := range processors {
 		p := p // copy for closure
 		g.Go(func() error {
@@ -133,7 +81,6 @@
 			args.Logger.Infof("%s stopped", p.name)
 			return nil
 		})
->>>>>>> 8ab79289
 		g.Go(func() error {
 			<-ctx.Done()
 			stopctx := context.Background()
@@ -144,60 +91,23 @@
 				stopctx, cancel = context.WithTimeout(stopctx, args.Config.ShutdownTimeout)
 				defer cancel()
 			}
-<<<<<<< HEAD
-			return txMetricsAggregator.Stop(stopctx)
-		})
-	}
-
-	if args.Config.Aggregation.ServiceDestinations.Enabled {
-		g.Go(func() error {
-			args.Logger.Infof("span aggregator started with config: %+v", args.Config.Aggregation)
-			if err := spanAggregator.Run(); err != nil {
-				args.Logger.Errorf("span aggregator aborted", logp.Error(err))
-				return err
-			}
-			args.Logger.Infof("span aggregator stopped")
-			return nil
-		})
-
-		g.Go(func() error {
-			<-ctx.Done()
-			stopctx := context.Background()
-			if args.Config.ShutdownTimeout > 0 {
-				// On shutdown wait for the aggregator to stop
-				// in order to flush any accumulated metrics.
-				var cancel context.CancelFunc
-				stopctx, cancel = context.WithTimeout(stopctx, args.Config.ShutdownTimeout)
-				defer cancel()
-			}
-			return spanAggregator.Stop(stopctx)
-		})
-	}
-
-=======
 			return p.Stop(stopctx)
 		})
 	}
->>>>>>> 8ab79289
 	g.Go(func() error {
 		return runServer(ctx, args)
 	})
-
 	return g.Wait()
 }
 
 var rootCmd = cmd.NewXPackRootCommand(beater.NewCreator(beater.CreatorParams{
 	WrapRunServer: func(runServer beater.RunServerFunc) beater.RunServerFunc {
 		return func(ctx context.Context, args beater.ServerParams) error {
-<<<<<<< HEAD
-			return runServerWithAggregation(ctx, runServer, args)
-=======
 			processors, err := newProcessors(args)
 			if err != nil {
 				return err
 			}
 			return runServerWithProcessors(ctx, runServer, args, processors...)
->>>>>>> 8ab79289
 		}
 	},
 }))
