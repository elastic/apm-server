// Copyright Elasticsearch B.V. and/or licensed to Elasticsearch B.V. under one
// or more contributor license agreements. Licensed under the Elastic License 2.0;
// you may not use this file except in compliance with the Elastic License 2.0.

package sampling_test

import (
	"context"
	"fmt"
	"math/rand"
	"os"
	"path/filepath"
	"testing"
	"time"

	"github.com/gofrs/uuid/v5"
	"github.com/google/go-cmp/cmp"
	"github.com/pkg/errors"
	"github.com/stretchr/testify/assert"
	"github.com/stretchr/testify/require"
<<<<<<< HEAD
=======
	sdkmetric "go.opentelemetry.io/otel/sdk/metric"
	"go.opentelemetry.io/otel/sdk/metric/metricdata"
	"golang.org/x/sync/errgroup"
>>>>>>> 42e0cbf5
	"google.golang.org/protobuf/testing/protocmp"

	"github.com/elastic/apm-data/model/modelpb"
	"github.com/elastic/apm-server/internal/beater/monitoringtest"
	"github.com/elastic/apm-server/x-pack/apm-server/sampling"
	"github.com/elastic/apm-server/x-pack/apm-server/sampling/eventstorage"
	"github.com/elastic/apm-server/x-pack/apm-server/sampling/pubsub/pubsubtest"
)

func TestProcessUnsampled(t *testing.T) {
<<<<<<< HEAD
	processor, err := sampling.NewProcessor(newTempdirConfig(t).Config)
=======
	cfg, _ := newTempdirConfig(t)
	processor, err := sampling.NewProcessor(cfg)
>>>>>>> 42e0cbf5
	require.NoError(t, err)
	go processor.Run()
	defer processor.Stop(context.Background())

	in := modelpb.Batch{{
		Trace: &modelpb.Trace{
			Id: "0102030405060708090a0b0c0d0e0f10",
		},
		Transaction: &modelpb.Transaction{
			Type:    "type",
			Id:      "0102030405060708",
			Sampled: false,
		},
	}}
	out := in[:]
	err = processor.ProcessBatch(context.Background(), &out)
	require.NoError(t, err)

	// Unsampled transaction should be reported immediately.
	assert.Equal(t, in, out)
}

func TestProcessAlreadyTailSampled(t *testing.T) {
<<<<<<< HEAD
	config := newTempdirConfig(t).Config
=======
	config, metricreader := newTempdirConfig(t)
>>>>>>> 42e0cbf5

	// Seed event storage with a tail-sampling decisions, to show that
	// subsequent events in the trace will be reported immediately.
	trace1 := modelpb.Trace{Id: "0102030405060708090a0b0c0d0e0f10"}
	trace2 := modelpb.Trace{Id: "0102030405060708090a0b0c0d0e0f11"}
	writer := config.DB.NewReadWriter()
	assert.NoError(t, writer.WriteTraceSampled(trace2.Id, true))

	// simulate 2 TTL
	assert.NoError(t, config.DB.RotatePartitions())
	assert.NoError(t, config.DB.RotatePartitions())

	writer = config.DB.NewReadWriter()
	assert.NoError(t, writer.WriteTraceSampled(trace1.Id, true))

	require.NoError(t, config.DB.Flush())

	processor, err := sampling.NewProcessor(config)
	require.NoError(t, err)
	go processor.Run()
	defer processor.Stop(context.Background())

	transaction1 := modelpb.APMEvent{
		Trace: &trace1,
		Transaction: &modelpb.Transaction{
			Type:    "type",
			Id:      "0102030405060708",
			Sampled: true,
		},
	}
	span1 := modelpb.APMEvent{
		Trace: &trace1,
		Span: &modelpb.Span{
			Type: "type",
			Id:   "0102030405060709",
		},
	}
	transaction2 := modelpb.APMEvent{
		Trace: &trace2,
		Transaction: &modelpb.Transaction{
			Type:    "type",
			Id:      "0102030405060710",
			Sampled: true,
		},
	}
	span2 := modelpb.APMEvent{
		Trace: &trace2,
		Span: &modelpb.Span{
			Type: "type",
			Id:   "0102030405060711",
		},
	}

	batch := modelpb.Batch{&transaction1, &transaction2, &span1, &span2}
	err = processor.ProcessBatch(context.Background(), &batch)
	require.NoError(t, err)

	// Tail sampling decision already made. The first transaction and span should be
	// reported immediately, whereas the second ones should be written storage since
	// they were received after the trace sampling entry expired.
	assert.Equal(t, modelpb.Batch{&transaction1, &span1}, batch)

	monitoringtest.ExpectContainOtelMetrics(t, metricreader, map[string]any{
		"apm-server.sampling.tail.events.processed": 4,
		"apm-server.sampling.tail.events.stored":    2,
		"apm-server.sampling.tail.events.sampled":   2,
	})

	// Stop the processor and flush global storage so we can access the database.
	assert.NoError(t, processor.Stop(context.Background()))
	assert.NoError(t, config.DB.Flush())
	reader := config.DB.NewReadWriter()

	batch = nil
	err = reader.ReadTraceEvents(trace1.Id, &batch)
	assert.NoError(t, err)
	assert.Zero(t, batch)

	err = reader.ReadTraceEvents(trace2.Id, &batch)
	assert.NoError(t, err)
	assert.Empty(t, cmp.Diff(modelpb.Batch{&transaction2, &span2}, batch, protocmp.Transform()))
}

func TestProcessLocalTailSampling(t *testing.T) {
	for _, tc := range []struct {
		sampleRate float64
	}{
		{
			sampleRate: 0.5,
		},
		{
			// With 2 traces and 0.1 sample rate, ensure that we report 1 trace instead of 0 trace.
			sampleRate: 0.1,
		},
	} {
		t.Run(fmt.Sprintf("%f", tc.sampleRate), func(t *testing.T) {
<<<<<<< HEAD
			config := newTempdirConfig(t).Config
=======
			config, metricreader := newTempdirConfig(t)
>>>>>>> 42e0cbf5
			config.Policies = []sampling.Policy{{SampleRate: tc.sampleRate}}
			config.FlushInterval = 10 * time.Millisecond
			published := make(chan string)
			config.Elasticsearch = pubsubtest.Client(pubsubtest.PublisherChan(published), nil)

			processor, err := sampling.NewProcessor(config)
			require.NoError(t, err)

			trace1 := modelpb.Trace{Id: "0102030405060708090a0b0c0d0e0f10"}
			trace2 := modelpb.Trace{Id: "0102030405060708090a0b0c0d0e0f11"}
			trace1Events := modelpb.Batch{{
				Trace: &trace1,
				Event: &modelpb.Event{Duration: uint64(123 * time.Millisecond)},
				Transaction: &modelpb.Transaction{
					Type:    "type",
					Id:      "0102030405060708",
					Sampled: true,
				},
			}, {
				Trace: &trace1,
				Event: &modelpb.Event{Duration: uint64(123 * time.Millisecond)},
				Span: &modelpb.Span{
					Type: "type",
					Id:   "0102030405060709",
				},
			}}
			trace2Events := modelpb.Batch{{
				Trace: &trace2,
				Event: &modelpb.Event{Duration: uint64(456 * time.Millisecond)},
				Transaction: &modelpb.Transaction{
					Type:    "type",
					Id:      "0102030405060710",
					Sampled: true,
				},
			}, {
				Trace: &trace2,
				Event: &modelpb.Event{Duration: uint64(456 * time.Millisecond)},
				Span: &modelpb.Span{
					Type: "type",
					Id:   "0102030405060711",
				},
			}}

			in := append(trace1Events[:], trace2Events...)
			err = processor.ProcessBatch(context.Background(), &in)
			require.NoError(t, err)
			assert.Empty(t, in)

			// Start periodic tail-sampling. We start the processor after processing
			// events to ensure all events are processed before any local sampling
			// decisions are made, such that we have a single tail-sampling decision
			// to check.
			go processor.Run()
			defer processor.Stop(context.Background())

			// We have configured 50% tail-sampling, so we expect a single trace ID
			// to be published. Sampling is non-deterministic (weighted random), so
			// we can't anticipate a specific trace ID.

			var sampledTraceID string
			select {
			case sampledTraceID = <-published:
			case <-time.After(10 * time.Second):
				t.Fatal("timed out waiting for publication")
			}
			select {
			case <-published:
				t.Fatal("unexpected publication")
			case <-time.After(50 * time.Millisecond):
			}

			unsampledTraceID := trace2.Id
			sampledTraceEvents := trace1Events
			unsampledTraceEvents := trace2Events
			if sampledTraceID == trace2.Id {
				unsampledTraceID = trace1.Id
				unsampledTraceEvents = trace1Events
				sampledTraceEvents = trace2Events
			}

			monitoringtest.ExpectContainOtelMetrics(t, metricreader, map[string]any{
				"apm-server.sampling.tail.events.processed": 4,
				"apm-server.sampling.tail.events.stored":    4,
				"apm-server.sampling.tail.events.sampled":   2,
			})

			// Stop the processor and flush global storage so we can access the database.
			assert.NoError(t, processor.Stop(context.Background()))
			assert.NoError(t, config.DB.Flush())
			reader := config.DB.NewReadWriter()

			sampled, err := reader.IsTraceSampled(sampledTraceID)
			assert.NoError(t, err)
			assert.True(t, sampled)

			sampled, err = reader.IsTraceSampled(unsampledTraceID)
			assert.Equal(t, eventstorage.ErrNotFound, err)
			assert.False(t, sampled)

			var batch modelpb.Batch
			err = reader.ReadTraceEvents(sampledTraceID, &batch)
			assert.NoError(t, err)
			assert.Empty(t, cmp.Diff(sampledTraceEvents, batch, protocmp.Transform()))

			// Even though the trace is unsampled, the events will be
			// available in storage until the TTL expires, as they're
			// written there first.
			batch = batch[:0]
			err = reader.ReadTraceEvents(unsampledTraceID, &batch)
			assert.NoError(t, err)
			assert.Empty(t, cmp.Diff(unsampledTraceEvents, batch, protocmp.Transform()))
		})
	}

}

func TestProcessLocalTailSamplingUnsampled(t *testing.T) {
<<<<<<< HEAD
	config := newTempdirConfig(t).Config
=======
	config, metricreader := newTempdirConfig(t)
>>>>>>> 42e0cbf5
	config.FlushInterval = time.Minute
	processor, err := sampling.NewProcessor(config)
	require.NoError(t, err)
	go processor.Run()
	defer processor.Stop(context.Background())

	// Process root transactions until one is rejected.
	traceIDs := make([]string, 10000)
	for i := range traceIDs {
		traceID := uuid.Must(uuid.NewV4()).String()
		traceIDs[i] = traceID
		batch := modelpb.Batch{{
			Trace: &modelpb.Trace{Id: traceID},
			Event: &modelpb.Event{Duration: uint64(time.Millisecond)},
			Transaction: &modelpb.Transaction{
				Type:    "type",
				Id:      traceID,
				Sampled: true,
			},
		}}
		err := processor.ProcessBatch(context.Background(), &batch)
		require.NoError(t, err)
		assert.Empty(t, batch)

		// break out of the loop as soon as the first one is dropped.
		droppedEvents := getSum(t, metricreader, "apm-server.sampling.events.dropped")
		if droppedEvents != 0 {
			break
		}
	}

	// Stop the processor so we can access the database.
	assert.NoError(t, processor.Stop(context.Background()))
	assert.NoError(t, config.DB.Flush())
	reader := config.DB.NewReadWriter()

	var anyUnsampled bool
	for _, traceID := range traceIDs {
		sampled, err := reader.IsTraceSampled(traceID)
		if err == eventstorage.ErrNotFound {
			// No sampling decision made yet.
		} else {
			assert.NoError(t, err)
			if !sampled {
				anyUnsampled = true
				break
			}
		}
	}
	assert.True(t, anyUnsampled)
}

func TestProcessLocalTailSamplingPolicyOrder(t *testing.T) {
<<<<<<< HEAD
	config := newTempdirConfig(t).Config
=======
	config, _ := newTempdirConfig(t)
>>>>>>> 42e0cbf5
	config.Policies = []sampling.Policy{{
		PolicyCriteria: sampling.PolicyCriteria{TraceName: "trace_name"},
		SampleRate:     0.5,
	}, {
		PolicyCriteria: sampling.PolicyCriteria{ServiceName: "service_name"},
		SampleRate:     0.1,
	}, {
		PolicyCriteria: sampling.PolicyCriteria{},
		SampleRate:     0,
	}}
	config.FlushInterval = 10 * time.Millisecond
	published := make(chan string)
	config.Elasticsearch = pubsubtest.Client(pubsubtest.PublisherChan(published), nil)

	processor, err := sampling.NewProcessor(config)
	require.NoError(t, err)

	// Send transactions which would match either policy defined above.
	rng := rand.New(rand.NewSource(0))
	service := modelpb.Service{Name: "service_name"}
	numTransactions := 100
	events := make(modelpb.Batch, numTransactions)
	for i := range events {
		var traceIDBytes [16]byte
		_, err := rng.Read(traceIDBytes[:])
		require.NoError(t, err)
		events[i] = &modelpb.APMEvent{
			Service: &service,
			Trace:   &modelpb.Trace{Id: fmt.Sprintf("%x", traceIDBytes[:])},
			Event:   &modelpb.Event{Duration: uint64(123 * time.Millisecond)},
			Transaction: &modelpb.Transaction{
				Type:    "type",
				Name:    "trace_name",
				Id:      fmt.Sprintf("%x", traceIDBytes[8:]),
				Sampled: true,
			},
		}
	}

	err = processor.ProcessBatch(context.Background(), &events)
	require.NoError(t, err)
	assert.Empty(t, events)

	// Start periodic tail-sampling. We start the processor after processing
	// events to ensure all events are processed before any local sampling
	// decisions are made, such that we have a single tail-sampling decision
	// to check.
	go processor.Run()
	defer processor.Stop(context.Background())

	// The first matching policy should win, and sample 50%.
	for i := 0; i < numTransactions/2; i++ {
		select {
		case <-published:
		case <-time.After(10 * time.Second):
			t.Fatal("timed out waiting for publication")
		}
	}
	select {
	case <-published:
		t.Fatal("unexpected publication")
	case <-time.After(50 * time.Millisecond):
	}
}

func TestProcessRemoteTailSampling(t *testing.T) {
<<<<<<< HEAD
	config := newTempdirConfig(t).Config
=======
	config, metricreader := newTempdirConfig(t)
>>>>>>> 42e0cbf5
	config.Policies = []sampling.Policy{{SampleRate: 0.5}}
	config.FlushInterval = 10 * time.Millisecond

	var published []string
	var publisher pubsubtest.PublisherFunc = func(ctx context.Context, traceID string) error {
		published = append(published, traceID)
		return nil
	}
	subscriberChan := make(chan string)
	subscriber := pubsubtest.SubscriberChan(subscriberChan)
	config.Elasticsearch = pubsubtest.Client(publisher, subscriber)

	reported := make(chan modelpb.Batch)
	config.BatchProcessor = modelpb.ProcessBatchFunc(func(ctx context.Context, batch *modelpb.Batch) error {
		select {
		case <-ctx.Done():
			return ctx.Err()
		case reported <- batch.Clone():
			return nil
		}
	})

	processor, err := sampling.NewProcessor(config)
	require.NoError(t, err)
	go processor.Run()
	defer processor.Stop(context.Background())

	traceID1 := "0102030405060708090a0b0c0d0e0f10"
	traceID2 := "0102030405060708090a0b0c0d0e0f11"
	trace1Events := modelpb.Batch{{
		Trace: &modelpb.Trace{Id: traceID1},
		Event: &modelpb.Event{Duration: uint64(123 * time.Millisecond)},
		Span: &modelpb.Span{
			Type: "type",
			Id:   "0102030405060709",
		},
	}}

	in := trace1Events[:]
	err = processor.ProcessBatch(context.Background(), &in)
	require.NoError(t, err)
	assert.Empty(t, in)

	// Simulate receiving remote sampling decisions multiple times,
	// to show that we don't report duplicate events.
	subscriberChan <- traceID2
	subscriberChan <- traceID1
	subscriberChan <- traceID2
	subscriberChan <- traceID1

	var events modelpb.Batch
	select {
	case events = <-reported:
	case <-time.After(10 * time.Second):
		t.Fatal("timed out waiting for reporting")
	}
	select {
	case <-reported:
		t.Fatal("unexpected reporting")
	case <-time.After(50 * time.Millisecond):
	}

	// Stop the processor and flush global storage so we can access the database.
	assert.NoError(t, processor.Stop(context.Background()))
	assert.NoError(t, config.DB.Flush())
	assert.Empty(t, published) // remote decisions don't get republished

	monitoringtest.ExpectOtelMetrics(t, metricreader, map[string]any{
		"apm-server.sampling.tail.events.processed": 1,
		"apm-server.sampling.tail.events.stored":    1,
		"apm-server.sampling.tail.events.sampled":   1,
	})

	assert.Empty(t, cmp.Diff(trace1Events, events, protocmp.Transform()))

	reader := config.DB.NewReadWriter()

	sampled, err := reader.IsTraceSampled(traceID1)
	assert.NoError(t, err)
	assert.True(t, sampled)

	sampled, err = reader.IsTraceSampled(traceID2)
	assert.NoError(t, err)
	assert.True(t, sampled)

	var batch modelpb.Batch
	err = reader.ReadTraceEvents(traceID1, &batch)
	assert.NoError(t, err)
	assert.Zero(t, batch) // events are deleted from local storage

	batch = modelpb.Batch{}
	err = reader.ReadTraceEvents(traceID2, &batch)
	assert.NoError(t, err)
	assert.Empty(t, batch)
}

type errorRW struct {
	err error
}

func (m errorRW) ReadTraceEvents(traceID string, out *modelpb.Batch) error {
	return m.err
}

func (m errorRW) WriteTraceEvent(traceID, id string, event *modelpb.APMEvent) error {
	return m.err
}

func (m errorRW) WriteTraceSampled(traceID string, sampled bool) error {
	return m.err
}

func (m errorRW) IsTraceSampled(traceID string) (bool, error) {
	return false, eventstorage.ErrNotFound
}

func (m errorRW) DeleteTraceEvent(traceID, id string) error {
	return m.err
}

func (m errorRW) Flush() error {
	return m.err
}

func TestProcessDiscardOnWriteFailure(t *testing.T) {
	for _, discard := range []bool{true, false} {
		t.Run(fmt.Sprintf("discard=%v", discard), func(t *testing.T) {
<<<<<<< HEAD
			config := newTempdirConfig(t).Config
=======
			config, _ := newTempdirConfig(t)
>>>>>>> 42e0cbf5
			config.DiscardOnWriteFailure = discard
			config.Storage = errorRW{err: errors.New("boom")}
			processor, err := sampling.NewProcessor(config)
			require.NoError(t, err)
			go processor.Run()
			defer processor.Stop(context.Background())

			in := modelpb.Batch{{
				Trace: &modelpb.Trace{
					Id: "0102030405060708090a0b0c0d0e0f10",
				},
				Span: &modelpb.Span{
					Type: "type",
					Id:   "0102030405060708",
				},
			}}
			out := in[:]
			err = processor.ProcessBatch(context.Background(), &out)
			require.NoError(t, err)

			if discard {
				// Discarding by default
				assert.Empty(t, out)
			} else {
				// Indexing by default
				assert.Equal(t, in, out)
			}
		})
	}
}

func TestGroupsMonitoring(t *testing.T) {
<<<<<<< HEAD
	config := newTempdirConfig(t).Config
=======
	config, reader := newTempdirConfig(t)
>>>>>>> 42e0cbf5
	config.MaxDynamicServices = 5
	config.FlushInterval = time.Minute
	config.Policies[0].SampleRate = 0.99

	processor, err := sampling.NewProcessor(config)
	require.NoError(t, err)
	go processor.Run()
	defer processor.Stop(context.Background())

	for i := 0; i < config.MaxDynamicServices+2; i++ {
		err := processor.ProcessBatch(context.Background(), &modelpb.Batch{{
			Service: &modelpb.Service{Name: fmt.Sprintf("service_%d", i)},
			Trace:   &modelpb.Trace{Id: uuid.Must(uuid.NewV4()).String()},
			Event:   &modelpb.Event{Duration: uint64(123 * time.Millisecond)},
			Transaction: &modelpb.Transaction{
				Type:    "type",
				Id:      "0102030405060709",
				Sampled: i < config.MaxDynamicServices+1,
			},
		}})
		require.NoError(t, err)
	}

<<<<<<< HEAD
	expectedMonitoring := monitoring.MakeFlatSnapshot()
	expectedMonitoring.Ints["sampling.dynamic_service_groups"] = int64(config.MaxDynamicServices)
	expectedMonitoring.Ints["sampling.events.processed"] = int64(config.MaxDynamicServices) + 2
	expectedMonitoring.Ints["sampling.events.stored"] = int64(config.MaxDynamicServices)
	expectedMonitoring.Ints["sampling.events.dropped"] = 1 // final event dropped, after service limit reached
	expectedMonitoring.Ints["sampling.events.sampled"] = 0
	expectedMonitoring.Ints["sampling.events.head_unsampled"] = 1
	expectedMonitoring.Ints["sampling.events.failed_writes"] = 0
	assertMonitoring(t, processor, expectedMonitoring, `sampling.events.*`, `sampling.dynamic_service_groups`)
}

func TestStorageMonitoring(t *testing.T) {
	config := newTempdirConfig(t).Config

	processor, err := sampling.NewProcessor(config)
	require.NoError(t, err)
	go processor.Run()
	defer processor.Stop(context.Background())
	for i := 0; i < 100; i++ {
		traceID := uuid.Must(uuid.NewV4()).String()
		batch := modelpb.Batch{{
			Trace: &modelpb.Trace{Id: traceID},
			Event: &modelpb.Event{Duration: uint64(123 * time.Millisecond)},
			Transaction: &modelpb.Transaction{
				Type:    "type",
				Id:      traceID,
				Sampled: true,
			},
		}}
		err := processor.ProcessBatch(context.Background(), &batch)
		require.NoError(t, err)
		assert.Empty(t, batch)
	}

	processor.Stop(context.Background())

	metrics := collectProcessorMetrics(processor)
	assert.NotZero(t, metrics.Ints, "sampling.storage.lsm_size")
	assert.NotZero(t, metrics.Ints, "sampling.storage.value_log_size")
}

=======
	monitoringtest.ExpectOtelMetrics(t, reader, map[string]any{
		"apm-server.sampling.tail.dynamic_service_groups": config.MaxDynamicServices,
		"apm-server.sampling.tail.events.processed":       config.MaxDynamicServices + 2,
		"apm-server.sampling.tail.events.stored":          config.MaxDynamicServices,
		"apm-server.sampling.tail.events.dropped":         1, // final event dropped, after service limit reached
		"apm-server.sampling.tail.events.head_unsampled":  1,
	})
}

func TestStorageGC(t *testing.T) {
	if testing.Short() {
		t.Skip("skipping slow test")
	}

	config, _ := newTempdirConfig(t)
	config.TTL = 10 * time.Millisecond
	config.FlushInterval = 10 * time.Millisecond

	writeBatch := func(n int) {
		config.StorageGCInterval = time.Hour // effectively disable
		processor, err := sampling.NewProcessor(config)
		require.NoError(t, err)
		go processor.Run()
		defer processor.Stop(context.Background())
		for i := 0; i < n; i++ {
			traceID := uuid.Must(uuid.NewV4()).String()
			// Create a larger event to fill up the vlog faster, especially when it is above ValueThreshold
			batch := modelpb.Batch{{
				Trace: &modelpb.Trace{Id: traceID},
				Event: &modelpb.Event{Duration: uint64(123 * time.Millisecond)},
				Span: &modelpb.Span{
					Type:    strings.Repeat("a", 1000),
					Subtype: strings.Repeat("b", 1000),
					Id:      traceID,
					Name:    strings.Repeat("c", 1000),
				},
			}}
			err := processor.ProcessBatch(context.Background(), &batch)
			require.NoError(t, err)
			assert.Empty(t, batch)
		}
	}

	// Process spans until value log files have been created.
	// Garbage collection is disabled at this time.
	for len(vlogFilenames(config.StorageDir)) < 3 {
		writeBatch(2000)
	}

	config.StorageGCInterval = 10 * time.Millisecond
	processor, err := sampling.NewProcessor(config)
	require.NoError(t, err)
	go processor.Run()
	defer processor.Stop(context.Background())

	// Wait for the first value log file to be garbage collected.
	var vlogs []string
	assert.Eventually(t, func() bool {
		vlogs = vlogFilenames(config.StorageDir)
		return len(vlogs) == 0 || vlogs[0] != "000000.vlog"
	}, 10*time.Second, 100*time.Millisecond, vlogs)
}

func TestStorageGCConcurrency(t *testing.T) {
	// This test ensures that TBS processor does not return an error
	// even when run concurrently e.g. in hot reload
	if testing.Short() {
		t.Skip("skipping slow test")
	}

	config, _ := newTempdirConfig(t)
	config.TTL = 10 * time.Millisecond
	config.FlushInterval = 10 * time.Millisecond
	config.StorageGCInterval = 10 * time.Millisecond

	g := errgroup.Group{}
	for i := 0; i < 2; i++ {
		processor, err := sampling.NewProcessor(config)
		require.NoError(t, err)
		g.Go(processor.Run)
		go func() {
			time.Sleep(time.Second)
			assert.NoError(t, processor.Stop(context.Background()))
		}()
	}
	assert.NoError(t, g.Wait())
}

>>>>>>> 42e0cbf5
func TestStorageLimit(t *testing.T) {
	// This test ensures that when tail sampling is configured with a hard
	// storage limit, the limit is respected once the size is available.
	// To update the database size during our test without waiting a full
	// minute, we store some span events, close and re-open the database, so
	// the size is updated.
	writeBatch := func(n int, c sampling.Config, assertBatch func(b modelpb.Batch)) *sampling.Processor {
		processor, err := sampling.NewProcessor(c)
		require.NoError(t, err)
		go processor.Run()
		defer processor.Stop(context.Background())
		batch := make(modelpb.Batch, 0, n)
		for i := 0; i < n; i++ {
			traceID := uuid.Must(uuid.NewV4()).String()
			batch = append(batch, &modelpb.APMEvent{
				Trace: &modelpb.Trace{Id: traceID},
				Event: &modelpb.Event{Duration: uint64(123 * time.Millisecond)},
				Span: &modelpb.Span{
					Type: "type",
					Id:   traceID,
				},
			})
		}
		err = processor.ProcessBatch(context.Background(), &batch)
		require.NoError(t, err)
		assertBatch(batch)
		return processor
	}

<<<<<<< HEAD
	config := newTempdirConfig(t).Config
	config.TTL = time.Hour
=======
	config, metricreader := newTempdirConfig(t)
>>>>>>> 42e0cbf5
	// Write 5K span events and close the DB to persist to disk the storage
	// size and assert that none are reported immediately.
	writeBatch(5000, config, func(b modelpb.Batch) {
		assert.Empty(t, b, fmt.Sprintf("expected empty but size is %d", len(b)))
	})

	err := config.DB.Reload()
	assert.NoError(t, err)

	lsm, vlog := config.DB.Size()
<<<<<<< HEAD
	assert.Greater(t, lsm+vlog, int64(10<<10))

	config.StorageLimit = 10 << 10 // Set the storage limit to smaller than existing storage
=======
	assert.GreaterOrEqual(t, lsm+vlog, int64(1024))

	config.StorageLimit = 1024 // Set the storage limit to 1024 bytes.
	// Create a massive 150K span batch (per CPU) to trigger the badger error
	// Transaction too big, causing the ProcessBatch to report the some traces
	// immediately.
	// Rather than setting a static threshold, use the runtime.NumCPU as a
	// multiplier since the sharded writers use that variable and the more CPUs
	// we have, the more sharded writes we'll have, resulting in a greater buffer.
	// To avoid huge test time on large systems do this incrementally
	for i := 1; i < runtime.NumCPU(); i++ {
		writeBatch(150_000*i, config, func(b modelpb.Batch) {
			assert.NotEmpty(t, b)
		})

		// Ensure that there are some failed writes.
		failedWrites := getSum(t, metricreader, "apm-server.sampling.tail.events.failed_writes")
		t.Log(failedWrites)
>>>>>>> 42e0cbf5

	processor := writeBatch(1000, config, func(b modelpb.Batch) {
		assert.Len(t, b, 1000)
	})

	failedWrites := collectProcessorMetrics(processor).Ints["sampling.events.failed_writes"]
	t.Log(failedWrites)
	// Ensure that there are some failed writes.
	if failedWrites >= 1 {
		return
	}

	t.Fatal("storage limit error never thrown")
}

func TestProcessRemoteTailSamplingPersistence(t *testing.T) {
<<<<<<< HEAD
	tempdirConfig := newTempdirConfig(t)
	config := tempdirConfig.Config
=======
	config, _ := newTempdirConfig(t)
>>>>>>> 42e0cbf5
	config.Policies = []sampling.Policy{{SampleRate: 0.5}}
	config.FlushInterval = 10 * time.Millisecond

	subscriberChan := make(chan string)
	subscriber := pubsubtest.SubscriberChan(subscriberChan)
	config.Elasticsearch = pubsubtest.Client(nil, subscriber)

	processor, err := sampling.NewProcessor(config)
	require.NoError(t, err)
	go processor.Run()
	defer processor.Stop(context.Background())

	// Wait for subscriber_position.json to be written to the storage directory.
	subscriberPositionFile := filepath.Join(tempdirConfig.tempDir, "subscriber_position.json")
	data, info := waitFileModified(t, subscriberPositionFile, time.Time{})
	assert.Equal(t, "{}", string(data))

	subscriberChan <- "0102030405060708090a0b0c0d0e0f10"
	data, _ = waitFileModified(t, subscriberPositionFile, info.ModTime())
	assert.Equal(t, `{"index_name":1}`, string(data))
}

<<<<<<< HEAD
func TestGracefulShutdown(t *testing.T) {
	config := newTempdirConfig(t).Config
=======
func TestDropLoop(t *testing.T) {
	// This test ensures that if badger is stuck at storage limit for TTL,
	// DB is dropped and recreated.
	if testing.Short() {
		t.Skip("skipping slow test")
	}

	makeBatch := func(n int) modelpb.Batch {
		batch := make(modelpb.Batch, 0, n)
		for i := 0; i < n; i++ {
			traceID := uuid.Must(uuid.NewV4()).String()
			batch = append(batch, &modelpb.APMEvent{
				Trace: &modelpb.Trace{Id: traceID},
				Event: &modelpb.Event{Duration: uint64(123 * time.Millisecond)},
				Span: &modelpb.Span{
					Type: "type",
					Id:   traceID,
				},
			})
		}
		return batch
	}

	writeBatch := func(t *testing.T, n int, c sampling.Config, assertBatch func(b modelpb.Batch)) *sampling.Processor {
		processor, err := sampling.NewProcessor(c)
		require.NoError(t, err)
		go processor.Run()
		defer processor.Stop(context.Background())
		batch := makeBatch(n)
		err = processor.ProcessBatch(context.Background(), &batch)
		require.NoError(t, err)
		assertBatch(batch)
		return processor
	}

	for _, tc := range []struct {
		name                string
		subscriberPosExists bool
	}{
		{
			name:                "subscriber_position_not_exist",
			subscriberPosExists: false,
		},
		{
			name:                "subscriber_position_exists",
			subscriberPosExists: true,
		},
	} {
		t.Run(tc.name, func(t *testing.T) {
			t.Parallel()
			config, _ := newTempdirConfig(t)
			config.StorageGCInterval = time.Hour // effectively disable GC

			config.FlushInterval = 10 * time.Millisecond
			subscriberChan := make(chan string)
			subscriber := pubsubtest.SubscriberChan(subscriberChan)
			config.Elasticsearch = pubsubtest.Client(nil, subscriber)
			subscriberPositionFile := filepath.Join(config.StorageDir, "subscriber_position.json")

			// Write 5K span events and close the DB to persist to disk the storage
			// size and assert that none are reported immediately.
			writeBatch(t, 5000, config, func(b modelpb.Batch) {
				assert.Empty(t, b, fmt.Sprintf("expected empty but size is %d", len(b)))

				subscriberChan <- "0102030405060708090a0b0c0d0e0f10"
				assert.Eventually(t, func() bool {
					data, err := config.DB.ReadSubscriberPosition()
					return err == nil && string(data) == `{"index_name":1}`
				}, time.Second, 100*time.Millisecond)
			})
			assert.NoError(t, config.Storage.Flush())
			assert.NoError(t, config.DB.Close())

			if !tc.subscriberPosExists {
				err := os.Remove(subscriberPositionFile)
				assert.NoError(t, err)
			}

			func() {
				// Open a new instance of the badgerDB and check the size.
				var err error
				config.DB, err = eventstorage.NewStorageManager(config.StorageDir)
				require.NoError(t, err)
				t.Cleanup(func() { config.DB.Close() })
				config.Storage = config.DB.NewReadWriter()

				lsm, vlog := config.DB.Size()
				assert.Greater(t, lsm+vlog, int64(1024*1024))

				config.Elasticsearch = pubsubtest.Client(nil, nil) // disable pubsub

				config.StorageLimit = 100 * 1024 // lower limit to trigger storage limit error
				config.TTL = time.Second
				processor, err := sampling.NewProcessor(config)
				require.NoError(t, err)
				go processor.Run()
				defer processor.Stop(context.Background())

				// wait for up to 1 minute for dropAndRecreate to kick in
				// no SST files after dropping DB and before first write
				var filenames []string
				assert.Eventually(t, func() bool {
					filenames = sstFilenames(config.StorageDir)
					return len(filenames) == 0
				}, 90*time.Second, 200*time.Millisecond, filenames)

				data, err := config.DB.ReadSubscriberPosition()
				assert.NoError(t, err)
				if tc.subscriberPosExists {
					assert.Equal(t, `{"index_name":1}`, string(data))
				} else {
					assert.Equal(t, "{}", string(data))
				}

				// try to write to new DB
				batch := makeBatch(10)
				err = processor.ProcessBatch(context.Background(), &batch)
				require.NoError(t, err)
			}()
			assert.NoError(t, config.DB.Close())
			assert.Greater(t, len(sstFilenames(config.StorageDir)), 0)
		})
	}
}

func TestGracefulShutdown(t *testing.T) {
	config, _ := newTempdirConfig(t)
>>>>>>> 42e0cbf5
	sampleRate := 0.5
	config.Policies = []sampling.Policy{{SampleRate: sampleRate}}
	config.FlushInterval = time.Minute // disable finalize

	processor, err := sampling.NewProcessor(config)
	require.NoError(t, err)
	go processor.Run()

	totalTraces := 100
	traceIDGen := func(i int) string { return fmt.Sprintf("trace%d", i) }

	var batch modelpb.Batch
	for i := 0; i < totalTraces; i++ {
		batch = append(batch, &modelpb.APMEvent{
			Trace: &modelpb.Trace{Id: traceIDGen(i)},
			Transaction: &modelpb.Transaction{
				Type:    "type",
				Id:      fmt.Sprintf("tx%d", i),
				Sampled: true,
			},
		})
	}

	assert.NoError(t, processor.ProcessBatch(context.Background(), &batch))
	assert.Empty(t, batch)
	assert.NoError(t, processor.Stop(context.Background()))

	reader := config.DB.NewReadWriter()

	var count int
	for i := 0; i < totalTraces; i++ {
		if ok, _ := reader.IsTraceSampled(traceIDGen(i)); ok {
			count++
		}
	}
	assert.Equal(t, int(sampleRate*float64(totalTraces)), count)
}

<<<<<<< HEAD
type testConfig struct {
	sampling.Config
	tempDir string
}

func newTempdirConfig(tb testing.TB) testConfig {
=======
func newTempdirConfig(tb testing.TB) (sampling.Config, sdkmetric.Reader) {
>>>>>>> 42e0cbf5
	tempdir, err := os.MkdirTemp("", "samplingtest")
	require.NoError(tb, err)
	tb.Cleanup(func() { os.RemoveAll(tempdir) })

	db, err := eventstorage.NewStorageManager(tempdir)
	require.NoError(tb, err)
<<<<<<< HEAD
	tb.Cleanup(func() { db.Close() })

	return testConfig{
		tempDir: tempdir,
		Config: sampling.Config{
			BatchProcessor: modelpb.ProcessBatchFunc(func(context.Context, *modelpb.Batch) error { return nil }),
			LocalSamplingConfig: sampling.LocalSamplingConfig{
				FlushInterval:         time.Second,
				MaxDynamicServices:    1000,
				IngestRateDecayFactor: 0.9,
				Policies: []sampling.Policy{
					{SampleRate: 0.1},
				},
=======
	tb.Cleanup(func() { badgerDB.Close() })

	storage := badgerDB.NewReadWriter()

	reader := sdkmetric.NewManualReader(sdkmetric.WithTemporalitySelector(
		func(ik sdkmetric.InstrumentKind) metricdata.Temporality {
			return metricdata.DeltaTemporality
		},
	))
	mp := sdkmetric.NewMeterProvider(sdkmetric.WithReader(reader))

	return sampling.Config{
		BatchProcessor: modelpb.ProcessBatchFunc(func(context.Context, *modelpb.Batch) error { return nil }),
		MeterProvider:  mp,
		LocalSamplingConfig: sampling.LocalSamplingConfig{
			FlushInterval:         time.Second,
			MaxDynamicServices:    1000,
			IngestRateDecayFactor: 0.9,
			Policies: []sampling.Policy{
				{SampleRate: 0.1},
>>>>>>> 42e0cbf5
			},
			RemoteSamplingConfig: sampling.RemoteSamplingConfig{
				Elasticsearch: pubsubtest.Client(nil, nil),
				SampledTracesDataStream: sampling.DataStreamConfig{
					Type:      "traces",
					Dataset:   "sampled",
					Namespace: "testing",
				},
				UUID: "local-apm-server",
			},
			StorageConfig: sampling.StorageConfig{
				DB:           db,
				TTL:          30 * time.Minute,
				StorageLimit: 0, // No storage limit.
			},
		},
	}, reader
}

func getSum(t testing.TB, reader sdkmetric.Reader, name string) int64 {
	var rm metricdata.ResourceMetrics
	assert.NoError(t, reader.Collect(context.Background(), &rm))

	assert.NotEqual(t, 0, len(rm.ScopeMetrics))

	for _, sm := range rm.ScopeMetrics {
		for _, m := range sm.Metrics {
			if m.Name == name {
				return m.Data.(metricdata.Sum[int64]).DataPoints[0].Value
			}
		}
	}

	return 0
}

// waitFileModified waits up to 10 seconds for filename to exist and for its
// modification time to be greater than "after", and returns the file content
// and file info (including modification time).
func waitFileModified(tb testing.TB, filename string, after time.Time) ([]byte, os.FileInfo) {
	// Wait for subscriber_position.json to be written to the storage directory.
	timeout := time.NewTimer(10 * time.Second)
	defer timeout.Stop()
	ticker := time.NewTicker(50 * time.Millisecond)
	defer ticker.Stop()
	for {

		select {
		case <-ticker.C:
			info, err := os.Stat(filename)
			if errors.Is(err, os.ErrNotExist) {
				continue
			} else if err != nil {
				tb.Fatal(err)
			}
			if info.ModTime().After(after) {
				data, err := os.ReadFile(filename)
				if err != nil {
					tb.Fatal(err)
				}
				return data, info
			}
		case <-timeout.C:
			tb.Fatalf("timed out waiting for %q to be modified", filename)
		}
	}
}<|MERGE_RESOLUTION|>--- conflicted
+++ resolved
@@ -18,12 +18,8 @@
 	"github.com/pkg/errors"
 	"github.com/stretchr/testify/assert"
 	"github.com/stretchr/testify/require"
-<<<<<<< HEAD
-=======
 	sdkmetric "go.opentelemetry.io/otel/sdk/metric"
 	"go.opentelemetry.io/otel/sdk/metric/metricdata"
-	"golang.org/x/sync/errgroup"
->>>>>>> 42e0cbf5
 	"google.golang.org/protobuf/testing/protocmp"
 
 	"github.com/elastic/apm-data/model/modelpb"
@@ -34,12 +30,7 @@
 )
 
 func TestProcessUnsampled(t *testing.T) {
-<<<<<<< HEAD
 	processor, err := sampling.NewProcessor(newTempdirConfig(t).Config)
-=======
-	cfg, _ := newTempdirConfig(t)
-	processor, err := sampling.NewProcessor(cfg)
->>>>>>> 42e0cbf5
 	require.NoError(t, err)
 	go processor.Run()
 	defer processor.Stop(context.Background())
@@ -63,11 +54,8 @@
 }
 
 func TestProcessAlreadyTailSampled(t *testing.T) {
-<<<<<<< HEAD
-	config := newTempdirConfig(t).Config
-=======
-	config, metricreader := newTempdirConfig(t)
->>>>>>> 42e0cbf5
+	tempDirConfig := newTempdirConfig(t)
+	config := tempDirConfig.Config
 
 	// Seed event storage with a tail-sampling decisions, to show that
 	// subsequent events in the trace will be reported immediately.
@@ -130,7 +118,7 @@
 	// they were received after the trace sampling entry expired.
 	assert.Equal(t, modelpb.Batch{&transaction1, &span1}, batch)
 
-	monitoringtest.ExpectContainOtelMetrics(t, metricreader, map[string]any{
+	monitoringtest.ExpectContainOtelMetrics(t, tempDirConfig.metricReader, map[string]any{
 		"apm-server.sampling.tail.events.processed": 4,
 		"apm-server.sampling.tail.events.stored":    2,
 		"apm-server.sampling.tail.events.sampled":   2,
@@ -164,11 +152,8 @@
 		},
 	} {
 		t.Run(fmt.Sprintf("%f", tc.sampleRate), func(t *testing.T) {
-<<<<<<< HEAD
-			config := newTempdirConfig(t).Config
-=======
-			config, metricreader := newTempdirConfig(t)
->>>>>>> 42e0cbf5
+			tempDirConfig := newTempdirConfig(t)
+			config := tempDirConfig.Config
 			config.Policies = []sampling.Policy{{SampleRate: tc.sampleRate}}
 			config.FlushInterval = 10 * time.Millisecond
 			published := make(chan string)
@@ -249,7 +234,7 @@
 				sampledTraceEvents = trace2Events
 			}
 
-			monitoringtest.ExpectContainOtelMetrics(t, metricreader, map[string]any{
+			monitoringtest.ExpectContainOtelMetrics(t, tempDirConfig.metricReader, map[string]any{
 				"apm-server.sampling.tail.events.processed": 4,
 				"apm-server.sampling.tail.events.stored":    4,
 				"apm-server.sampling.tail.events.sampled":   2,
@@ -286,11 +271,8 @@
 }
 
 func TestProcessLocalTailSamplingUnsampled(t *testing.T) {
-<<<<<<< HEAD
-	config := newTempdirConfig(t).Config
-=======
-	config, metricreader := newTempdirConfig(t)
->>>>>>> 42e0cbf5
+	tempDirConfig := newTempdirConfig(t)
+	config := tempDirConfig.Config
 	config.FlushInterval = time.Minute
 	processor, err := sampling.NewProcessor(config)
 	require.NoError(t, err)
@@ -316,7 +298,7 @@
 		assert.Empty(t, batch)
 
 		// break out of the loop as soon as the first one is dropped.
-		droppedEvents := getSum(t, metricreader, "apm-server.sampling.events.dropped")
+		droppedEvents := getSum(t, tempDirConfig.metricReader, "apm-server.sampling.events.dropped")
 		if droppedEvents != 0 {
 			break
 		}
@@ -344,11 +326,7 @@
 }
 
 func TestProcessLocalTailSamplingPolicyOrder(t *testing.T) {
-<<<<<<< HEAD
 	config := newTempdirConfig(t).Config
-=======
-	config, _ := newTempdirConfig(t)
->>>>>>> 42e0cbf5
 	config.Policies = []sampling.Policy{{
 		PolicyCriteria: sampling.PolicyCriteria{TraceName: "trace_name"},
 		SampleRate:     0.5,
@@ -415,11 +393,8 @@
 }
 
 func TestProcessRemoteTailSampling(t *testing.T) {
-<<<<<<< HEAD
-	config := newTempdirConfig(t).Config
-=======
-	config, metricreader := newTempdirConfig(t)
->>>>>>> 42e0cbf5
+	tempDirConfig := newTempdirConfig(t)
+	config := tempDirConfig.Config
 	config.Policies = []sampling.Policy{{SampleRate: 0.5}}
 	config.FlushInterval = 10 * time.Millisecond
 
@@ -487,7 +462,7 @@
 	assert.NoError(t, config.DB.Flush())
 	assert.Empty(t, published) // remote decisions don't get republished
 
-	monitoringtest.ExpectOtelMetrics(t, metricreader, map[string]any{
+	monitoringtest.ExpectOtelMetrics(t, tempDirConfig.metricReader, map[string]any{
 		"apm-server.sampling.tail.events.processed": 1,
 		"apm-server.sampling.tail.events.stored":    1,
 		"apm-server.sampling.tail.events.sampled":   1,
@@ -547,11 +522,7 @@
 func TestProcessDiscardOnWriteFailure(t *testing.T) {
 	for _, discard := range []bool{true, false} {
 		t.Run(fmt.Sprintf("discard=%v", discard), func(t *testing.T) {
-<<<<<<< HEAD
 			config := newTempdirConfig(t).Config
-=======
-			config, _ := newTempdirConfig(t)
->>>>>>> 42e0cbf5
 			config.DiscardOnWriteFailure = discard
 			config.Storage = errorRW{err: errors.New("boom")}
 			processor, err := sampling.NewProcessor(config)
@@ -584,11 +555,8 @@
 }
 
 func TestGroupsMonitoring(t *testing.T) {
-<<<<<<< HEAD
-	config := newTempdirConfig(t).Config
-=======
-	config, reader := newTempdirConfig(t)
->>>>>>> 42e0cbf5
+	tempDirConfig := newTempdirConfig(t)
+	config := tempDirConfig.Config
 	config.MaxDynamicServices = 5
 	config.FlushInterval = time.Minute
 	config.Policies[0].SampleRate = 0.99
@@ -612,50 +580,7 @@
 		require.NoError(t, err)
 	}
 
-<<<<<<< HEAD
-	expectedMonitoring := monitoring.MakeFlatSnapshot()
-	expectedMonitoring.Ints["sampling.dynamic_service_groups"] = int64(config.MaxDynamicServices)
-	expectedMonitoring.Ints["sampling.events.processed"] = int64(config.MaxDynamicServices) + 2
-	expectedMonitoring.Ints["sampling.events.stored"] = int64(config.MaxDynamicServices)
-	expectedMonitoring.Ints["sampling.events.dropped"] = 1 // final event dropped, after service limit reached
-	expectedMonitoring.Ints["sampling.events.sampled"] = 0
-	expectedMonitoring.Ints["sampling.events.head_unsampled"] = 1
-	expectedMonitoring.Ints["sampling.events.failed_writes"] = 0
-	assertMonitoring(t, processor, expectedMonitoring, `sampling.events.*`, `sampling.dynamic_service_groups`)
-}
-
-func TestStorageMonitoring(t *testing.T) {
-	config := newTempdirConfig(t).Config
-
-	processor, err := sampling.NewProcessor(config)
-	require.NoError(t, err)
-	go processor.Run()
-	defer processor.Stop(context.Background())
-	for i := 0; i < 100; i++ {
-		traceID := uuid.Must(uuid.NewV4()).String()
-		batch := modelpb.Batch{{
-			Trace: &modelpb.Trace{Id: traceID},
-			Event: &modelpb.Event{Duration: uint64(123 * time.Millisecond)},
-			Transaction: &modelpb.Transaction{
-				Type:    "type",
-				Id:      traceID,
-				Sampled: true,
-			},
-		}}
-		err := processor.ProcessBatch(context.Background(), &batch)
-		require.NoError(t, err)
-		assert.Empty(t, batch)
-	}
-
-	processor.Stop(context.Background())
-
-	metrics := collectProcessorMetrics(processor)
-	assert.NotZero(t, metrics.Ints, "sampling.storage.lsm_size")
-	assert.NotZero(t, metrics.Ints, "sampling.storage.value_log_size")
-}
-
-=======
-	monitoringtest.ExpectOtelMetrics(t, reader, map[string]any{
+	monitoringtest.ExpectOtelMetrics(t, tempDirConfig.metricReader, map[string]any{
 		"apm-server.sampling.tail.dynamic_service_groups": config.MaxDynamicServices,
 		"apm-server.sampling.tail.events.processed":       config.MaxDynamicServices + 2,
 		"apm-server.sampling.tail.events.stored":          config.MaxDynamicServices,
@@ -664,86 +589,6 @@
 	})
 }
 
-func TestStorageGC(t *testing.T) {
-	if testing.Short() {
-		t.Skip("skipping slow test")
-	}
-
-	config, _ := newTempdirConfig(t)
-	config.TTL = 10 * time.Millisecond
-	config.FlushInterval = 10 * time.Millisecond
-
-	writeBatch := func(n int) {
-		config.StorageGCInterval = time.Hour // effectively disable
-		processor, err := sampling.NewProcessor(config)
-		require.NoError(t, err)
-		go processor.Run()
-		defer processor.Stop(context.Background())
-		for i := 0; i < n; i++ {
-			traceID := uuid.Must(uuid.NewV4()).String()
-			// Create a larger event to fill up the vlog faster, especially when it is above ValueThreshold
-			batch := modelpb.Batch{{
-				Trace: &modelpb.Trace{Id: traceID},
-				Event: &modelpb.Event{Duration: uint64(123 * time.Millisecond)},
-				Span: &modelpb.Span{
-					Type:    strings.Repeat("a", 1000),
-					Subtype: strings.Repeat("b", 1000),
-					Id:      traceID,
-					Name:    strings.Repeat("c", 1000),
-				},
-			}}
-			err := processor.ProcessBatch(context.Background(), &batch)
-			require.NoError(t, err)
-			assert.Empty(t, batch)
-		}
-	}
-
-	// Process spans until value log files have been created.
-	// Garbage collection is disabled at this time.
-	for len(vlogFilenames(config.StorageDir)) < 3 {
-		writeBatch(2000)
-	}
-
-	config.StorageGCInterval = 10 * time.Millisecond
-	processor, err := sampling.NewProcessor(config)
-	require.NoError(t, err)
-	go processor.Run()
-	defer processor.Stop(context.Background())
-
-	// Wait for the first value log file to be garbage collected.
-	var vlogs []string
-	assert.Eventually(t, func() bool {
-		vlogs = vlogFilenames(config.StorageDir)
-		return len(vlogs) == 0 || vlogs[0] != "000000.vlog"
-	}, 10*time.Second, 100*time.Millisecond, vlogs)
-}
-
-func TestStorageGCConcurrency(t *testing.T) {
-	// This test ensures that TBS processor does not return an error
-	// even when run concurrently e.g. in hot reload
-	if testing.Short() {
-		t.Skip("skipping slow test")
-	}
-
-	config, _ := newTempdirConfig(t)
-	config.TTL = 10 * time.Millisecond
-	config.FlushInterval = 10 * time.Millisecond
-	config.StorageGCInterval = 10 * time.Millisecond
-
-	g := errgroup.Group{}
-	for i := 0; i < 2; i++ {
-		processor, err := sampling.NewProcessor(config)
-		require.NoError(t, err)
-		g.Go(processor.Run)
-		go func() {
-			time.Sleep(time.Second)
-			assert.NoError(t, processor.Stop(context.Background()))
-		}()
-	}
-	assert.NoError(t, g.Wait())
-}
-
->>>>>>> 42e0cbf5
 func TestStorageLimit(t *testing.T) {
 	// This test ensures that when tail sampling is configured with a hard
 	// storage limit, the limit is respected once the size is available.
@@ -773,12 +618,9 @@
 		return processor
 	}
 
-<<<<<<< HEAD
-	config := newTempdirConfig(t).Config
+	tempDirConfig := newTempdirConfig(t)
+	config := tempDirConfig.Config
 	config.TTL = time.Hour
-=======
-	config, metricreader := newTempdirConfig(t)
->>>>>>> 42e0cbf5
 	// Write 5K span events and close the DB to persist to disk the storage
 	// size and assert that none are reported immediately.
 	writeBatch(5000, config, func(b modelpb.Batch) {
@@ -789,38 +631,18 @@
 	assert.NoError(t, err)
 
 	lsm, vlog := config.DB.Size()
-<<<<<<< HEAD
 	assert.Greater(t, lsm+vlog, int64(10<<10))
 
 	config.StorageLimit = 10 << 10 // Set the storage limit to smaller than existing storage
-=======
-	assert.GreaterOrEqual(t, lsm+vlog, int64(1024))
-
-	config.StorageLimit = 1024 // Set the storage limit to 1024 bytes.
-	// Create a massive 150K span batch (per CPU) to trigger the badger error
-	// Transaction too big, causing the ProcessBatch to report the some traces
-	// immediately.
-	// Rather than setting a static threshold, use the runtime.NumCPU as a
-	// multiplier since the sharded writers use that variable and the more CPUs
-	// we have, the more sharded writes we'll have, resulting in a greater buffer.
-	// To avoid huge test time on large systems do this incrementally
-	for i := 1; i < runtime.NumCPU(); i++ {
-		writeBatch(150_000*i, config, func(b modelpb.Batch) {
-			assert.NotEmpty(t, b)
-		})
-
-		// Ensure that there are some failed writes.
-		failedWrites := getSum(t, metricreader, "apm-server.sampling.tail.events.failed_writes")
-		t.Log(failedWrites)
->>>>>>> 42e0cbf5
-
-	processor := writeBatch(1000, config, func(b modelpb.Batch) {
+
+	writeBatch(1000, config, func(b modelpb.Batch) {
 		assert.Len(t, b, 1000)
 	})
 
-	failedWrites := collectProcessorMetrics(processor).Ints["sampling.events.failed_writes"]
+	// Ensure that there are some failed writes.
+		failedWrites := getSum(t, tempDirConfig.metricReader, "apm-server.sampling.tail.events.failed_writes")
 	t.Log(failedWrites)
-	// Ensure that there are some failed writes.
+
 	if failedWrites >= 1 {
 		return
 	}
@@ -829,12 +651,8 @@
 }
 
 func TestProcessRemoteTailSamplingPersistence(t *testing.T) {
-<<<<<<< HEAD
 	tempdirConfig := newTempdirConfig(t)
 	config := tempdirConfig.Config
-=======
-	config, _ := newTempdirConfig(t)
->>>>>>> 42e0cbf5
 	config.Policies = []sampling.Policy{{SampleRate: 0.5}}
 	config.FlushInterval = 10 * time.Millisecond
 
@@ -857,138 +675,8 @@
 	assert.Equal(t, `{"index_name":1}`, string(data))
 }
 
-<<<<<<< HEAD
 func TestGracefulShutdown(t *testing.T) {
 	config := newTempdirConfig(t).Config
-=======
-func TestDropLoop(t *testing.T) {
-	// This test ensures that if badger is stuck at storage limit for TTL,
-	// DB is dropped and recreated.
-	if testing.Short() {
-		t.Skip("skipping slow test")
-	}
-
-	makeBatch := func(n int) modelpb.Batch {
-		batch := make(modelpb.Batch, 0, n)
-		for i := 0; i < n; i++ {
-			traceID := uuid.Must(uuid.NewV4()).String()
-			batch = append(batch, &modelpb.APMEvent{
-				Trace: &modelpb.Trace{Id: traceID},
-				Event: &modelpb.Event{Duration: uint64(123 * time.Millisecond)},
-				Span: &modelpb.Span{
-					Type: "type",
-					Id:   traceID,
-				},
-			})
-		}
-		return batch
-	}
-
-	writeBatch := func(t *testing.T, n int, c sampling.Config, assertBatch func(b modelpb.Batch)) *sampling.Processor {
-		processor, err := sampling.NewProcessor(c)
-		require.NoError(t, err)
-		go processor.Run()
-		defer processor.Stop(context.Background())
-		batch := makeBatch(n)
-		err = processor.ProcessBatch(context.Background(), &batch)
-		require.NoError(t, err)
-		assertBatch(batch)
-		return processor
-	}
-
-	for _, tc := range []struct {
-		name                string
-		subscriberPosExists bool
-	}{
-		{
-			name:                "subscriber_position_not_exist",
-			subscriberPosExists: false,
-		},
-		{
-			name:                "subscriber_position_exists",
-			subscriberPosExists: true,
-		},
-	} {
-		t.Run(tc.name, func(t *testing.T) {
-			t.Parallel()
-			config, _ := newTempdirConfig(t)
-			config.StorageGCInterval = time.Hour // effectively disable GC
-
-			config.FlushInterval = 10 * time.Millisecond
-			subscriberChan := make(chan string)
-			subscriber := pubsubtest.SubscriberChan(subscriberChan)
-			config.Elasticsearch = pubsubtest.Client(nil, subscriber)
-			subscriberPositionFile := filepath.Join(config.StorageDir, "subscriber_position.json")
-
-			// Write 5K span events and close the DB to persist to disk the storage
-			// size and assert that none are reported immediately.
-			writeBatch(t, 5000, config, func(b modelpb.Batch) {
-				assert.Empty(t, b, fmt.Sprintf("expected empty but size is %d", len(b)))
-
-				subscriberChan <- "0102030405060708090a0b0c0d0e0f10"
-				assert.Eventually(t, func() bool {
-					data, err := config.DB.ReadSubscriberPosition()
-					return err == nil && string(data) == `{"index_name":1}`
-				}, time.Second, 100*time.Millisecond)
-			})
-			assert.NoError(t, config.Storage.Flush())
-			assert.NoError(t, config.DB.Close())
-
-			if !tc.subscriberPosExists {
-				err := os.Remove(subscriberPositionFile)
-				assert.NoError(t, err)
-			}
-
-			func() {
-				// Open a new instance of the badgerDB and check the size.
-				var err error
-				config.DB, err = eventstorage.NewStorageManager(config.StorageDir)
-				require.NoError(t, err)
-				t.Cleanup(func() { config.DB.Close() })
-				config.Storage = config.DB.NewReadWriter()
-
-				lsm, vlog := config.DB.Size()
-				assert.Greater(t, lsm+vlog, int64(1024*1024))
-
-				config.Elasticsearch = pubsubtest.Client(nil, nil) // disable pubsub
-
-				config.StorageLimit = 100 * 1024 // lower limit to trigger storage limit error
-				config.TTL = time.Second
-				processor, err := sampling.NewProcessor(config)
-				require.NoError(t, err)
-				go processor.Run()
-				defer processor.Stop(context.Background())
-
-				// wait for up to 1 minute for dropAndRecreate to kick in
-				// no SST files after dropping DB and before first write
-				var filenames []string
-				assert.Eventually(t, func() bool {
-					filenames = sstFilenames(config.StorageDir)
-					return len(filenames) == 0
-				}, 90*time.Second, 200*time.Millisecond, filenames)
-
-				data, err := config.DB.ReadSubscriberPosition()
-				assert.NoError(t, err)
-				if tc.subscriberPosExists {
-					assert.Equal(t, `{"index_name":1}`, string(data))
-				} else {
-					assert.Equal(t, "{}", string(data))
-				}
-
-				// try to write to new DB
-				batch := makeBatch(10)
-				err = processor.ProcessBatch(context.Background(), &batch)
-				require.NoError(t, err)
-			}()
-			assert.NoError(t, config.DB.Close())
-			assert.Greater(t, len(sstFilenames(config.StorageDir)), 0)
-		})
-	}
-}
-
-func TestGracefulShutdown(t *testing.T) {
-	config, _ := newTempdirConfig(t)
->>>>>>> 42e0cbf5
 	sampleRate := 0.5
 	config.Policies = []sampling.Policy{{SampleRate: sampleRate}}
 	config.FlushInterval = time.Minute // disable finalize
@@ -1027,29 +715,34 @@
 	assert.Equal(t, int(sampleRate*float64(totalTraces)), count)
 }
 
-<<<<<<< HEAD
 type testConfig struct {
 	sampling.Config
 	tempDir string
+	metricReader sdkmetric.Reader
 }
 
 func newTempdirConfig(tb testing.TB) testConfig {
-=======
-func newTempdirConfig(tb testing.TB) (sampling.Config, sdkmetric.Reader) {
->>>>>>> 42e0cbf5
 	tempdir, err := os.MkdirTemp("", "samplingtest")
 	require.NoError(tb, err)
 	tb.Cleanup(func() { os.RemoveAll(tempdir) })
 
 	db, err := eventstorage.NewStorageManager(tempdir)
 	require.NoError(tb, err)
-<<<<<<< HEAD
 	tb.Cleanup(func() { db.Close() })
+
+	reader := sdkmetric.NewManualReader(sdkmetric.WithTemporalitySelector(
+		func(ik sdkmetric.InstrumentKind) metricdata.Temporality {
+			return metricdata.DeltaTemporality
+		},
+	))
+	mp := sdkmetric.NewMeterProvider(sdkmetric.WithReader(reader))
 
 	return testConfig{
 		tempDir: tempdir,
+		metricReader: reader,
 		Config: sampling.Config{
 			BatchProcessor: modelpb.ProcessBatchFunc(func(context.Context, *modelpb.Batch) error { return nil }),
+			MeterProvider:  mp,
 			LocalSamplingConfig: sampling.LocalSamplingConfig{
 				FlushInterval:         time.Second,
 				MaxDynamicServices:    1000,
@@ -1057,28 +750,6 @@
 				Policies: []sampling.Policy{
 					{SampleRate: 0.1},
 				},
-=======
-	tb.Cleanup(func() { badgerDB.Close() })
-
-	storage := badgerDB.NewReadWriter()
-
-	reader := sdkmetric.NewManualReader(sdkmetric.WithTemporalitySelector(
-		func(ik sdkmetric.InstrumentKind) metricdata.Temporality {
-			return metricdata.DeltaTemporality
-		},
-	))
-	mp := sdkmetric.NewMeterProvider(sdkmetric.WithReader(reader))
-
-	return sampling.Config{
-		BatchProcessor: modelpb.ProcessBatchFunc(func(context.Context, *modelpb.Batch) error { return nil }),
-		MeterProvider:  mp,
-		LocalSamplingConfig: sampling.LocalSamplingConfig{
-			FlushInterval:         time.Second,
-			MaxDynamicServices:    1000,
-			IngestRateDecayFactor: 0.9,
-			Policies: []sampling.Policy{
-				{SampleRate: 0.1},
->>>>>>> 42e0cbf5
 			},
 			RemoteSamplingConfig: sampling.RemoteSamplingConfig{
 				Elasticsearch: pubsubtest.Client(nil, nil),
@@ -1095,7 +766,7 @@
 				StorageLimit: 0, // No storage limit.
 			},
 		},
-	}, reader
+	}
 }
 
 func getSum(t testing.TB, reader sdkmetric.Reader, name string) int64 {
