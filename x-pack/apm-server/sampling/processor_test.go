--- conflicted
+++ resolved
@@ -570,90 +570,6 @@
 	assert.NotZero(t, metrics.Ints, "sampling.storage.value_log_size")
 }
 
-<<<<<<< HEAD
-=======
-func TestStorageGC(t *testing.T) {
-	if testing.Short() {
-		t.Skip("skipping slow test")
-	}
-
-	config := newTempdirConfig(t)
-	config.TTL = 10 * time.Millisecond
-	config.FlushInterval = 10 * time.Millisecond
-
-	// Create a new badger DB with smaller value log files so we can test GC.
-	config.DB.Close()
-	badgerDB, err := eventstorage.OpenBadger(config.StorageDir, 1024*1024)
-	require.NoError(t, err)
-	t.Cleanup(func() { badgerDB.Close() })
-	config.DB = badgerDB
-	config.Storage = eventstorage.
-		New(config.DB, eventstorage.ProtobufCodec{}).
-		NewShardedReadWriter()
-	t.Cleanup(func() { config.Storage.Close() })
-
-	writeBatch := func(n int) {
-		config.StorageGCInterval = time.Minute // effectively disable
-		processor, err := sampling.NewProcessor(config)
-		require.NoError(t, err)
-		go processor.Run()
-		defer processor.Stop(context.Background())
-		for i := 0; i < n; i++ {
-			traceID := uuid.Must(uuid.NewV4()).String()
-			batch := modelpb.Batch{{
-				Trace: &modelpb.Trace{Id: traceID},
-				Event: &modelpb.Event{Duration: uint64(123 * time.Millisecond)},
-				Span: &modelpb.Span{
-					Type: "type",
-					Id:   traceID,
-				},
-			}}
-			err := processor.ProcessBatch(context.Background(), &batch)
-			require.NoError(t, err)
-			assert.Empty(t, batch)
-		}
-	}
-
-	vlogFilenames := func() []string {
-		entries, _ := os.ReadDir(config.StorageDir)
-
-		var vlogs []string
-		for _, entry := range entries {
-			name := entry.Name()
-			if strings.HasSuffix(name, ".vlog") {
-				vlogs = append(vlogs, name)
-			}
-		}
-		sort.Strings(vlogs)
-		return vlogs
-	}
-
-	// Process spans until value log files have been created.
-	// Garbage collection is disabled at this time.
-	for len(vlogFilenames()) < 3 {
-		writeBatch(500)
-	}
-
-	config.StorageGCInterval = 10 * time.Millisecond
-	processor, err := sampling.NewProcessor(config)
-	require.NoError(t, err)
-	go processor.Run()
-	defer processor.Stop(context.Background())
-
-	// Wait for the first value log file to be garbage collected.
-	deadline := time.Now().Add(10 * time.Second)
-	for time.Now().Before(deadline) {
-		vlogs := vlogFilenames()
-		if len(vlogs) == 0 || vlogs[0] != "000000.vlog" {
-			// garbage collected
-			return
-		}
-		time.Sleep(10 * time.Millisecond)
-	}
-	t.Fatal("timed out waiting for value log garbage collection")
-}
-
->>>>>>> 0deec5a1
 func TestStorageLimit(t *testing.T) {
 	// This test ensures that when tail sampling is configured with a hard
 	// storage limit, the limit is respected once the size is available.
