// Copyright Elasticsearch B.V. and/or licensed to Elasticsearch B.V. under one
// or more contributor license agreements. Licensed under the Elastic License;
// you may not use this file except in compliance with the Elastic License.

package sampling

import (
	"fmt"
	"testing"

	"github.com/gofrs/uuid"
	"github.com/stretchr/testify/assert"
	"github.com/stretchr/testify/require"

	"github.com/elastic/apm-server/model"
)

func TestTraceGroupsPolicies(t *testing.T) {
	makeTransaction := func(serviceName, serviceEnvironment, traceOutcome, traceName string) *model.APMEvent {
		return &model.APMEvent{
			Service: model.Service{
				Name:        serviceName,
				Environment: serviceEnvironment,
			},
			Event: model.Event{
				Outcome: traceOutcome,
			},
<<<<<<< HEAD
			Processor: model.TransactionProcessor,
=======
			Trace: model.Trace{
				ID: uuid.Must(uuid.NewV4()).String(),
			},
>>>>>>> 67548186
			Transaction: &model.Transaction{
				Name: traceName,
				ID:   uuid.Must(uuid.NewV4()).String(),
			},
		}
	}
	makePolicy := func(sampleRate float64, serviceName, serviceEnvironment, traceOutcome, traceName string) Policy {
		return Policy{
			SampleRate: sampleRate,
			PolicyCriteria: PolicyCriteria{
				ServiceName:        serviceName,
				ServiceEnvironment: serviceEnvironment,
				TraceName:          traceName,
				TraceOutcome:       traceOutcome,
			},
		}
	}

	const (
		staticServiceName  = "static-service"
		dynamicServiceName = "dynamic-service"
	)
	policies := []Policy{
		makePolicy(0.4, staticServiceName, "production", "error", "GET /healthcheck"),
		makePolicy(0.3, staticServiceName, "production", "error", ""),
		makePolicy(0.2, staticServiceName, "production", "", ""),
		makePolicy(0.1, staticServiceName, "", "", ""),
	}

	// Clone the policies without ServiceName set, so we have identical catch-all policies
	// that will match the dynamic service name.
	for _, policy := range policies[:] {
		policy.ServiceName = ""
		policies = append(policies, policy)
	}
	groups := newTraceGroups(policies, 1000, 1.0)

	assertSampleRate := func(sampleRate float64, serviceName, serviceEnvironment, traceOutcome, traceName string) {
		tx := makeTransaction(serviceName, serviceEnvironment, traceOutcome, traceName)
		const N = 1000
		for i := 0; i < N; i++ {
			if _, err := groups.sampleTrace(tx); err != nil {
				t.Fatal(err)
			}
		}
		sampled := groups.finalizeSampledTraces(nil)
		assert.Len(t, sampled, int(sampleRate*N))
	}

	for _, serviceName := range []string{staticServiceName, dynamicServiceName} {
		assertSampleRate(0.1, serviceName, "testing", "error", "GET /healthcheck")
		assertSampleRate(0.2, serviceName, "production", "success", "GET /healthcheck")
		assertSampleRate(0.3, serviceName, "production", "error", "GET /")
		assertSampleRate(0.4, serviceName, "production", "error", "GET /healthcheck")
	}
}

func TestTraceGroupsMax(t *testing.T) {
	const (
		maxDynamicServices    = 100
		ingestRateCoefficient = 1.0
	)
	policies := []Policy{{SampleRate: 1.0}}
	groups := newTraceGroups(policies, maxDynamicServices, ingestRateCoefficient)

	for i := 0; i < maxDynamicServices; i++ {
		serviceName := fmt.Sprintf("service_group_%d", i)
		for i := 0; i < minReservoirSize; i++ {
			admitted, err := groups.sampleTrace(&model.APMEvent{
				Service: model.Service{
					Name: serviceName,
				},
<<<<<<< HEAD
				Processor: model.TransactionProcessor,
=======
				Trace: model.Trace{
					ID: uuid.Must(uuid.NewV4()).String(),
				},
>>>>>>> 67548186
				Transaction: &model.Transaction{
					Name: "whatever",
					ID:   uuid.Must(uuid.NewV4()).String(),
				},
			})
			require.NoError(t, err)
			assert.True(t, admitted)
		}
	}

	admitted, err := groups.sampleTrace(&model.APMEvent{
<<<<<<< HEAD
		Processor: model.TransactionProcessor,
=======
		Trace: model.Trace{
			ID: uuid.Must(uuid.NewV4()).String(),
		},
>>>>>>> 67548186
		Transaction: &model.Transaction{
			Name: "overflow",
			ID:   uuid.Must(uuid.NewV4()).String(),
		},
	})
	assert.Equal(t, errTooManyTraceGroups, err)
	assert.False(t, admitted)
}

func TestTraceGroupReservoirResize(t *testing.T) {
	const (
		maxDynamicServices    = 1
		ingestRateCoefficient = 0.75
	)
	policies := []Policy{{SampleRate: 0.2}}
	groups := newTraceGroups(policies, maxDynamicServices, ingestRateCoefficient)

	sendTransactions := func(n int) {
		for i := 0; i < n; i++ {
			groups.sampleTrace(&model.APMEvent{
<<<<<<< HEAD
				Processor: model.TransactionProcessor,
=======
				Trace: model.Trace{
					ID: "0102030405060708090a0b0c0d0e0f10",
				},
>>>>>>> 67548186
				Transaction: &model.Transaction{
					ID: "0102030405060708",
				},
			})
		}
	}

	// All groups start out with a reservoir size of 1000.
	sendTransactions(10000)
	assert.Len(t, groups.finalizeSampledTraces(nil), 1000) // initial reservoir size

	// We sent 10000 initially, and we send 20000 each subsequent iteration.
	// The number of sampled trace IDs will converge on 4000 (0.2*20000).
	for i, expected := range []int{
		2000, // 0.2 * 10000 (initial ingest rate)
		3500, // 0.2 * (0.25*10000 + 0.75*20000)
		3875, // 0.2 * (0.25*17500 + 0.75*20000)
		3969, // etc.
		3992,
		3998,
		4000,
		4000,
	} {
		sendTransactions(20000)
		assert.Len(t, groups.finalizeSampledTraces(nil), expected, fmt.Sprintf("iteration %d", i))
	}
}

func TestTraceGroupReservoirResizeMinimum(t *testing.T) {
	const (
		maxDynamicServices    = 1
		ingestRateCoefficient = 1.0
	)
	policies := []Policy{{SampleRate: 0.1}}
	groups := newTraceGroups(policies, maxDynamicServices, ingestRateCoefficient)

	sendTransactions := func(n int) {
		for i := 0; i < n; i++ {
			groups.sampleTrace(&model.APMEvent{
<<<<<<< HEAD
				Processor: model.TransactionProcessor,
=======
				Trace: model.Trace{
					ID: "0102030405060708090a0b0c0d0e0f10",
				},
>>>>>>> 67548186
				Transaction: &model.Transaction{
					ID: "0102030405060708",
				},
			})
		}
	}

	sendTransactions(10000)
	assert.Len(t, groups.finalizeSampledTraces(nil), 1000) // initial reservoir size

	// The reservoir would normally be resized to fit the desired sampling
	// rate, but will never be resized to less than the minimum (1000).
	sendTransactions(1000)
	assert.Len(t, groups.finalizeSampledTraces(nil), 100)

	sendTransactions(10000)
	assert.Len(t, groups.finalizeSampledTraces(nil), 1000) // min reservoir size
}

func TestTraceGroupsRemoval(t *testing.T) {
	const (
		maxDynamicServices    = 2
		ingestRateCoefficient = 1.0
	)
	policies := []Policy{
		{PolicyCriteria: PolicyCriteria{ServiceName: "defined"}, SampleRate: 0.5},
		{SampleRate: 0.5},
		{PolicyCriteria: PolicyCriteria{ServiceName: "defined_later"}, SampleRate: 0.5},
	}
	groups := newTraceGroups(policies, maxDynamicServices, ingestRateCoefficient)

	for i := 0; i < 10000; i++ {
		_, err := groups.sampleTrace(&model.APMEvent{
			Service:     model.Service{Name: "many"},
			Processor:   model.TransactionProcessor,
			Transaction: &model.Transaction{},
		})
		assert.NoError(t, err)
	}
	_, err := groups.sampleTrace(&model.APMEvent{
		Service:     model.Service{Name: "few"},
		Processor:   model.TransactionProcessor,
		Transaction: &model.Transaction{},
	})
	assert.NoError(t, err)

	_, err = groups.sampleTrace(&model.APMEvent{
		Service:     model.Service{Name: "another"},
		Processor:   model.TransactionProcessor,
		Transaction: &model.Transaction{},
	})
	assert.Equal(t, errTooManyTraceGroups, err)

	// When there is a policy with an explicitly defined service name, that
	// will not be affected by the limit...
	_, err = groups.sampleTrace(&model.APMEvent{
		Service:     model.Service{Name: "defined"},
		Processor:   model.TransactionProcessor,
		Transaction: &model.Transaction{},
	})
	assert.NoError(t, err)

	// ...unless the policy with an explicitly defined service name comes after
	// a matching dynamic policy.
	_, err = groups.sampleTrace(&model.APMEvent{
		Service:     model.Service{Name: "defined_later"},
		Processor:   model.TransactionProcessor,
		Transaction: &model.Transaction{},
	})
	assert.Equal(t, errTooManyTraceGroups, err)

	// Finalizing should remove the "few" trace group, since its reservoir
	// size is at the minimum, and the number of groups is at the maximum.
	groups.finalizeSampledTraces(nil)

	// We should now be able to add another trace group.
	_, err = groups.sampleTrace(&model.APMEvent{
		Service:     model.Service{Name: "another"},
		Processor:   model.TransactionProcessor,
		Transaction: &model.Transaction{},
	})
	assert.NoError(t, err)
}

func BenchmarkTraceGroups(b *testing.B) {
	const (
		maxDynamicServices    = 1000
		ingestRateCoefficient = 1.0
	)
	policies := []Policy{{SampleRate: 1.0}}
	groups := newTraceGroups(policies, maxDynamicServices, ingestRateCoefficient)

	b.RunParallel(func(pb *testing.PB) {
		// Transaction identifiers are different for each goroutine, simulating
		// multiple agentss. This should demonstrate low contention.
		//
		// Duration is non-zero to ensure transactions have a non-zero chance of
		// being sampled.
		tx := model.APMEvent{
			Processor: model.TransactionProcessor,
			Transaction: &model.Transaction{
				Duration: 1000,
				Name:     uuid.Must(uuid.NewV4()).String(),
			},
		}
		for pb.Next() {
			groups.sampleTrace(&tx)
			tx.Transaction.Duration += 1000
		}
	})
}<|MERGE_RESOLUTION|>--- conflicted
+++ resolved
@@ -25,13 +25,8 @@
 			Event: model.Event{
 				Outcome: traceOutcome,
 			},
-<<<<<<< HEAD
 			Processor: model.TransactionProcessor,
-=======
-			Trace: model.Trace{
-				ID: uuid.Must(uuid.NewV4()).String(),
-			},
->>>>>>> 67548186
+			Trace:     model.Trace{ID: uuid.Must(uuid.NewV4()).String()},
 			Transaction: &model.Transaction{
 				Name: traceName,
 				ID:   uuid.Must(uuid.NewV4()).String(),
@@ -104,13 +99,8 @@
 				Service: model.Service{
 					Name: serviceName,
 				},
-<<<<<<< HEAD
 				Processor: model.TransactionProcessor,
-=======
-				Trace: model.Trace{
-					ID: uuid.Must(uuid.NewV4()).String(),
-				},
->>>>>>> 67548186
+				Trace:     model.Trace{ID: uuid.Must(uuid.NewV4()).String()},
 				Transaction: &model.Transaction{
 					Name: "whatever",
 					ID:   uuid.Must(uuid.NewV4()).String(),
@@ -122,13 +112,8 @@
 	}
 
 	admitted, err := groups.sampleTrace(&model.APMEvent{
-<<<<<<< HEAD
 		Processor: model.TransactionProcessor,
-=======
-		Trace: model.Trace{
-			ID: uuid.Must(uuid.NewV4()).String(),
-		},
->>>>>>> 67548186
+		Trace:     model.Trace{ID: uuid.Must(uuid.NewV4()).String()},
 		Transaction: &model.Transaction{
 			Name: "overflow",
 			ID:   uuid.Must(uuid.NewV4()).String(),
@@ -149,16 +134,9 @@
 	sendTransactions := func(n int) {
 		for i := 0; i < n; i++ {
 			groups.sampleTrace(&model.APMEvent{
-<<<<<<< HEAD
-				Processor: model.TransactionProcessor,
-=======
-				Trace: model.Trace{
-					ID: "0102030405060708090a0b0c0d0e0f10",
-				},
->>>>>>> 67548186
-				Transaction: &model.Transaction{
-					ID: "0102030405060708",
-				},
+				Processor:   model.TransactionProcessor,
+				Trace:       model.Trace{ID: "0102030405060708090a0b0c0d0e0f10"},
+				Transaction: &model.Transaction{ID: "0102030405060708"},
 			})
 		}
 	}
@@ -195,16 +173,9 @@
 	sendTransactions := func(n int) {
 		for i := 0; i < n; i++ {
 			groups.sampleTrace(&model.APMEvent{
-<<<<<<< HEAD
-				Processor: model.TransactionProcessor,
-=======
-				Trace: model.Trace{
-					ID: "0102030405060708090a0b0c0d0e0f10",
-				},
->>>>>>> 67548186
-				Transaction: &model.Transaction{
-					ID: "0102030405060708",
-				},
+				Processor:   model.TransactionProcessor,
+				Trace:       model.Trace{ID: "0102030405060708090a0b0c0d0e0f10"},
+				Transaction: &model.Transaction{ID: "0102030405060708"},
 			})
 		}
 	}
