--- conflicted
+++ resolved
@@ -40,13 +40,8 @@
 	rateLimitedLogger *logp.Logger
 	groups            *traceGroups
 
-<<<<<<< HEAD
 	eventStore   eventstorage.RW
-	eventMetrics *eventMetrics // heap-allocated for 64-bit alignment
-=======
-	eventStore   *wrappedRW
 	eventMetrics eventMetrics
->>>>>>> 42e0cbf5
 
 	stopMu   sync.Mutex
 	stopping chan struct{}
@@ -68,28 +63,20 @@
 		return nil, errors.Wrap(err, "invalid tail-sampling config")
 	}
 
-<<<<<<< HEAD
+	meter := config.MeterProvider.Meter("github.com/elastic/apm-server/x-pack/apm-server/sampling")
+
 	rw := config.Storage
 	if rw == nil {
 		rw = config.DB.NewReadWriter()
 	}
-=======
-	meter := config.MeterProvider.Meter("github.com/elastic/apm-server/x-pack/apm-server/sampling")
->>>>>>> 42e0cbf5
 
 	logger := logp.NewLogger(logs.Sampling)
 	p := &Processor{
 		config:            config,
 		logger:            logger,
 		rateLimitedLogger: logger.WithOptions(logs.WithRateLimit(loggerRateLimit)),
-<<<<<<< HEAD
-		groups:            newTraceGroups(config.Policies, config.MaxDynamicServices, config.IngestRateDecayFactor),
+		groups:            newTraceGroups(meter, config.Policies, config.MaxDynamicServices, config.IngestRateDecayFactor),
 		eventStore:        rw,
-		eventMetrics:      &eventMetrics{},
-=======
-		groups:            newTraceGroups(meter, config.Policies, config.MaxDynamicServices, config.IngestRateDecayFactor),
-		eventStore:        newWrappedRW(config.Storage, config.TTL, int64(config.StorageLimit)),
->>>>>>> 42e0cbf5
 		stopping:          make(chan struct{}),
 		stopped:           make(chan struct{}),
 	}
