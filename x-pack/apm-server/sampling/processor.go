// Copyright Elasticsearch B.V. and/or licensed to Elasticsearch B.V. under one
// or more contributor license agreements. Licensed under the Elastic License 2.0;
// you may not use this file except in compliance with the Elastic License 2.0.

package sampling

import (
	"context"
	"encoding/json"
	"os"
	"path/filepath"
	"sync"
	"sync/atomic"
	"time"

	"github.com/dgraph-io/badger/v2"
	"github.com/pkg/errors"
	"golang.org/x/sync/errgroup"

	logs "github.com/elastic/apm-server/log"
	"github.com/elastic/apm-server/model"
	"github.com/elastic/apm-server/x-pack/apm-server/sampling/eventstorage"
	"github.com/elastic/apm-server/x-pack/apm-server/sampling/pubsub"
	"github.com/elastic/elastic-agent-libs/logp"
	"github.com/elastic/elastic-agent-libs/monitoring"
)

const (
	// subscriberPositionFile holds the file name used for persisting
	// the subscriber position across server restarts.
	subscriberPositionFile = "subscriber_position.json"

	// loggerRateLimit is the maximum frequency at which "too many groups" and
	// "write failure" log messages are logged.
	loggerRateLimit = time.Minute
)

// ErrStopped is returned when calling ProcessBatch on a stopped Processor.
var ErrStopped = errors.New("processor is stopped")

// Processor is a tail-sampling event processor.
type Processor struct {
	config            Config
	logger            *logp.Logger
	rateLimitedLogger *logp.Logger
	groups            *traceGroups

	storageMu    sync.RWMutex
	storage      *eventstorage.ShardedReadWriter
	eventMetrics *eventMetrics // heap-allocated for 64-bit alignment

	stopMu   sync.Mutex
	stopping chan struct{}
	stopped  chan struct{}

	indexOnWriteFailure bool
}

type eventMetrics struct {
	processed     int64
	dropped       int64
	stored        int64
	sampled       int64
	headUnsampled int64
	failedWrites  int64
}

// NewProcessor returns a new Processor, for tail-sampling trace events.
func NewProcessor(config Config) (*Processor, error) {
	if err := config.Validate(); err != nil {
		return nil, errors.Wrap(err, "invalid tail-sampling config")
	}

	eventCodec := eventstorage.JSONCodec{}
	storage := eventstorage.New(config.DB, eventCodec, config.TTL, int64(config.StorageLimit))
	logger := logp.NewLogger(logs.Sampling)
	readWriter := storage.NewShardedReadWriter()

	p := &Processor{
		config:            config,
		logger:            logger,
		rateLimitedLogger: logger.WithOptions(logs.WithRateLimit(loggerRateLimit)),
		groups:            newTraceGroups(config.Policies, config.MaxDynamicServices, config.IngestRateDecayFactor),
		storage:           readWriter,
		eventMetrics:      &eventMetrics{},
		stopping:          make(chan struct{}),
		stopped:           make(chan struct{}),
		// NOTE(marclop) This behavior should be configurable so users who
		// rely on tail sampling for cost cutting, can discard events once
		// the disk is full.
		// Index all traces when the storage limit is reached.
		indexOnWriteFailure: true,
	}
	return p, nil
}

// CollectMonitoring may be called to collect monitoring metrics related to
// tail-sampling. It is intended to be used with libbeat/monitoring.NewFunc.
//
// The metrics should be added to the "apm-server.sampling.tail" registry.
func (p *Processor) CollectMonitoring(_ monitoring.Mode, V monitoring.Visitor) {
	V.OnRegistryStart()
	defer V.OnRegistryFinished()

	// TODO(axw) it might be nice to also report some metrics about:
	//
	//   - The time between receiving events and when they are indexed.
	//     This could be accomplished by recording the time when the
	//     payload was received in the ECS field `event.created`. The
	//     final metric would ideally be a distribution, which is not
	//     currently an option in libbeat/monitoring.

	p.groups.mu.RLock()
	numDynamicGroups := p.groups.numDynamicServiceGroups
	p.groups.mu.RUnlock()
	monitoring.ReportInt(V, "dynamic_service_groups", int64(numDynamicGroups))

	monitoring.ReportNamespace(V, "storage", func() {
		p.storageMu.RLock()
		defer p.storageMu.RUnlock()
		lsmSize, valueLogSize := p.config.DB.Size()
		monitoring.ReportInt(V, "lsm_size", int64(lsmSize))
		monitoring.ReportInt(V, "value_log_size", int64(valueLogSize))
	})
	monitoring.ReportNamespace(V, "events", func() {
		monitoring.ReportInt(V, "processed", atomic.LoadInt64(&p.eventMetrics.processed))
		monitoring.ReportInt(V, "dropped", atomic.LoadInt64(&p.eventMetrics.dropped))
		monitoring.ReportInt(V, "stored", atomic.LoadInt64(&p.eventMetrics.stored))
		monitoring.ReportInt(V, "sampled", atomic.LoadInt64(&p.eventMetrics.sampled))
		monitoring.ReportInt(V, "head_unsampled", atomic.LoadInt64(&p.eventMetrics.headUnsampled))
		monitoring.ReportInt(V, "failed_writes", atomic.LoadInt64(&p.eventMetrics.failedWrites))
	})
}

// ProcessBatch tail-samples transactions and spans.
//
// Any events remaining in the batch after the processor returns
// will be published immediately. This includes:
//
// - Non-trace events (errors, metricsets)
// - Trace events which are already known to have been tail-sampled
// - Transactions which are head-based unsampled
//
// All other trace events will either be dropped (e.g. known to not
// be tail-sampled), or stored for possible later publication.
func (p *Processor) ProcessBatch(ctx context.Context, batch *model.Batch) error {
	p.storageMu.RLock()
	defer p.storageMu.RUnlock()
	if p.storage == nil {
		return ErrStopped
	}
	events := *batch
	for i := 0; i < len(events); i++ {
		event := &events[i]
		var report, stored, failed bool
		var err error
		switch event.Processor {
		case model.TransactionProcessor:
			atomic.AddInt64(&p.eventMetrics.processed, 1)
			report, stored, err = p.processTransaction(event)
		case model.SpanProcessor:
			atomic.AddInt64(&p.eventMetrics.processed, 1)
			report, stored, err = p.processSpan(event)
		default:
			continue
		}

		// If processing the transaction or span returns with an error we
		// either discard or sample the trace by default.
		if err != nil {
			failed = true
			stored = false
			if p.indexOnWriteFailure {
				report = true
				p.rateLimitedLogger.Info("processing trace failed, indexing by default")
			} else {
				report = false
				p.rateLimitedLogger.Info("processing trace failed, discarding by default")
			}
		}

		if !report {
			// We shouldn't report this event, so remove it from the slice.
			n := len(events)
			events[i], events[n-1] = events[n-1], events[i]
			events = events[:n-1]
			i--
		}

		p.updateProcessorMetrics(report, stored, failed)
	}
	*batch = events
	return nil
}

func (p *Processor) updateProcessorMetrics(report, stored, failedWrite bool) {
	if failedWrite {
		atomic.AddInt64(&p.eventMetrics.failedWrites, 1)
	}
	if stored {
		atomic.AddInt64(&p.eventMetrics.stored, 1)
	} else if !report {
		// We only increment the "dropped" counter if
		// we neither reported nor stored the event, so
		// we can track how many events are definitely
		// dropped and indexing isn't just deferred until
		// later.
		//
		// The counter does not include events that are
		// implicitly dropped, i.e. stored and never
		// indexed.
		atomic.AddInt64(&p.eventMetrics.dropped, 1)
	}
}

func (p *Processor) processTransaction(event *model.APMEvent) (report, stored bool, _ error) {
	if !event.Transaction.Sampled {
		// (Head-based) unsampled transactions are passed through
		// by the tail sampler.
		atomic.AddInt64(&p.eventMetrics.headUnsampled, 1)
		return true, false, nil
	}

	traceSampled, err := p.storage.IsTraceSampled(event.Trace.ID)
	switch err {
	case nil:
		// Tail-sampling decision has been made: report the transaction
		// if it was sampled.
		report := traceSampled
		if report {
			atomic.AddInt64(&p.eventMetrics.sampled, 1)
		}
		return report, false, nil
	case eventstorage.ErrNotFound:
		// Tail-sampling decision has not yet been made.
		break
	default:
		return false, false, err
	}

	if event.Parent.ID != "" {
		// Non-root transaction: write to local storage while we wait
		// for a sampling decision.
		return false, true, p.storage.WriteTraceEvent(
			event.Trace.ID, event.Transaction.ID, event,
		)
	}

	// Root transaction: apply reservoir sampling.
	//
	// TODO(axw) we should skip reservoir sampling when the matching
	// policy's sampling rate is 100%, immediately index the event
	// and record the trace sampling decision.
	reservoirSampled, err := p.groups.sampleTrace(event)
	if err == errTooManyTraceGroups {
		// Too many trace groups, drop the transaction.
		p.rateLimitedLogger.Warn(`
Tail-sampling service group limit reached, discarding trace events.
This is caused by having many unique service names while relying on
sampling policies without service name specified.
`[1:])
		return false, false, nil
	} else if err != nil {
		return false, false, err
	}

	if !reservoirSampled {
		// Write the non-sampling decision to storage to avoid further
		// writes for the trace ID, and then drop the transaction.
		//
		// This is a local optimisation only. To avoid creating network
		// traffic and load on Elasticsearch for uninteresting root
		// transactions, we do not propagate this to other APM Servers.
		return false, false, p.storage.WriteTraceSampled(event.Trace.ID, false)
	}

	// The root transaction was admitted to the sampling reservoir, so we
	// can proceed to write the transaction to storage; we may index it later,
	// after finalising the sampling decision.
	return false, true, p.storage.WriteTraceEvent(
		event.Trace.ID, event.Transaction.ID, event,
	)
}

func (p *Processor) processSpan(event *model.APMEvent) (report, stored bool, _ error) {
	traceSampled, err := p.storage.IsTraceSampled(event.Trace.ID)
	if err != nil {
		if err == eventstorage.ErrNotFound {
			// Tail-sampling decision has not yet been made, write event to local storage.
			return false, true, p.storage.WriteTraceEvent(
				event.Trace.ID, event.Span.ID, event,
			)
		}
		return false, false, err
	}
	// Tail-sampling decision has been made, report or drop the event.
	if traceSampled {
		atomic.AddInt64(&p.eventMetrics.sampled, 1)
	}
	return traceSampled, false, nil
}

// Stop stops the processor, flushing event storage. Note that the underlying
// badger.DB must be closed independently to ensure writes are synced to disk.
func (p *Processor) Stop(ctx context.Context) error {
	p.stopMu.Lock()
	if p.storage == nil {
		// Already fully stopped.
		p.stopMu.Unlock()
		return nil
	}
	select {
	case <-p.stopping:
		// already stopping
	default:
		close(p.stopping)
	}
	p.stopMu.Unlock()

	// Wait for Run to return.
	select {
	case <-ctx.Done():
		return ctx.Err()
	case <-p.stopped:
	}

	// Lock storage before stopping, to prevent closing storage while
	// ProcessBatch is using it.
	p.storageMu.Lock()
	defer p.storageMu.Unlock()

	if err := p.storage.Flush(); err != nil {
		return err
	}
	p.storage.Close()
	p.storage = nil
	return nil
}

// Run runs the tail-sampling processor. This method is responsible for:
//
//  - periodically making, and then publishing, local sampling decisions
//  - subscribing to remote sampling decisions
//  - reacting to both local and remote sampling decisions by reading
//    related events from local storage, and then reporting them
//
// Run returns when a fatal error occurs or the Stop method is invoked.
func (p *Processor) Run() error {
	p.storageMu.RLock()
	defer p.storageMu.RUnlock()
	defer func() {
		p.stopMu.Lock()
		defer p.stopMu.Unlock()
		select {
		case <-p.stopped:
		default:
			close(p.stopped)
		}
	}()

	// NOTE(axw) the user can configure the tail-sampling flush interval,
	// but cannot directly control the bulk indexing flush interval. The
	// bulk indexing is expected to complete soon after the tail-sampling
	// flush interval.
	bulkIndexerFlushInterval := 5 * time.Second
	if bulkIndexerFlushInterval > p.config.FlushInterval {
		bulkIndexerFlushInterval = p.config.FlushInterval
	}

	initialSubscriberPosition, err := readSubscriberPosition(p.logger, p.config.StorageDir)
	if err != nil {
		return err
	}
	subscriberPositions := make(chan pubsub.SubscriberPosition)
	pubsub, err := pubsub.New(pubsub.Config{
		BeatID:     p.config.BeatID,
		Client:     p.config.Elasticsearch,
		DataStream: pubsub.DataStreamConfig(p.config.SampledTracesDataStream),
		Logger:     p.logger,

		// Issue pubsub subscriber search requests at twice the frequency
		// of publishing, so each server observes each other's sampled
		// trace IDs soon after they are published.
		SearchInterval: p.config.FlushInterval / 2,
		FlushInterval:  bulkIndexerFlushInterval,
	})
	if err != nil {
		return err
	}

	remoteSampledTraceIDs := make(chan string)
	localSampledTraceIDs := make(chan string)
	publishSampledTraceIDs := make(chan string)
	g, ctx := errgroup.WithContext(context.Background())
	g.Go(func() error {
		select {
		case <-ctx.Done():
			return ctx.Err()
		case <-p.stopping:
			return context.Canceled
		}
	})
	g.Go(func() error {
		// This goroutine is responsible for periodically garbage
		// collecting the Badger value log, using the recommended
		// discard ratio of 0.5.
		ticker := time.NewTicker(p.config.StorageGCInterval)
		defer ticker.Stop()
		for {
			select {
			case <-ctx.Done():
				return ctx.Err()
			case <-ticker.C:
				const discardRatio = 0.5
				if err := p.config.DB.RunValueLogGC(discardRatio); err != nil && err != badger.ErrNoRewrite {
					return err
				}
			}
		}
	})
	g.Go(func() error {
		defer close(subscriberPositions)
		return pubsub.SubscribeSampledTraceIDs(ctx, initialSubscriberPosition, remoteSampledTraceIDs, subscriberPositions)
	})
	g.Go(func() error {
		return pubsub.PublishSampledTraceIDs(ctx, publishSampledTraceIDs)
	})
	g.Go(func() error {
		ticker := time.NewTicker(p.config.FlushInterval)
		defer ticker.Stop()
		var traceIDs []string
		for {
			select {
			case <-ctx.Done():
				return ctx.Err()
			case <-ticker.C:
				p.logger.Debug("finalizing local sampling reservoirs")
				traceIDs = p.groups.finalizeSampledTraces(traceIDs)
				if len(traceIDs) == 0 {
					continue
				}
				var g errgroup.Group
				g.Go(func() error { return sendTraceIDs(ctx, publishSampledTraceIDs, traceIDs) })
				g.Go(func() error { return sendTraceIDs(ctx, localSampledTraceIDs, traceIDs) })
				if err := g.Wait(); err != nil {
					return err
				}
				traceIDs = traceIDs[:0]
			}
		}
	})
	g.Go(func() error {
		// TODO(axw) pace the publishing over the flush interval?
		// Alternatively we can rely on backpressure from the reporter,
		// removing the artificial one second timeout from publisher code
		// and just waiting as long as it takes here.
		for {
			var remoteDecision bool
			var traceID string
			select {
			case <-ctx.Done():
				return ctx.Err()
			case traceID = <-remoteSampledTraceIDs:
				p.logger.Debug("received remotely sampled trace ID")
				remoteDecision = true
			case traceID = <-localSampledTraceIDs:
			}
			if err := p.storage.WriteTraceSampled(traceID, true); err != nil {
				p.rateLimitedLogger.Warnf(
					"received error writing sampled trace: %s", err,
				)
				continue
			}
			var events model.Batch
			if err := p.storage.ReadTraceEvents(traceID, &events); err != nil {
				p.rateLimitedLogger.Warnf(
					"received error reading trace events: %s", err,
				)
				continue
			}
			if n := len(events); n > 0 {
				p.logger.Debugf("reporting %d events", n)
				if remoteDecision {
					// Remote decisions may be received multiple times,
					// e.g. if this server restarts and resubscribes to
					// remote sampling decisions before they have been
					// deleted. We delete events from local storage so
					// we don't publish duplicates; delivery is therefore
					// at-most-once, not guaranteed.
					for _, event := range events {
						switch event.Processor {
						case model.TransactionProcessor:
							if err := p.storage.DeleteTraceEvent(event.Trace.ID, event.Transaction.ID); err != nil {
								return errors.Wrap(err, "failed to delete transaction from local storage")
							}
						case model.SpanProcessor:
							if err := p.storage.DeleteTraceEvent(event.Trace.ID, event.Span.ID); err != nil {
								return errors.Wrap(err, "failed to delete span from local storage")
							}
						}
					}
				}
				atomic.AddInt64(&p.eventMetrics.sampled, int64(len(events)))
				if err := p.config.BatchProcessor.ProcessBatch(ctx, &events); err != nil {
					p.logger.With(logp.Error(err)).Warn("failed to report events")
				}
			}
		}
	})
	g.Go(func() error {
		// Write subscriber position to a file on disk, to support resuming
		// on apm-server restart without reprocessing all indices.
		for {
			select {
			case <-ctx.Done():
				return ctx.Err()
			case pos := <-subscriberPositions:
				if err := writeSubscriberPosition(p.config.StorageDir, pos); err != nil {
<<<<<<< HEAD
					p.rateLimitedLogger.Warnf(
						"received error writing remote subscriber sampled position: %s", err,
					)
=======
					p.logger.With(logp.Error(err)).With(logp.Reflect("position", pos)).Debug("failed to write subscriber position")
					return err
>>>>>>> 1278851c
				}
			}
		}
	})
	if err := g.Wait(); err != nil && err != context.Canceled {
		return err
	}
	return nil
}

func readSubscriberPosition(logger *logp.Logger, storageDir string) (pubsub.SubscriberPosition, error) {
	var pos pubsub.SubscriberPosition
	data, err := os.ReadFile(filepath.Join(storageDir, subscriberPositionFile))
	if errors.Is(err, os.ErrNotExist) {
		return pos, nil
	} else if err != nil {
		return pos, err
	}
	err = json.Unmarshal(data, &pos)
	if err != nil {
		logger.With(logp.Error(err)).With(logp.ByteString("file", data)).Debug("failed to read subscriber position")
	}
	return pos, err
}

func writeSubscriberPosition(storageDir string, pos pubsub.SubscriberPosition) error {
	data, err := json.Marshal(pos)
	if err != nil {
		return err
	}
	return os.WriteFile(filepath.Join(storageDir, subscriberPositionFile), data, 0644)
}

func sendTraceIDs(ctx context.Context, out chan<- string, traceIDs []string) error {
	for _, traceID := range traceIDs {
		select {
		case <-ctx.Done():
			return ctx.Err()
		case out <- traceID:
		}
	}
	return nil
}<|MERGE_RESOLUTION|>--- conflicted
+++ resolved
@@ -516,14 +516,9 @@
 				return ctx.Err()
 			case pos := <-subscriberPositions:
 				if err := writeSubscriberPosition(p.config.StorageDir, pos); err != nil {
-<<<<<<< HEAD
-					p.rateLimitedLogger.Warnf(
-						"received error writing remote subscriber sampled position: %s", err,
+					p.rateLimitedLogger.With(logp.Error(err)).With(logp.Reflect("position", pos)).Warn(
+						"failed to write subscriber position: %s", err,
 					)
-=======
-					p.logger.With(logp.Error(err)).With(logp.Reflect("position", pos)).Debug("failed to write subscriber position")
-					return err
->>>>>>> 1278851c
 				}
 			}
 		}
