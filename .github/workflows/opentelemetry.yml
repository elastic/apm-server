--- conflicted
+++ resolved
@@ -2,17 +2,11 @@
 
 on:
   workflow_run:
-<<<<<<< HEAD
-    workflows: 
-      - ci
-      - system-test-reporter
-      - update-beats
-=======
     workflows:
       - bump-elastic-stack-snapshot
       - ci
       - system-test-reporter
->>>>>>> be63dd7d
+      - update-beats
     types: [completed]
 
 jobs:
