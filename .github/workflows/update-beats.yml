name: update-beats

on:
  workflow_dispatch:
  schedule:
    - cron: '0 15 * * 1-5'

permissions:
  contents: read

jobs:
  filter:
    runs-on: ubuntu-latest
    timeout-minutes: 1
    outputs:
      matrix: ${{ steps.generator.outputs.matrix }}
    steps:
      - id: generator
        uses: elastic/apm-pipeline-library/.github/actions/elastic-stack-snapshot-branches@current
  bump:
    needs:
      - filter
    runs-on: ubuntu-latest
    strategy:
      fail-fast: false
      matrix: ${{ fromJson(needs.filter.outputs.matrix) }}
    steps:
      - uses: actions/checkout@v3
      - uses: actions/setup-go@v3
        with:
          go-version-file: go.mod
      - uses: elastic/apm-pipeline-library/.github/actions/updatecli@current
        env:
<<<<<<< HEAD
          GITHUB_TOKEN: ${{ github.token }}
          BRANCH_NAME: ${{ matrix.branch }}
        run: updatecli apply --config ./.ci/update-beats.yml
      - if: failure()
=======
          BRANCH_NAME: ${{ github.ref_name }}
        with:
          vaultUrl: ${{ secrets.VAULT_ADDR }}
          vaultRoleId: ${{ secrets.VAULT_ROLE_ID }}
          vaultSecretId: ${{ secrets.VAULT_SECRET_ID }}
          pipeline: ./.ci/update-beats.yml
      - if: always()
>>>>>>> 3e0877ca
        uses: elastic/apm-pipeline-library/.github/actions/notify-build-status@current
        with:
          vaultUrl: ${{ secrets.VAULT_ADDR }}
          vaultRoleId: ${{ secrets.VAULT_ROLE_ID }}
          vaultSecretId: ${{ secrets.VAULT_SECRET_ID }}
          slackChannel: "#apm-server"<|MERGE_RESOLUTION|>--- conflicted
+++ resolved
@@ -31,12 +31,6 @@
           go-version-file: go.mod
       - uses: elastic/apm-pipeline-library/.github/actions/updatecli@current
         env:
-<<<<<<< HEAD
-          GITHUB_TOKEN: ${{ github.token }}
-          BRANCH_NAME: ${{ matrix.branch }}
-        run: updatecli apply --config ./.ci/update-beats.yml
-      - if: failure()
-=======
           BRANCH_NAME: ${{ github.ref_name }}
         with:
           vaultUrl: ${{ secrets.VAULT_ADDR }}
@@ -44,7 +38,6 @@
           vaultSecretId: ${{ secrets.VAULT_SECRET_ID }}
           pipeline: ./.ci/update-beats.yml
       - if: always()
->>>>>>> 3e0877ca
         uses: elastic/apm-pipeline-library/.github/actions/notify-build-status@current
         with:
           vaultUrl: ${{ secrets.VAULT_ADDR }}
