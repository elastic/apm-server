--- conflicted
+++ resolved
@@ -38,12 +38,3 @@
           pipeline: ./.ci/bump-elastic-stack-snapshot.yml
         env:
           BRANCH: ${{ matrix.branch }}
-<<<<<<< HEAD
-<<<<<<< HEAD
-        run: updatecli apply --config ./.ci/bump-elastic-stack-snapshot.yml
-
-=======
->>>>>>> 87e8c4df (action: use composite updatecli (#10251))
-=======
-        run: updatecli apply --config ./.ci/bump-elastic-stack-snapshot.yml
->>>>>>> 887e72f1
