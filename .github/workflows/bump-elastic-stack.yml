--- conflicted
+++ resolved
@@ -37,10 +37,4 @@
           vaultSecretId: ${{ secrets.VAULT_SECRET_ID }}
           pipeline: ./.ci/bump-elastic-stack-snapshot.yml
         env:
-<<<<<<< HEAD
-          BRANCH: ${{ matrix.branch }}
-=======
-          GITHUB_TOKEN: ${{ github.token }}
-          BRANCH: ${{ matrix.branch }}
-        run: updatecli apply --config ./.ci/bump-elastic-stack-snapshot.yml
->>>>>>> 81c12d07
+          BRANCH: ${{ matrix.branch }}