name: ci

on:
  push:
    branches:
      - main
      - 7.1*
      - 8.*
      - 9.*
    paths-ignore: # When updating the list of expressions also update ci-docs.yml
      - '**.md'
      - '**.asciidoc'
      - '**.png'
      - '**.svg'
  pull_request:
    paths-ignore: # When updating the list of expressions also update ci-docs.yml
      - '**.md'
      - '**.asciidoc'
      - '**.png'
      - '**.svg'
  merge_group:

# limit the access of the generated GITHUB_TOKEN
permissions:
  contents: read

jobs:
  lint:
    runs-on: ubuntu-latest
    steps:
      - uses: actions/checkout@v4.2.2
      - uses: actions/setup-go@v5.4.0
        with:
          go-version-file: go.mod
          cache: false
      - uses: actions/cache@v4.2.3
        with:
          path: |
            ~/go/pkg/mod/cache
          key: go-${{ hashFiles('go.mod') }}
          restore-keys: |
            go-
      - run: make check-full

  test:
    strategy:
      matrix:
        os: ['macos-latest', 'ubuntu-latest', 'windows-latest']
    runs-on: ${{ matrix.os }}
    steps:
<<<<<<< HEAD
      - uses: actions/checkout@v4.2.2
      - uses: antontroshin/setup-go@bda02de8887c9946189f81e7e59512914aeb9ea4 # bda02de8887c9946189f81e7e59512914aeb9ea4
        if: runner.os == 'Windows'
        with:
          go-version-file: go.mod
          cache: true
      - uses: actions/setup-go@v5.4.0
        if: runner.os != 'Windows'
=======
      - uses: actions/checkout@11bd71901bbe5b1630ceea73d27597364c9af683 # v4
      - uses: actions/setup-go@0aaccfd150d50ccaeb58ebd88d36e91967a5f35b # v5
>>>>>>> bac9fec6
        with:
          go-version-file: go.mod
          cache: false
      - uses: actions/cache@v4.2.3
        with:
          enableCrossOsArchive: true
          path: |
            ~/go/pkg/mod/cache
          key: go-${{ hashFiles('go.mod') }}
          restore-keys: |
            go-
      - run: go test -v -race ./...

  functional-test:
    runs-on: ubuntu-latest
    steps:
      - uses: actions/checkout@v4.2.2
      - uses: actions/setup-go@v5.4.0
        with:
          go-version-file: functionaltests/go.mod
          cache: false
      - uses: actions/cache@v4.2.3
        with:
          path: |
            ~/go/pkg/mod/cache
          key: functionaltests-go-${{ hashFiles('functionaltests/go.mod') }}
          restore-keys: |
            functionaltests-go-
      - env:
          KIBANA_URL: "https://kibana.test"
          KIBANA_USERNAME: "dummy"
          KIBANA_PASSWORD: "dummy"
          EC_URL: "https://elastic-cloud.test"
          EC_API_KEY: "dummy"
          EC_REGION: "gcp-us-west2"
        # run functionaltests internal tests
        # functionaltests themselves are run in the functional-tests pipeline
        run: cd ./functionaltests && go test -v -race ./internal/...

  test-fips:
    runs-on: ubuntu-latest
    steps:
      - uses: actions/checkout@v4.2.2
      - uses: actions/setup-go@v5.4.0
        with:
          go-version-file: go.mod
          cache: false
      - uses: actions/cache@v4.2.3
        with:
          path: |
            ~/go/pkg/mod/cache
          key: go-${{ hashFiles('go.mod') }}
          restore-keys: |
            go-
      - env:
          GOFIPS140: "latest"
          GODEBUG: "fips140=only"
        run: go test -v -race -tags=requirefips ./...

  system-test:
    runs-on: ubuntu-latest
    steps:
      - uses: actions/checkout@v4.2.2
      - uses: actions/setup-go@v5.4.0
        with:
          go-version-file: systemtest/go.mod
          cache: false
      - run: docker compose up -d
      - uses: actions/cache@v4.2.3
        with:
          path: |
            ~/go/pkg/mod/cache
          key: systemtest-go-${{ hashFiles('systemtest/go.mod', 'go.mod') }}
          restore-keys: |
            systemtest-go-
      - env:
          GOTESTFLAGS: "-v"
          GH_TOKEN: ${{ github.token }}
        run: make system-test

  system-test-fips:
    runs-on: ubuntu-latest
    steps:
      - uses: actions/checkout@v4.2.2
      - uses: actions/setup-go@v5.4.0
        with:
          go-version-file: systemtest/go.mod
          cache: false
      - run: docker compose up -d
      - uses: actions/cache@v4.2.3
        with:
          path: |
            ~/go/pkg/mod/cache
          key: systemtest-go-${{ hashFiles('systemtest/go.mod', 'go.mod') }}
          restore-keys: |
            systemtest-go-
      - env:
          GOTESTFLAGS: "-v -tags=requirefips"
          GOFIPS140: "latest"
          GODEBUG: "fips140=only"
          GH_TOKEN: ${{ github.token }}
        run: make system-test

  test-package:
    runs-on: ubuntu-latest
    steps:
      - uses: actions/checkout@v4.2.2
      - uses: actions/setup-go@v5.4.0
        with:
          go-version-file: go.mod
          cache: false
      - run: make package-snapshot
        env:
          GH_TOKEN: ${{ github.token }}

  test-package-and-push:
    runs-on: ubuntu-latest
    # If no PR event or if a PR event that's caused by a non-fork and non dependabot actor
    if: github.event_name != 'pull_request' || ( github.event_name == 'pull_request' && github.event.pull_request.head.repo.fork == false && github.actor != 'dependabot[bot]' )
    env:
      GENERATE_WOLFI_IMAGES: true
    steps:
      - uses: actions/checkout@11bd71901bbe5b1630ceea73d27597364c9af683 # v4
      - uses: actions/setup-go@0aaccfd150d50ccaeb58ebd88d36e91967a5f35b # v5
        with:
          go-version-file: go.mod
          cache: false
      - name: Log in to the Elastic Container registry
        uses: docker/login-action@74a5d142397b4f367a81961eba4e8cd7edddf772 # v3.4.0
        with:
          registry: ${{ secrets.ELASTIC_DOCKER_REGISTRY }}
          username: ${{ secrets.ELASTIC_DOCKER_USERNAME }}
          password: ${{ secrets.ELASTIC_DOCKER_PASSWORD }}
      - run: make package-snapshot
        env:
          GH_TOKEN: ${{ github.token }}
      - run: make publish-docker-images

  # Only for forked PRs, when changing the .go-version, then we need to note that the wolfi docker image needs to be
  # validated
  validate-wolfi-docker-image:
    runs-on: ubuntu-latest
    if: ( github.event_name == 'pull_request' && github.event.pull_request.head.repo.fork == true ) || github.actor == 'dependabot[bot]'
    steps:
      - uses: actions/checkout@v4.2.2
      - name: Get changed files
        id: changed-files
        uses: tj-actions/changed-files@ed68ef82c095e0d48ec87eccea555d944a631a4c # v46.0.5
        with:
          files: .go-version

      - name: If .go-version changed validate docker image is available.
        if: steps.changed-files.outputs.any_changed == 'true'
        run: |
          echo "If you change the .go-version please use a branch in the upstream repository to validate the wolfi images with test-package-and-push."
          echo "Otherwise, this validation will run and fail the CI build."
          echo "Please validate the wolfi image is available by running the following command:"
          echo "::notice::docker pull docker.elastic.co/wolfi/go:$(cat .go-version)"
          echo "If they are available you could skip this validation."
          echo "However, we recommend to use an upstream branch to run the CI specialised steps for the packaging system."
          exit 1<|MERGE_RESOLUTION|>--- conflicted
+++ resolved
@@ -48,19 +48,8 @@
         os: ['macos-latest', 'ubuntu-latest', 'windows-latest']
     runs-on: ${{ matrix.os }}
     steps:
-<<<<<<< HEAD
-      - uses: actions/checkout@v4.2.2
-      - uses: antontroshin/setup-go@bda02de8887c9946189f81e7e59512914aeb9ea4 # bda02de8887c9946189f81e7e59512914aeb9ea4
-        if: runner.os == 'Windows'
-        with:
-          go-version-file: go.mod
-          cache: true
-      - uses: actions/setup-go@v5.4.0
-        if: runner.os != 'Windows'
-=======
       - uses: actions/checkout@11bd71901bbe5b1630ceea73d27597364c9af683 # v4
       - uses: actions/setup-go@0aaccfd150d50ccaeb58ebd88d36e91967a5f35b # v5
->>>>>>> bac9fec6
         with:
           go-version-file: go.mod
           cache: false
