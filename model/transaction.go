--- conflicted
+++ resolved
@@ -63,18 +63,8 @@
 }
 
 func (e *Transaction) fields() common.MapStr {
-<<<<<<< HEAD
 	var fields mapStr
-	var parent, trace mapStr
-=======
-	transactionTransformations.Inc()
-
-	fields := mapStr{
-		"processor": transactionProcessorEntry,
-	}
-
 	var parent mapStr
->>>>>>> 67548186
 	parent.maybeSetString("id", e.ParentID)
 	fields.maybeSetMapStr("parent", common.MapStr(parent))
 	if e.HTTP != nil {
