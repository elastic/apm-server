// Licensed to Elasticsearch B.V. under one or more contributor
// license agreements. See the NOTICE file distributed with
// this work for additional information regarding copyright
// ownership. Elasticsearch B.V. licenses this file to you under
// the Apache License, Version 2.0 (the "License"); you may
// not use this file except in compliance with the License.
// You may obtain a copy of the License at
//
//     http://www.apache.org/licenses/LICENSE-2.0
//
// Unless required by applicable law or agreed to in writing,
// software distributed under the License is distributed on an
// "AS IS" BASIS, WITHOUT WARRANTIES OR CONDITIONS OF ANY
// KIND, either express or implied.  See the License for the
// specific language governing permissions and limitations
// under the License.

package rumv3

import (
	"fmt"
	"io"
	"net/http"
	"net/textproto"
	"strings"
	"sync"
	"time"

	"github.com/elastic/apm-server/decoder"
	"github.com/elastic/apm-server/model"
	"github.com/elastic/apm-server/model/modeldecoder"
	"github.com/elastic/apm-server/model/modeldecoder/modeldecoderutil"
	"github.com/elastic/apm-server/model/modeldecoder/nullable"
)

var (
	errorRootPool = sync.Pool{
		New: func() interface{} {
			return &errorRoot{}
		},
	}
	metadataRootPool = sync.Pool{
		New: func() interface{} {
			return &metadataRoot{}
		},
	}
	metricsetRootPool = sync.Pool{
		New: func() interface{} {
			return &metricsetRoot{}
		},
	}
	transactionRootPool = sync.Pool{
		New: func() interface{} {
			return &transactionRoot{}
		},
	}
)

func fetchErrorRoot() *errorRoot {
	return errorRootPool.Get().(*errorRoot)
}

func releaseErrorRoot(root *errorRoot) {
	root.Reset()
	errorRootPool.Put(root)
}

func fetchMetadataRoot() *metadataRoot {
	return metadataRootPool.Get().(*metadataRoot)
}

func releaseMetadataRoot(m *metadataRoot) {
	m.Reset()
	metadataRootPool.Put(m)
}

func fetchMetricsetRoot() *metricsetRoot {
	return metricsetRootPool.Get().(*metricsetRoot)
}

func releaseMetricsetRoot(root *metricsetRoot) {
	root.Reset()
	metricsetRootPool.Put(root)
}

func fetchTransactionRoot() *transactionRoot {
	return transactionRootPool.Get().(*transactionRoot)
}

func releaseTransactionRoot(m *transactionRoot) {
	m.Reset()
	transactionRootPool.Put(m)
}

// DecodeNestedMetadata decodes metadata from d, updating out.
func DecodeNestedMetadata(d decoder.Decoder, out *model.APMEvent) error {
	root := fetchMetadataRoot()
	defer releaseMetadataRoot(root)
	if err := d.Decode(root); err != nil && err != io.EOF {
		return modeldecoder.NewDecoderErrFromJSONIter(err)
	}
	if err := root.validate(); err != nil {
		return modeldecoder.NewValidationErr(err)
	}
	mapToMetadataModel(&root.Metadata, out)
	return nil
}

// DecodeNestedError decodes an error from d, appending it to batch.
//
// DecodeNestedError should be used when the stream in the decoder contains the `error` key
func DecodeNestedError(d decoder.Decoder, input *modeldecoder.Input, batch *model.Batch) error {
	root := fetchErrorRoot()
	defer releaseErrorRoot(root)
	if err := d.Decode(root); err != nil && err != io.EOF {
		return modeldecoder.NewDecoderErrFromJSONIter(err)
	}
	if err := root.validate(); err != nil {
		return modeldecoder.NewValidationErr(err)
	}
	event := input.Base
	mapToErrorModel(&root.Error, &event)
	*batch = append(*batch, event)
	return nil
}

// DecodeNestedMetricset decodes a metricset from d, appending it to batch.
//
// DecodeNestedMetricset should be used when the stream in the decoder contains the `metricset` key
func DecodeNestedMetricset(d decoder.Decoder, input *modeldecoder.Input, batch *model.Batch) error {
	root := fetchMetricsetRoot()
	defer releaseMetricsetRoot(root)
	if err := d.Decode(root); err != nil && err != io.EOF {
		return modeldecoder.NewDecoderErrFromJSONIter(err)
	}
	if err := root.validate(); err != nil {
		return modeldecoder.NewValidationErr(err)
	}
	event := input.Base
	mapToMetricsetModel(&root.Metricset, &event)
	*batch = append(*batch, event)
	return nil
}

// DecodeNestedTransaction a transaction and zero or more nested spans and
// metricsets, appending them to batch.
//
// DecodeNestedTransaction should be used when the decoder contains the `transaction` key
func DecodeNestedTransaction(d decoder.Decoder, input *modeldecoder.Input, batch *model.Batch) error {
	root := fetchTransactionRoot()
	defer releaseTransactionRoot(root)
	if err := d.Decode(root); err != nil && err != io.EOF {
		return modeldecoder.NewDecoderErrFromJSONIter(err)
	}
	if err := root.validate(); err != nil {
		return modeldecoder.NewValidationErr(err)
	}

	transaction := input.Base
	mapToTransactionModel(&root.Transaction, &transaction)
	*batch = append(*batch, transaction)

	for _, m := range root.Transaction.Metricsets {
		event := input.Base
		mapToMetricsetModel(&m, &event)
		event.Processor = model.MetricsetProcessor
		event.Metricset.Transaction.Name = transaction.Transaction.Name
		event.Metricset.Transaction.Type = transaction.Transaction.Type
		*batch = append(*batch, event)
	}

	offset := len(*batch)
	for _, s := range root.Transaction.Spans {
<<<<<<< HEAD
		event := input.Base
		mapToSpanModel(&s, &event)
		event.Processor = model.SpanProcessor
		event.Span.TransactionID = transaction.Transaction.ID
		event.Span.TraceID = transaction.Transaction.TraceID
		*batch = append(*batch, event)
=======
		span := input.Base
		mapToSpanModel(&s, &span)
		span.Span.TransactionID = transaction.Transaction.ID
		span.Trace = transaction.Trace
		*batch = append(*batch, span)
>>>>>>> 67548186
	}
	spans := (*batch)[offset:]
	for i, s := range root.Transaction.Spans {
		if s.ParentIndex.IsSet() && s.ParentIndex.Val >= 0 && s.ParentIndex.Val < len(spans) {
			spans[i].Span.ParentID = spans[s.ParentIndex.Val].Span.ID
		} else {
			spans[i].Span.ParentID = spans[i].Span.TransactionID
		}
	}
	return nil
}

func mapToErrorModel(from *errorEvent, event *model.APMEvent) {
	out := &model.Error{}
	event.Error = out
	event.Processor = model.ErrorProcessor

	// overwrite metadata with event specific information
	mapToServiceModel(from.Context.Service, &event.Service)
	mapToAgentModel(from.Context.Service.Agent, &event.Agent)
	overwriteUserInMetadataModel(from.Context.User, event)
	mapToUserAgentModel(from.Context.Request.Headers, &event.UserAgent)

	// map errorEvent specific data
	if from.Context.IsSet() {
		if len(from.Context.Tags) > 0 {
			event.Labels = modeldecoderutil.MergeLabels(
				event.Labels,
				modeldecoderutil.NormalizeLabelValues(from.Context.Tags),
			)
		}
		if from.Context.Request.IsSet() {
			out.HTTP = &model.HTTP{Request: &model.HTTPRequest{}}
			mapToRequestModel(from.Context.Request, out.HTTP.Request)
			if from.Context.Request.HTTPVersion.IsSet() {
				out.HTTP.Version = from.Context.Request.HTTPVersion.Val
			}
		}
		if from.Context.Response.IsSet() {
			if out.HTTP == nil {
				out.HTTP = &model.HTTP{}
			}
			out.HTTP.Response = &model.HTTPResponse{}
			mapToResponseModel(from.Context.Response, out.HTTP.Response)
		}
		if from.Context.Page.IsSet() {
			if from.Context.Page.URL.IsSet() {
				event.URL = model.ParseURL(from.Context.Page.URL.Val, "", "")
			}
			if from.Context.Page.Referer.IsSet() {
				if out.HTTP == nil {
					out.HTTP = &model.HTTP{}
				}
				if out.HTTP.Request == nil {
					out.HTTP.Request = &model.HTTPRequest{}
				}
				out.HTTP.Request.Referrer = from.Context.Page.Referer.Val
			}
		}
		if len(from.Context.Custom) > 0 {
			out.Custom = modeldecoderutil.NormalizeLabelValues(from.Context.Custom.Clone())
		}
	}
	if from.Culprit.IsSet() {
		out.Culprit = from.Culprit.Val
	}
	if from.Exception.IsSet() {
		out.Exception = &model.Exception{}
		mapToExceptionModel(from.Exception, out.Exception)
	}
	if from.ID.IsSet() {
		out.ID = from.ID.Val
	}
	if from.Log.IsSet() {
		log := model.Log{}
		if from.Log.Level.IsSet() {
			log.Level = from.Log.Level.Val
		}
		loggerName := "default"
		if from.Log.LoggerName.IsSet() {
			loggerName = from.Log.LoggerName.Val

		}
		log.LoggerName = loggerName
		if from.Log.Message.IsSet() {
			log.Message = from.Log.Message.Val
		}
		if from.Log.ParamMessage.IsSet() {
			log.ParamMessage = from.Log.ParamMessage.Val
		}
		if len(from.Log.Stacktrace) > 0 {
			log.Stacktrace = make(model.Stacktrace, len(from.Log.Stacktrace))
			mapToStracktraceModel(from.Log.Stacktrace, log.Stacktrace)
		}
		out.Log = &log
	}
	if from.ParentID.IsSet() {
		out.ParentID = from.ParentID.Val
	}
	if !from.Timestamp.Val.IsZero() {
		event.Timestamp = from.Timestamp.Val
	}
	if from.TraceID.IsSet() {
		event.Trace.ID = from.TraceID.Val
	}
	if from.Transaction.Sampled.IsSet() {
		val := from.Transaction.Sampled.Val
		out.TransactionSampled = &val
	}
	if from.Transaction.Type.IsSet() {
		out.TransactionType = from.Transaction.Type.Val
	}
	if from.TransactionID.IsSet() {
		out.TransactionID = from.TransactionID.Val
	}
}

func mapToExceptionModel(from errorException, out *model.Exception) {
	if !from.IsSet() {
		return
	}
	if len(from.Attributes) > 0 {
		out.Attributes = from.Attributes.Clone()
	}
	if from.Code.IsSet() {
		out.Code = modeldecoderutil.ExceptionCodeString(from.Code.Val)
	}
	if len(from.Cause) > 0 {
		out.Cause = make([]model.Exception, len(from.Cause))
		for i := 0; i < len(from.Cause); i++ {
			var ex model.Exception
			mapToExceptionModel(from.Cause[i], &ex)
			out.Cause[i] = ex
		}
	}
	if from.Handled.IsSet() {
		out.Handled = &from.Handled.Val
	}
	if from.Message.IsSet() {
		out.Message = from.Message.Val
	}
	if from.Module.IsSet() {
		out.Module = from.Module.Val
	}
	if len(from.Stacktrace) > 0 {
		out.Stacktrace = make(model.Stacktrace, len(from.Stacktrace))
		mapToStracktraceModel(from.Stacktrace, out.Stacktrace)
	}
	if from.Type.IsSet() {
		out.Type = from.Type.Val
	}
}

func mapToMetadataModel(m *metadata, out *model.APMEvent) {
	// Labels
	if len(m.Labels) > 0 {
		out.Labels = modeldecoderutil.NormalizeLabelValues(m.Labels.Clone())
	}

	// Service
	if m.Service.Agent.Name.IsSet() {
		out.Agent.Name = m.Service.Agent.Name.Val
	}
	if m.Service.Agent.Version.IsSet() {
		out.Agent.Version = m.Service.Agent.Version.Val
	}
	if m.Service.Environment.IsSet() {
		out.Service.Environment = m.Service.Environment.Val
	}
	if m.Service.Framework.Name.IsSet() {
		out.Service.Framework.Name = m.Service.Framework.Name.Val
	}
	if m.Service.Framework.Version.IsSet() {
		out.Service.Framework.Version = m.Service.Framework.Version.Val
	}
	if m.Service.Language.Name.IsSet() {
		out.Service.Language.Name = m.Service.Language.Name.Val
	}
	if m.Service.Language.Version.IsSet() {
		out.Service.Language.Version = m.Service.Language.Version.Val
	}
	if m.Service.Name.IsSet() {
		out.Service.Name = m.Service.Name.Val
	}
	if m.Service.Runtime.Name.IsSet() {
		out.Service.Runtime.Name = m.Service.Runtime.Name.Val
	}
	if m.Service.Runtime.Version.IsSet() {
		out.Service.Runtime.Version = m.Service.Runtime.Version.Val
	}
	if m.Service.Version.IsSet() {
		out.Service.Version = m.Service.Version.Val
	}

	// User
	if m.User.Domain.IsSet() {
		out.User.Domain = fmt.Sprint(m.User.Domain.Val)
	}
	if m.User.ID.IsSet() {
		out.User.ID = fmt.Sprint(m.User.ID.Val)
	}
	if m.User.Email.IsSet() {
		out.User.Email = m.User.Email.Val
	}
	if m.User.Name.IsSet() {
		out.User.Name = m.User.Name.Val
	}

	// Network
	if m.Network.Connection.Type.IsSet() {
		out.Network.Connection.Type = m.Network.Connection.Type.Val
	}
}

func mapToMetricsetModel(from *metricset, event *model.APMEvent) {
	out := &model.Metricset{}
	event.Metricset = out
	event.Processor = model.MetricsetProcessor

	// map samples information
	if from.Samples.IsSet() {
		out.Samples = make(map[string]model.MetricsetSample)
		if from.Samples.TransactionDurationCount.Value.IsSet() {
			out.Samples[metricsetSamplesTransactionDurationCountName] = model.MetricsetSample{
				Value: from.Samples.TransactionDurationCount.Value.Val,
			}
		}
		if from.Samples.TransactionDurationSum.Value.IsSet() {
			out.Samples[metricsetSamplesTransactionDurationSumName] = model.MetricsetSample{
				Value: from.Samples.TransactionDurationSum.Value.Val,
			}
		}
		if from.Samples.TransactionBreakdownCount.Value.IsSet() {
			out.Samples[metricsetSamplesTransactionBreakdownCountName] = model.MetricsetSample{
				Value: from.Samples.TransactionBreakdownCount.Value.Val,
			}
		}
		if from.Samples.SpanSelfTimeCount.Value.IsSet() {
			out.Samples[metricsetSamplesSpanSelfTimeCountName] = model.MetricsetSample{
				Value: from.Samples.SpanSelfTimeCount.Value.Val,
			}
		}
		if from.Samples.SpanSelfTimeSum.Value.IsSet() {
			out.Samples[metricsetSamplesSpanSelfTimeSumName] = model.MetricsetSample{
				Value: from.Samples.SpanSelfTimeSum.Value.Val,
			}
		}
	}

	if len(from.Tags) > 0 {
		event.Labels = modeldecoderutil.MergeLabels(
			event.Labels,
			modeldecoderutil.NormalizeLabelValues(from.Tags),
		)
	}
	// map span information
	if from.Span.Subtype.IsSet() {
		out.Span.Subtype = from.Span.Subtype.Val
	}
	if from.Span.Type.IsSet() {
		out.Span.Type = from.Span.Type.Val
	}
}

func mapToResponseModel(from contextResponse, out *model.HTTPResponse) {
	if from.Headers.IsSet() {
		out.Headers = modeldecoderutil.HTTPHeadersToMap(from.Headers.Val.Clone())
	}
	if from.StatusCode.IsSet() {
		out.StatusCode = from.StatusCode.Val
	}
	if from.TransferSize.IsSet() {
		val := from.TransferSize.Val
		out.TransferSize = &val
	}
	if from.EncodedBodySize.IsSet() {
		val := from.EncodedBodySize.Val
		out.EncodedBodySize = &val
	}
	if from.DecodedBodySize.IsSet() {
		val := from.DecodedBodySize.Val
		out.DecodedBodySize = &val
	}
}

func mapToRequestModel(from contextRequest, out *model.HTTPRequest) {
	if from.Method.IsSet() {
		out.Method = from.Method.Val
	}
	if len(from.Env) > 0 {
		out.Env = from.Env.Clone()
	}
	if from.Headers.IsSet() {
		out.Headers = modeldecoderutil.HTTPHeadersToMap(from.Headers.Val.Clone())
	}
}

func mapToServiceModel(from contextService, out *model.Service) {
	if from.Environment.IsSet() {
		out.Environment = from.Environment.Val
	}
	if from.Framework.Name.IsSet() {
		out.Framework.Name = from.Framework.Name.Val
	}
	if from.Framework.Version.IsSet() {
		out.Framework.Version = from.Framework.Version.Val
	}
	if from.Language.Name.IsSet() {
		out.Language.Name = from.Language.Name.Val
	}
	if from.Language.Version.IsSet() {
		out.Language.Version = from.Language.Version.Val
	}
	if from.Name.IsSet() {
		out.Name = from.Name.Val
	}
	if from.Runtime.Name.IsSet() {
		out.Runtime.Name = from.Runtime.Name.Val
	}
	if from.Runtime.Version.IsSet() {
		out.Runtime.Version = from.Runtime.Version.Val
	}
	if from.Version.IsSet() {
		out.Version = from.Version.Val
	}
}

func mapToAgentModel(from contextServiceAgent, out *model.Agent) {
	if from.Name.IsSet() {
		out.Name = from.Name.Val
	}
	if from.Version.IsSet() {
		out.Version = from.Version.Val
	}
}

func mapToSpanModel(from *span, event *model.APMEvent) {
	out := &model.Span{}
	event.Span = out

	// map span specific data
	if !from.Action.IsSet() && !from.Subtype.IsSet() {
		sep := "."
		typ := strings.Split(from.Type.Val, sep)
		out.Type = typ[0]
		if len(typ) > 1 {
			out.Subtype = typ[1]
			if len(typ) > 2 {
				out.Action = strings.Join(typ[2:], sep)
			}
		}
	} else {
		if from.Action.IsSet() {
			out.Action = from.Action.Val
		}
		if from.Subtype.IsSet() {
			out.Subtype = from.Subtype.Val
		}
		if from.Type.IsSet() {
			out.Type = from.Type.Val
		}
	}
	if from.Context.Destination.Address.IsSet() || from.Context.Destination.Port.IsSet() {
		if from.Context.Destination.Address.IsSet() {
			event.Destination.Address = from.Context.Destination.Address.Val
		}
		if from.Context.Destination.Port.IsSet() {
			event.Destination.Port = from.Context.Destination.Port.Val
		}
	}
	if from.Context.Destination.Service.IsSet() {
		service := model.DestinationService{}
		if from.Context.Destination.Service.Name.IsSet() {
			service.Name = from.Context.Destination.Service.Name.Val
		}
		if from.Context.Destination.Service.Resource.IsSet() {
			service.Resource = from.Context.Destination.Service.Resource.Val
		}
		if from.Context.Destination.Service.Type.IsSet() {
			service.Type = from.Context.Destination.Service.Type.Val
		}
		out.DestinationService = &service
	}
	if from.Context.HTTP.IsSet() {
		http := model.HTTP{}
		var response model.HTTPResponse
		if from.Context.HTTP.Method.IsSet() {
			http.Request = &model.HTTPRequest{}
			http.Request.Method = from.Context.HTTP.Method.Val
		}
		if from.Context.HTTP.StatusCode.IsSet() {
			http.Response = &response
			http.Response.StatusCode = from.Context.HTTP.StatusCode.Val
		}
		if from.Context.HTTP.URL.IsSet() {
			event.URL.Original = from.Context.HTTP.URL.Val
		}
		if from.Context.HTTP.Response.IsSet() {
			http.Response = &response
			if from.Context.HTTP.Response.DecodedBodySize.IsSet() {
				val := from.Context.HTTP.Response.DecodedBodySize.Val
				http.Response.DecodedBodySize = &val
			}
			if from.Context.HTTP.Response.EncodedBodySize.IsSet() {
				val := from.Context.HTTP.Response.EncodedBodySize.Val
				http.Response.EncodedBodySize = &val
			}
			if from.Context.HTTP.Response.TransferSize.IsSet() {
				val := from.Context.HTTP.Response.TransferSize.Val
				http.Response.TransferSize = &val
			}
		}
		out.HTTP = &http
	}
	if from.Context.Service.IsSet() {
		if from.Context.Service.Name.IsSet() {
			event.Service.Name = from.Context.Service.Name.Val
		}
	}
	if len(from.Context.Tags) > 0 {
		event.Labels = modeldecoderutil.MergeLabels(
			event.Labels,
			modeldecoderutil.NormalizeLabelValues(from.Context.Tags),
		)
	}
	if from.Duration.IsSet() {
		out.Duration = from.Duration.Val
	}
	if from.ID.IsSet() {
		out.ID = from.ID.Val
	}
	if from.Name.IsSet() {
		out.Name = from.Name.Val
	}
	if from.Outcome.IsSet() {
		event.Event.Outcome = from.Outcome.Val
	} else {
		if from.Context.HTTP.StatusCode.IsSet() {
			statusCode := from.Context.HTTP.StatusCode.Val
			if statusCode >= http.StatusBadRequest {
				event.Event.Outcome = "failure"
			} else {
				event.Event.Outcome = "success"
			}
		} else {
			event.Event.Outcome = "unknown"
		}
	}
	if from.SampleRate.IsSet() && from.SampleRate.Val > 0 {
		out.RepresentativeCount = 1 / from.SampleRate.Val
	}
	if len(from.Stacktrace) > 0 {
		out.Stacktrace = make(model.Stacktrace, len(from.Stacktrace))
		mapToStracktraceModel(from.Stacktrace, out.Stacktrace)
	}
	if from.Start.IsSet() {
		val := from.Start.Val
		out.Start = &val
	}
	if from.Sync.IsSet() {
		val := from.Sync.Val
		out.Sync = &val
	}
	if from.Start.IsSet() {
		// event.Timestamp is initialized to the time the payload was
		// received by apm-server; offset that by "start" milliseconds
		// for RUM.
		event.Timestamp = event.Timestamp.Add(
			time.Duration(float64(time.Millisecond) * from.Start.Val),
		)
	}
}

func mapToStracktraceModel(from []stacktraceFrame, out model.Stacktrace) {
	for idx, eventFrame := range from {
		fr := model.StacktraceFrame{}
		if eventFrame.AbsPath.IsSet() {
			fr.AbsPath = eventFrame.AbsPath.Val
		}
		if eventFrame.Classname.IsSet() {
			fr.Classname = eventFrame.Classname.Val
		}
		if eventFrame.ColumnNumber.IsSet() {
			val := eventFrame.ColumnNumber.Val
			fr.Colno = &val
		}
		if eventFrame.ContextLine.IsSet() {
			fr.ContextLine = eventFrame.ContextLine.Val
		}
		if eventFrame.Filename.IsSet() {
			fr.Filename = eventFrame.Filename.Val
		}
		if eventFrame.Function.IsSet() {
			fr.Function = eventFrame.Function.Val
		}
		if eventFrame.LineNumber.IsSet() {
			val := eventFrame.LineNumber.Val
			fr.Lineno = &val
		}
		if eventFrame.Module.IsSet() {
			fr.Module = eventFrame.Module.Val
		}
		if len(eventFrame.PostContext) > 0 {
			fr.PostContext = make([]string, len(eventFrame.PostContext))
			copy(fr.PostContext, eventFrame.PostContext)
		}
		if len(eventFrame.PreContext) > 0 {
			fr.PreContext = make([]string, len(eventFrame.PreContext))
			copy(fr.PreContext, eventFrame.PreContext)
		}
		out[idx] = &fr
	}
}

func mapToTransactionModel(from *transaction, event *model.APMEvent) {
	out := &model.Transaction{}
	event.Transaction = out
	event.Processor = model.TransactionProcessor

	// overwrite metadata with event specific information
	mapToServiceModel(from.Context.Service, &event.Service)
	mapToAgentModel(from.Context.Service.Agent, &event.Agent)
	overwriteUserInMetadataModel(from.Context.User, event)
	mapToUserAgentModel(from.Context.Request.Headers, &event.UserAgent)

	// map transaction specific data
	if from.Context.IsSet() {
		if len(from.Context.Custom) > 0 {
			out.Custom = modeldecoderutil.NormalizeLabelValues(from.Context.Custom.Clone())
		}
		if len(from.Context.Tags) > 0 {
			event.Labels = modeldecoderutil.MergeLabels(
				event.Labels,
				modeldecoderutil.NormalizeLabelValues(from.Context.Tags),
			)
		}
		if from.Context.Request.IsSet() {
			out.HTTP = &model.HTTP{Request: &model.HTTPRequest{}}
			mapToRequestModel(from.Context.Request, out.HTTP.Request)
			if from.Context.Request.HTTPVersion.IsSet() {
				out.HTTP.Version = from.Context.Request.HTTPVersion.Val
			}
		}
		if from.Context.Response.IsSet() {
			if out.HTTP == nil {
				out.HTTP = &model.HTTP{}
			}
			out.HTTP.Response = &model.HTTPResponse{}
			mapToResponseModel(from.Context.Response, out.HTTP.Response)
		}
		if from.Context.Page.IsSet() {
			if from.Context.Page.URL.IsSet() {
				event.URL = model.ParseURL(from.Context.Page.URL.Val, "", "")
			}
			if from.Context.Page.Referer.IsSet() {
				if out.HTTP == nil {
					out.HTTP = &model.HTTP{}
				}
				if out.HTTP.Request == nil {
					out.HTTP.Request = &model.HTTPRequest{}
				}
				out.HTTP.Request.Referrer = from.Context.Page.Referer.Val
			}
		}
	}
	if from.Duration.IsSet() {
		out.Duration = from.Duration.Val
	}
	if from.ID.IsSet() {
		out.ID = from.ID.Val
	}
	if from.Marks.IsSet() {
		out.Marks = make(model.TransactionMarks, len(from.Marks.Events))
		for event, val := range from.Marks.Events {
			if len(val.Measurements) > 0 {
				out.Marks[event] = model.TransactionMark(val.Measurements)
			}
		}
	}
	if from.Name.IsSet() {
		out.Name = from.Name.Val
	}
	if from.Outcome.IsSet() {
		event.Event.Outcome = from.Outcome.Val
	} else {
		if from.Context.Response.StatusCode.IsSet() {
			statusCode := from.Context.Response.StatusCode.Val
			if statusCode >= http.StatusInternalServerError {
				event.Event.Outcome = "failure"
			} else {
				event.Event.Outcome = "success"
			}
		} else {
			event.Event.Outcome = "unknown"
		}
	}
	if from.ParentID.IsSet() {
		out.ParentID = from.ParentID.Val
	}
	if from.Result.IsSet() {
		out.Result = from.Result.Val
	}

	sampled := true
	if from.Sampled.IsSet() {
		sampled = from.Sampled.Val
	}
	out.Sampled = sampled
	if from.SampleRate.IsSet() {
		if from.SampleRate.Val > 0 {
			out.RepresentativeCount = 1 / from.SampleRate.Val
		}
	} else {
		out.RepresentativeCount = 1
	}
	if from.Session.ID.IsSet() {
		event.Session.ID = from.Session.ID.Val
		event.Session.Sequence = from.Session.Sequence.Val
	}
	if from.SpanCount.Dropped.IsSet() {
		dropped := from.SpanCount.Dropped.Val
		out.SpanCount.Dropped = &dropped
	}
	if from.SpanCount.Started.IsSet() {
		started := from.SpanCount.Started.Val
		out.SpanCount.Started = &started
	}
	if from.TraceID.IsSet() {
		event.Trace.ID = from.TraceID.Val
	}
	if from.Type.IsSet() {
		out.Type = from.Type.Val
	}
	if from.UserExperience.IsSet() {
		out.UserExperience = &model.UserExperience{
			CumulativeLayoutShift: -1,
			FirstInputDelay:       -1,
			TotalBlockingTime:     -1,
			Longtask:              model.LongtaskMetrics{Count: -1},
		}
		if from.UserExperience.CumulativeLayoutShift.IsSet() {
			out.UserExperience.CumulativeLayoutShift = from.UserExperience.CumulativeLayoutShift.Val
		}
		if from.UserExperience.FirstInputDelay.IsSet() {
			out.UserExperience.FirstInputDelay = from.UserExperience.FirstInputDelay.Val
		}
		if from.UserExperience.TotalBlockingTime.IsSet() {
			out.UserExperience.TotalBlockingTime = from.UserExperience.TotalBlockingTime.Val
		}
		if from.UserExperience.Longtask.IsSet() {
			out.UserExperience.Longtask = model.LongtaskMetrics{
				Count: from.UserExperience.Longtask.Count.Val,
				Sum:   from.UserExperience.Longtask.Sum.Val,
				Max:   from.UserExperience.Longtask.Max.Val,
			}
		}
	}
}

func mapToUserAgentModel(from nullable.HTTPHeader, out *model.UserAgent) {
	// overwrite userAgent information if available
	if from.IsSet() {
		if h := from.Val.Values(textproto.CanonicalMIMEHeaderKey("User-Agent")); len(h) > 0 {
			out.Original = strings.Join(h, ", ")
		}
	}
}

func overwriteUserInMetadataModel(from user, out *model.APMEvent) {
	// overwrite User specific values if set
	// either populate all User fields or none to avoid mixing
	// different user data
	if !from.Domain.IsSet() && !from.ID.IsSet() && !from.Email.IsSet() && !from.Name.IsSet() {
		return
	}
	out.User = model.User{}
	if from.Domain.IsSet() {
		out.User.Domain = fmt.Sprint(from.Domain.Val)
	}
	if from.ID.IsSet() {
		out.User.ID = fmt.Sprint(from.ID.Val)
	}
	if from.Email.IsSet() {
		out.User.Email = from.Email.Val
	}
	if from.Name.IsSet() {
		out.User.Name = from.Name.Val
	}
}<|MERGE_RESOLUTION|>--- conflicted
+++ resolved
@@ -171,20 +171,12 @@
 
 	offset := len(*batch)
 	for _, s := range root.Transaction.Spans {
-<<<<<<< HEAD
 		event := input.Base
 		mapToSpanModel(&s, &event)
 		event.Processor = model.SpanProcessor
 		event.Span.TransactionID = transaction.Transaction.ID
-		event.Span.TraceID = transaction.Transaction.TraceID
+		event.Trace = transaction.Trace
 		*batch = append(*batch, event)
-=======
-		span := input.Base
-		mapToSpanModel(&s, &span)
-		span.Span.TransactionID = transaction.Transaction.ID
-		span.Trace = transaction.Trace
-		*batch = append(*batch, span)
->>>>>>> 67548186
 	}
 	spans := (*batch)[offset:]
 	for i, s := range root.Transaction.Spans {
