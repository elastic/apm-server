--- conflicted
+++ resolved
@@ -335,12 +335,8 @@
 		var tr model.Transaction
 		mapToTransactionModel(&inputTr, initializedMetadata(), time.Now(), &tr)
 		assert.Equal(t, "https://my.site.test:9201", tr.Page.URL.Full)
-<<<<<<< HEAD
 		assert.Equal(t, "https://my.site.test:9201", tr.URL.Full)
-		assert.Equal(t, 9201, *tr.Page.URL.Port)
-=======
 		assert.Equal(t, 9201, tr.Page.URL.Port)
->>>>>>> 26ea4e9c
 		assert.Equal(t, "https", tr.Page.URL.Scheme)
 	})
 
