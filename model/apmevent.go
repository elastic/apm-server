--- conflicted
+++ resolved
@@ -53,11 +53,8 @@
 	Network     Network
 	Session     Session
 	URL         URL
-<<<<<<< HEAD
 	Processor   Processor
-=======
 	Trace       Trace
->>>>>>> 67548186
 
 	// Timestamp holds the event timestamp.
 	//
@@ -138,11 +135,8 @@
 	fields.maybeSetMapStr("event", e.Event.fields())
 	fields.maybeSetMapStr("url", e.URL.fields())
 	fields.maybeSetMapStr("session", e.Session.fields())
-<<<<<<< HEAD
 	fields.maybeSetMapStr("processor", e.Processor.fields())
-=======
 	fields.maybeSetMapStr("trace", e.Trace.fields())
->>>>>>> 67548186
 	fields.maybeSetString("message", e.Message)
 	return event
 }