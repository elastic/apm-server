--- conflicted
+++ resolved
@@ -84,19 +84,7 @@
 			},
 			err: utility.FetchErr.Error(),
 		},
-<<<<<<< HEAD
-		"no transaction_id": {
-			input: map[string]interface{}{
-				"name": name, "type": spType, "start": start, "duration": duration, "parent_id": parentId,
-				"timestamp": timestampEpoch, "id": id, "trace_id": traceId,
-			},
-			err: utility.FetchErr.Error(),
-		},
 		"no id": {
-=======
-		{
-			// missing id
->>>>>>> 4f74aead
 			input: map[string]interface{}{
 				"name": name, "type": spType, "start": start, "duration": duration, "parent_id": parentId,
 				"timestamp": timestampEpoch, "trace_id": traceId, "transaction_id": transactionId,
@@ -145,7 +133,7 @@
 				ParentId:      parentId,
 				Id:            id,
 				TraceId:       traceId,
-				TransactionId: transactionId,
+				TransactionId: &transactionId,
 			},
 		},
 		"event experimental=true, no experimental payload": {
@@ -165,7 +153,7 @@
 				ParentId:      parentId,
 				Id:            id,
 				TraceId:       traceId,
-				TransactionId: transactionId,
+				TransactionId: &transactionId,
 			},
 			cfg: m.Config{Experimental: true},
 		},
@@ -186,7 +174,7 @@
 				ParentId:      parentId,
 				Id:            id,
 				TraceId:       traceId,
-				TransactionId: transactionId,
+				TransactionId: &transactionId,
 				Experimental:  123,
 			},
 			cfg: m.Config{Experimental: true},
