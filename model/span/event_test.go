--- conflicted
+++ resolved
@@ -297,21 +297,6 @@
 		},
 		{
 			Event: Event{
-<<<<<<< HEAD
-				Id:          hexId,
-				TraceId:     traceId,
-				ParentId:    parentId,
-				Name:        "myspan",
-				Type:        "messaging",
-				Subtype:     &subtype,
-				Action:      &action,
-				Start:       &start,
-				Duration:    1.20,
-				Stacktrace:  m.Stacktrace{{AbsPath: &path}},
-				Labels:      common.MapStr{"label.a": 12},
-				HTTP:        &http{Method: &method, StatusCode: &statusCode, Url: &url},
-				DB:          &db{Instance: &instance, Statement: &statement, Type: &dbType, UserName: &user},
-=======
 				Id:         hexId,
 				TraceId:    traceId,
 				ParentId:   parentId,
@@ -330,7 +315,6 @@
 					Type:         &dbType,
 					UserName:     &user,
 					RowsAffected: &rowsAffected},
->>>>>>> 5f7b1f44
 				Destination: &destination{Address: &address, Port: &port},
 				DestinationService: &destinationService{
 					Type:     &destServiceType,
@@ -345,7 +329,7 @@
 					"duration": common.MapStr{"us": 1200},
 					"name":     "myspan",
 					"start":    common.MapStr{"us": 650},
-					"type":     "messaging",
+					"type":     "myspantype",
 					"subtype":  subtype,
 					"action":   action,
 					"stacktrace": []common.MapStr{{
