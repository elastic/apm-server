--- conflicted
+++ resolved
@@ -273,26 +273,13 @@
 	return fields
 }
 
-<<<<<<< HEAD
-func DecodeRUMV3Event(input interface{}, cfg m.Config) (transform.Transformable, error) {
-	return DecodeEvent(input, cfg)
+func DecodeRUMV3Event(input m.Input) (transform.Transformable, error) {
+	return DecodeEvent(input)
 }
 
 // DecodeEvent decodes a span event.
-func DecodeEvent(input interface{}, cfg m.Config) (transform.Transformable, error) {
-	if input == nil {
-=======
-func DecodeRUMV3Event(input m.Input, err error) (transform.Transformable, error) {
-	return DecodeEvent(input, err)
-}
-
-// DecodeEvent decodes a span event.
-func DecodeEvent(input m.Input, err error) (transform.Transformable, error) {
-	if err != nil {
-		return nil, err
-	}
+func DecodeEvent(input m.Input) (transform.Transformable, error) {
 	if input.Raw == nil {
->>>>>>> 9328e153
 		return nil, errMissingInput
 	}
 	raw, ok := input.Raw.(map[string]interface{})
