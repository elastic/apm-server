--- conflicted
+++ resolved
@@ -91,13 +91,8 @@
 	Started *int
 }
 
-<<<<<<< HEAD
-func DecodeRUMV3Event(input interface{}, cfg m.Config) (transform.Transformable, error) {
-	transformable, err := DecodeEvent(input, cfg)
-=======
-func DecodeRUMV3Event(input m.Input, err error) (transform.Transformable, error) {
-	transformable, err := DecodeEvent(input, err)
->>>>>>> 9328e153
+func DecodeRUMV3Event(input m.Input) (transform.Transformable, error) {
+	transformable, err := DecodeEvent(input)
 	if err != nil {
 		return transformable, err
 	}
@@ -150,16 +145,8 @@
 	return event, decoder.Err
 }
 
-<<<<<<< HEAD
-func DecodeEvent(input interface{}, cfg m.Config) (transform.Transformable, error) {
-	if input == nil {
-=======
-func DecodeEvent(input m.Input, err error) (transform.Transformable, error) {
-	if err != nil {
-		return nil, err
-	}
+func DecodeEvent(input m.Input) (transform.Transformable, error) {
 	if input.Raw == nil {
->>>>>>> 9328e153
 		return nil, errMissingInput
 	}
 	raw, ok := input.Raw.(map[string]interface{})
