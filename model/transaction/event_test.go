// Licensed to Elasticsearch B.V. under one or more contributor
// license agreements. See the NOTICE file distributed with
// this work for additional information regarding copyright
// ownership. Elasticsearch B.V. licenses this file to you under
// the Apache License, Version 2.0 (the "License"); you may
// not use this file except in compliance with the License.
// You may obtain a copy of the License at
//
//     http://www.apache.org/licenses/LICENSE-2.0
//
// Unless required by applicable law or agreed to in writing,
// software distributed under the License is distributed on an
// "AS IS" BASIS, WITHOUT WARRANTIES OR CONDITIONS OF ANY
// KIND, either express or implied.  See the License for the
// specific language governing permissions and limitations
// under the License.

package transaction

import (
	"context"
	"encoding/json"
	"fmt"
	"net"
	"net/http"
	"testing"
	"time"

	"github.com/stretchr/testify/assert"
	"github.com/stretchr/testify/require"

	"github.com/elastic/beats/v7/libbeat/common"

	"github.com/elastic/apm-server/model"
	"github.com/elastic/apm-server/model/metadata"
	"github.com/elastic/apm-server/tests"
	"github.com/elastic/apm-server/transform"
	"github.com/elastic/apm-server/utility"
)

func TestTransactionEventDecodeFailure(t *testing.T) {
	for name, test := range map[string]struct {
		input interface{}
		err   error
		e     *Event
	}{
		"no input":           {input: nil, err: errMissingInput, e: nil},
		"invalid type":       {input: "", err: errInvalidType, e: nil},
		"cannot fetch field": {input: map[string]interface{}{}, err: utility.ErrFetch, e: nil},
	} {
		t.Run(name, func(t *testing.T) {
<<<<<<< HEAD
			transformable, err := DecodeEvent(test.input, model.Config{})
=======
			transformable, err := DecodeEvent(model.Input{Raw: test.input}, test.inpErr)
>>>>>>> 9328e153
			assert.Equal(t, test.err, err)
			if test.e != nil {
				event := transformable.(*Event)
				assert.Equal(t, test.e, event)
			} else {
				assert.Nil(t, transformable)
			}
		})
	}
}

func TestTransactionDecodeRUMV3Marks(t *testing.T) {
	// unknown fields are ignored
	input := map[string]interface{}{
		"k": map[string]interface{}{
			"foo": 0,
			"a": map[string]interface{}{
				"foo": 0,
				"dc":  1.2,
			},
			"nt": map[string]interface{}{
				"foo": 0,
				"dc":  1.2,
			},
		},
	}
	event := &Event{}
	transformable, err := decodeRUMV3Marks(event, input, model.Config{HasShortFieldNames: true})
	require.Nil(t, err)

	var f = 1.2
	assert.Equal(t, common.MapStr{
		"agent":            common.MapStr{"domComplete": &f},
		"navigationTiming": common.MapStr{"domComplete": &f},
	}, transformable.(*Event).Marks)
}

func TestTransactionEventDecode(t *testing.T) {
	id, trType, name, result := "123", "type", "foo()", "555"
	requestTime := time.Now()
	timestampParsed := time.Date(2017, 5, 30, 18, 53, 27, 154*1e6, time.UTC)
	timestampEpoch := json.Number(fmt.Sprintf("%d", timestampParsed.UnixNano()/1000))

	traceId, parentId := "0147258369012345abcdef0123456789", "abcdef0123456789"
	dropped, started, duration := 12, 6, 1.67
	name, userId, email, userIp := "jane", "abc123", "j@d.com", "127.0.0.1"
	url, referer, origUrl := "https://mypage.com", "http:mypage.com", "127.0.0.1"
	marks := map[string]interface{}{"k": "b"}
	sampled := true
	labels := model.Labels{"foo": "bar"}
	ua := "go-1.1"
	user := metadata.User{Name: &name, Email: &email, IP: net.ParseIP(userIp), Id: &userId, UserAgent: &ua}
	page := model.Page{Url: &url, Referer: &referer}
	request := model.Req{Method: "post", Socket: &model.Socket{}, Headers: http.Header{"User-Agent": []string{ua}}}
	response := model.Resp{Finished: new(bool), MinimalResp: model.MinimalResp{Headers: http.Header{"Content-Type": []string{"text/html"}}}}
	h := model.Http{Request: &request, Response: &response}
	ctxUrl := model.Url{Original: &origUrl}
	custom := model.Custom{"abc": 1}

	for name, test := range map[string]struct {
		input interface{}
		cfg   model.Config
		err   string
		e     *Event
	}{
		"no timestamp specified, request time used": {
			input: map[string]interface{}{
				"id": id, "type": trType, "name": name, "duration": duration, "trace_id": traceId,
			},
			e: &Event{
				Id:        id,
				Type:      trType,
				Name:      &name,
				TraceId:   traceId,
				Duration:  duration,
				Timestamp: requestTime,
			},
		},
		"event experimental=true, no experimental payload": {
			input: map[string]interface{}{
				"id": id, "type": trType, "name": name, "duration": duration, "trace_id": traceId,
				"timestamp": timestampEpoch, "context": map[string]interface{}{"foo": "bar"},
			},
			cfg: model.Config{Experimental: true},
			e: &Event{
				Id:        id,
				Type:      trType,
				Name:      &name,
				TraceId:   traceId,
				Duration:  duration,
				Timestamp: timestampParsed,
			},
		},
		"event experimental=false": {
			input: map[string]interface{}{
				"id": id, "type": trType, "name": name, "duration": duration, "trace_id": traceId, "timestamp": timestampEpoch,
				"context": map[string]interface{}{"experimental": map[string]interface{}{"foo": "bar"}},
			},
			cfg: model.Config{Experimental: false},
			e: &Event{
				Id:        id,
				Type:      trType,
				Name:      &name,
				TraceId:   traceId,
				Duration:  duration,
				Timestamp: timestampParsed,
			},
		},
		"event experimental=true": {
			input: map[string]interface{}{
				"id": id, "type": trType, "name": name, "duration": duration, "trace_id": traceId, "timestamp": timestampEpoch,
				"context": map[string]interface{}{"experimental": map[string]interface{}{"foo": "bar"}},
			},
			cfg: model.Config{Experimental: true},
			e: &Event{
				Id:           id,
				Type:         trType,
				Name:         &name,
				TraceId:      traceId,
				Duration:     duration,
				Timestamp:    timestampParsed,
				Experimental: map[string]interface{}{"foo": "bar"},
			},
		},
		"messaging event": {
			input: map[string]interface{}{
				"id":        id,
				"trace_id":  traceId,
				"duration":  duration,
				"timestamp": timestampEpoch,
				"type":      "messaging",
				"context": map[string]interface{}{
					"message": map[string]interface{}{
						"queue":   map[string]interface{}{"name": "order"},
						"body":    "confirmed",
						"headers": map[string]interface{}{"internal": "false"},
						"age":     map[string]interface{}{"ms": json.Number("1577958057123")}}}},
			e: &Event{
				Id:        id,
				Type:      "messaging",
				TraceId:   traceId,
				Duration:  duration,
				Timestamp: timestampParsed,
				Message: &model.Message{
					QueueName: tests.StringPtr("order"),
					Body:      tests.StringPtr("confirmed"),
					Headers:   http.Header{"Internal": []string{"false"}},
					AgeMillis: tests.IntPtr(1577958057123),
				},
			},
		},
		"valid event": {
			input: map[string]interface{}{
				"id": id, "type": trType, "name": name, "result": result,
				"duration": duration, "timestamp": timestampEpoch,
				"context": map[string]interface{}{
					"a":      "b",
					"custom": map[string]interface{}{"abc": 1},
					"user":   map[string]interface{}{"username": name, "email": email, "ip": userIp, "id": userId},
					"tags":   map[string]interface{}{"foo": "bar"},
					"page":   map[string]interface{}{"url": url, "referer": referer},
					"request": map[string]interface{}{
						"method":  "POST",
						"url":     map[string]interface{}{"raw": "127.0.0.1"},
						"headers": map[string]interface{}{"user-agent": ua}},
					"response": map[string]interface{}{
						"finished": false,
						"headers":  map[string]interface{}{"Content-Type": "text/html"}},
				},
				"marks": marks, "sampled": sampled,
				"parent_id": parentId, "trace_id": traceId,
				"spans": []interface{}{
					map[string]interface{}{
						"name": "span", "type": "db", "start": 1.2, "duration": 2.3,
					}},
				"span_count": map[string]interface{}{"dropped": 12.0, "started": 6.0}},
			e: &Event{
				Id:        id,
				Type:      trType,
				Name:      &name,
				Result:    &result,
				ParentId:  &parentId,
				TraceId:   traceId,
				Duration:  duration,
				Timestamp: timestampParsed,
				Marks:     marks,
				Sampled:   &sampled,
				SpanCount: SpanCount{Dropped: &dropped, Started: &started},
				User:      &user,
				Labels:    &labels,
				Page:      &page,
				Custom:    &custom,
				Http:      &h,
				Url:       &ctxUrl,
				Client:    &model.Client{IP: net.ParseIP(userIp)},
			},
		},
	} {
		t.Run(name, func(t *testing.T) {
<<<<<<< HEAD
			transformable, err := DecodeEvent(test.input, test.cfg)
=======
			transformable, err := DecodeEvent(model.Input{
				Raw:         test.input,
				RequestTime: requestTime,
				Config:      test.cfg,
			}, nil)
>>>>>>> 9328e153
			if test.err != "" {
				require.Error(t, err)
				require.Contains(t, err.Error(), test.err)
			}
			if test.e != nil && assert.NotNil(t, transformable) {
				event := transformable.(*Event)
				assert.Equal(t, test.e, event)
			}
		})
	}
}

func TestEventTransform(t *testing.T) {
	id := "123"
	result := "tx result"
	sampled := false
	dropped, startedSpans := 5, 14
	name := "mytransaction"

	tests := []struct {
		Event  Event
		Output common.MapStr
		Msg    string
	}{
		{
			Event: Event{},
			Output: common.MapStr{
				"id":       "",
				"type":     "",
				"duration": common.MapStr{"us": 0},
				"sampled":  true,
			},
			Msg: "Empty Event",
		},
		{
			Event: Event{
				Id:       id,
				Type:     "tx",
				Duration: 65.98,
			},
			Output: common.MapStr{
				"id":       id,
				"type":     "tx",
				"duration": common.MapStr{"us": 65980},
				"sampled":  true,
			},
			Msg: "SpanCount empty",
		},
		{
			Event: Event{
				Id:        id,
				Type:      "tx",
				Duration:  65.98,
				SpanCount: SpanCount{Started: &startedSpans},
			},
			Output: common.MapStr{
				"id":         id,
				"type":       "tx",
				"duration":   common.MapStr{"us": 65980},
				"span_count": common.MapStr{"started": 14},
				"sampled":    true,
			},
			Msg: "SpanCount only contains `started`",
		},
		{
			Event: Event{
				Id:        id,
				Type:      "tx",
				Duration:  65.98,
				SpanCount: SpanCount{Dropped: &dropped},
			},
			Output: common.MapStr{
				"id":         id,
				"type":       "tx",
				"duration":   common.MapStr{"us": 65980},
				"span_count": common.MapStr{"dropped": 5},
				"sampled":    true,
			},
			Msg: "SpanCount only contains `dropped`",
		},
		{
			Event: Event{
				Id:        id,
				Name:      &name,
				Type:      "tx",
				Result:    &result,
				Timestamp: time.Now(),
				Duration:  65.98,
				Sampled:   &sampled,
				SpanCount: SpanCount{Started: &startedSpans, Dropped: &dropped},
			},
			Output: common.MapStr{
				"id":         id,
				"name":       "mytransaction",
				"type":       "tx",
				"result":     "tx result",
				"duration":   common.MapStr{"us": 65980},
				"span_count": common.MapStr{"started": 14, "dropped": 5},
				"sampled":    false,
			},
			Msg: "Full Event",
		},
	}

	tctx := &transform.Context{}

	for idx, test := range tests {
		output := test.Event.Transform(context.Background(), tctx)
		assert.Equal(t, test.Output, output[0].Fields["transaction"], fmt.Sprintf("Failed at idx %v; %s", idx, test.Msg))
	}
}

func TestEventsTransformWithMetadata(t *testing.T) {
	hostname := "a.b.c"
	architecture := "darwin"
	platform := "x64"
	timestamp := time.Date(2019, 1, 3, 15, 17, 4, 908.596*1e6, time.FixedZone("+0100", 3600))
	timestampUs := timestamp.UnixNano() / 1000
	id, name, ip, userAgent := "123", "jane", "63.23.123.4", "node-js-2.3"
	user := metadata.User{Id: &id, Name: &name, IP: net.ParseIP(ip), UserAgent: &userAgent}
	url, referer := "https://localhost", "http://localhost"
	serviceName, serviceNodeName, serviceVersion := "myservice", "service-123", "2.1.3"
	metadataLabels := common.MapStr{"a": true}
	service := metadata.Service{Name: &serviceName}
	system := func() *metadata.System {
		return &metadata.System{
			DetectedHostname: &hostname,
			Architecture:     &architecture,
			Platform:         &platform,
		}
	}

	txValid := Event{Timestamp: timestamp}
	txValidEs := common.MapStr{
		"processor": common.MapStr{
			"event": "transaction",
			"name":  "transaction",
		},
		"service": common.MapStr{
			"name": serviceName,
		},
		"transaction": common.MapStr{
			"duration": common.MapStr{"us": 0},
			"id":       "",
			"type":     "",
			"sampled":  true,
		},
		"labels":    common.MapStr{"a": true},
		"timestamp": common.MapStr{"us": timestampUs},
	}

	txValidWithSystemES := common.MapStr{
		"host": common.MapStr{
			"architecture": architecture,
			"hostname":     hostname,
			"name":         hostname,
			"os": common.MapStr{
				"platform": platform,
			},
		},
		"processor": common.MapStr{
			"event": "transaction",
			"name":  "transaction",
		},
		"service": common.MapStr{
			"name": serviceName, "node": common.MapStr{"name": hostname},
		},
		"labels":    common.MapStr{"a": true},
		"timestamp": common.MapStr{"us": timestampUs},
		"transaction": common.MapStr{
			"duration": common.MapStr{"us": 0},
			"id":       "",
			"type":     "",
			"sampled":  true,
		},
	}

	request := model.Req{Method: "post", Socket: &model.Socket{}, Headers: http.Header{}}
	response := model.Resp{Finished: new(bool), MinimalResp: model.MinimalResp{Headers: http.Header{"content-type": []string{"text/html"}}}}
	txWithContext := Event{
		Timestamp: timestamp,
		User:      &user,
		Labels:    &model.Labels{"a": "b"},
		Page:      &model.Page{Url: &url, Referer: &referer},
		Http:      &model.Http{Request: &request, Response: &response},
		Url:       &model.Url{Original: &url},
		Custom:    &model.Custom{"foo": "bar"},
		Client:    &model.Client{IP: net.ParseIP("198.12.13.1")},
		Message:   &model.Message{QueueName: tests.StringPtr("routeUser")},
	}
	txWithContextEs := common.MapStr{
		"user":       common.MapStr{"id": "123", "name": "jane"},
		"client":     common.MapStr{"ip": "198.12.13.1"},
		"source":     common.MapStr{"ip": "198.12.13.1"},
		"user_agent": common.MapStr{"original": userAgent},
		"host": common.MapStr{
			"architecture": "darwin",
			"hostname":     "a.b.c",
			"name":         "jane",
			"os": common.MapStr{
				"platform": "x64",
			},
		},
		"processor": common.MapStr{
			"event": "transaction",
			"name":  "transaction",
		},
		"service": common.MapStr{
			"name": "myservice", "node": common.MapStr{"name": "jane"},
		},
		"timestamp": common.MapStr{"us": timestampUs},
		"transaction": common.MapStr{
			"duration": common.MapStr{"us": 0},
			"id":       "",
			"type":     "",
			"sampled":  true,
			"page":     common.MapStr{"url": url, "referer": referer},
			"custom": common.MapStr{
				"foo": "bar",
			},
			"message": common.MapStr{"queue": common.MapStr{"name": "routeUser"}},
		},
		"labels": common.MapStr{"a": "b"},
		"url":    common.MapStr{"original": url},
		"http": common.MapStr{
			"request":  common.MapStr{"method": "post"},
			"response": common.MapStr{"finished": false, "headers": common.MapStr{"content-type": []string{"text/html"}}}},
	}

	txValidWithSpan := Event{Timestamp: timestamp}
	spanEs := common.MapStr{
		"processor": common.MapStr{
			"event": "span",
			"name":  "transaction",
		},
		"service": common.MapStr{
			"name": "myservice",
		},
		"span": common.MapStr{
			"duration": common.MapStr{"us": 0},
			"name":     "",
			"type":     "",
		},
		"timestamp": common.MapStr{"us": timestampUs},
	}

	tests := []struct {
		Metadata *metadata.Metadata
		Event    transform.Transformable
		Output   []common.MapStr
		Msg      string
	}{
		{
			Metadata: metadata.NewMetadata(&service,
				nil, nil, nil, metadataLabels,
			),
			Event:  &txValid,
			Output: []common.MapStr{txValidEs},
			Msg:    "Payload with multiple Events",
		}, {
			Metadata: metadata.NewMetadata(
				&service,
				nil, nil, nil, metadataLabels,
			),
			Event:  &txValidWithSpan,
			Output: []common.MapStr{txValidEs, spanEs},
			Msg:    "Payload with multiple Events",
		},
		{
			Metadata: metadata.NewMetadata(
				&service, system(),
				nil, nil, metadataLabels,
			),
			Event:  &txValid,
			Output: []common.MapStr{txValidWithSystemES},
			Msg:    "Payload with System and Event",
		},
		{
			Metadata: metadata.NewMetadata(
				&service, func() *metadata.System { s := system(); s.ConfiguredHostname = &name; return s }(),
				nil, nil, metadataLabels,
			),
			Event:  &txWithContext,
			Output: []common.MapStr{txWithContextEs},
			Msg:    "Payload with Service, System and Event with context",
		},
		{
			Metadata: metadata.NewMetadata(
				func() *metadata.Service {
					s, err := metadata.DecodeService(map[string]interface{}{
						"name":    "m-name",
						"version": "m-version",
						"node":    map[string]interface{}{"configured_name": serviceNodeName}}, false, nil)
					require.NoError(t, err)
					return s
				}(),
				nil, nil, nil, nil,
			),
			Event: &Event{Timestamp: timestamp, Service: &metadata.Service{Version: &serviceVersion}},
			Output: []common.MapStr{{
				"processor":   common.MapStr{"event": "transaction", "name": "transaction"},
				"service":     common.MapStr{"name": "m-name", "version": serviceVersion, "node": common.MapStr{"name": serviceNodeName}},
				"timestamp":   common.MapStr{"us": timestampUs},
				"transaction": common.MapStr{"duration": common.MapStr{"us": 0}, "id": "", "type": "", "sampled": true},
			}},
			Msg: "Deep update service fields",
		},
	}

	for idx, test := range tests {
		tctx := &transform.Context{
			Metadata: *test.Metadata,
		}
		outputEvents := test.Event.Transform(context.Background(), tctx)

		for j, outputEvent := range outputEvents {
			assert.Equal(t, test.Output[j], outputEvent.Fields, fmt.Sprintf("Failed at idx %v (j: %v); %s", idx, j, test.Msg))
			assert.Equal(t, timestamp, outputEvent.Timestamp, fmt.Sprintf("Failed at idx %v (j: %v); %s", idx, j, test.Msg))
		}
	}
}<|MERGE_RESOLUTION|>--- conflicted
+++ resolved
@@ -49,11 +49,7 @@
 		"cannot fetch field": {input: map[string]interface{}{}, err: utility.ErrFetch, e: nil},
 	} {
 		t.Run(name, func(t *testing.T) {
-<<<<<<< HEAD
-			transformable, err := DecodeEvent(test.input, model.Config{})
-=======
-			transformable, err := DecodeEvent(model.Input{Raw: test.input}, test.inpErr)
->>>>>>> 9328e153
+			transformable, err := DecodeEvent(model.Input{Raw: test.input})
 			assert.Equal(t, test.err, err)
 			if test.e != nil {
 				event := transformable.(*Event)
@@ -253,15 +249,11 @@
 		},
 	} {
 		t.Run(name, func(t *testing.T) {
-<<<<<<< HEAD
-			transformable, err := DecodeEvent(test.input, test.cfg)
-=======
 			transformable, err := DecodeEvent(model.Input{
 				Raw:         test.input,
 				RequestTime: requestTime,
 				Config:      test.cfg,
-			}, nil)
->>>>>>> 9328e153
+			})
 			if test.err != "" {
 				require.Error(t, err)
 				require.Contains(t, err.Error(), test.err)
