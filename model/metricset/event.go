// Licensed to Elasticsearch B.V. under one or more contributor
// license agreements. See the NOTICE file distributed with
// this work for additional information regarding copyright
// ownership. Elasticsearch B.V. licenses this file to you under
// the Apache License, Version 2.0 (the "License"); you may
// not use this file except in compliance with the License.
// You may obtain a copy of the License at
//
//     http://www.apache.org/licenses/LICENSE-2.0
//
// Unless required by applicable law or agreed to in writing,
// software distributed under the License is distributed on an
// "AS IS" BASIS, WITHOUT WARRANTIES OR CONDITIONS OF ANY
// KIND, either express or implied.  See the License for the
// specific language governing permissions and limitations
// under the License.

package metricset

import (
	"context"
	"errors"
	"fmt"
	"time"

	"github.com/santhosh-tekuri/jsonschema"

	"github.com/elastic/beats/v7/libbeat/beat"
	"github.com/elastic/beats/v7/libbeat/common"
	"github.com/elastic/beats/v7/libbeat/logp"
	"github.com/elastic/beats/v7/libbeat/monitoring"

	logs "github.com/elastic/apm-server/log"
	"github.com/elastic/apm-server/model"
	"github.com/elastic/apm-server/model/metricset/generated/schema"
	"github.com/elastic/apm-server/transform"
	"github.com/elastic/apm-server/utility"
	"github.com/elastic/apm-server/validation"
)

const (
	processorName  = "metric"
	docType        = "metric"
	transactionKey = "transaction"
	spanKey        = "span"
)

var (
	Metrics         = monitoring.Default.NewRegistry("apm-server.processor.metric")
	transformations = monitoring.NewInt(Metrics, "transformations")
	processorEntry  = common.MapStr{"name": processorName, "event": docType}
)

var cachedModelSchema = validation.CreateSchema(schema.ModelSchema, "metricset")

func ModelSchema() *jsonschema.Schema {
	return cachedModelSchema
}

type Sample struct {
	Name  string
	Value float64
}

// Transaction provides enough information to connect a metricset to the related kind of transactions
type Transaction struct {
	Name *string
	Type *string
}

// Span provides enough information to connect a metricset to the related kind of spans
type Span struct {
	Type    *string
	Subtype *string
}

type Metricset struct {
	Samples     []*Sample
	Labels      common.MapStr
	Transaction *Transaction
	Span        *Span
	Timestamp   time.Time
}

type metricsetDecoder struct {
	*utility.ManualDecoder
}

<<<<<<< HEAD
func DecodeEvent(input interface{}, _ model.Config) (transform.Transformable, error) {
	if input == nil {
=======
func DecodeEvent(input model.Input, err error) (transform.Transformable, error) {
	if err != nil {
		return nil, err
	}
	if input.Raw == nil {
>>>>>>> 9328e153
		return nil, errors.New("no data for metric event")
	}
	raw, ok := input.Raw.(map[string]interface{})
	if !ok {
		return nil, errors.New("invalid type for metric event")
	}

	md := metricsetDecoder{&utility.ManualDecoder{}}
	e := Metricset{
		Samples:     md.decodeSamples(raw["samples"]),
		Transaction: md.decodeTransaction(raw[transactionKey]),
		Span:        md.decodeSpan(raw[spanKey]),
		Timestamp:   md.TimeEpochMicro(raw, "timestamp"),
	}

	if md.Err != nil {
		return nil, md.Err
	}

	if tags := utility.Prune(md.MapStr(raw, "tags")); len(tags) > 0 {
		e.Labels = tags
	}
	if e.Timestamp.IsZero() {
		e.Timestamp = input.RequestTime
	}

	return &e, nil
}

func (md *metricsetDecoder) decodeSamples(input interface{}) []*Sample {
	if input == nil {
		md.Err = errors.New("no samples for metric event")
		return nil
	}
	raw, ok := input.(map[string]interface{})
	if !ok {
		md.Err = errors.New("invalid type for samples in metric event")
		return nil
	}

	samples := make([]*Sample, len(raw))
	i := 0
	for name, s := range raw {
		if s == nil {
			continue
		}
		sampleMap, ok := s.(map[string]interface{})
		if !ok {
			md.Err = fmt.Errorf("invalid sample: %s: %s", name, s)
			return nil
		}

		samples[i] = &Sample{
			Name:  name,
			Value: md.Float64(sampleMap, "value"),
		}
		if md.Err != nil {
			return nil
		}
		i++
	}
	return samples
}

func (md *metricsetDecoder) decodeSpan(input interface{}) *Span {
	if input == nil {
		return nil
	}
	raw, ok := input.(map[string]interface{})
	if !ok {
		md.Err = errors.New("invalid type for span in metric event")
		return nil
	}

	return &Span{
		Type:    md.StringPtr(raw, "type"),
		Subtype: md.StringPtr(raw, "subtype"),
	}
}
func (md *metricsetDecoder) decodeTransaction(input interface{}) *Transaction {
	if input == nil {
		return nil
	}
	raw, ok := input.(map[string]interface{})
	if !ok {
		md.Err = errors.New("invalid type for transaction in metric event")
		return nil
	}

	return &Transaction{
		Type: md.StringPtr(raw, "type"),
		Name: md.StringPtr(raw, "name"),
	}
}

func (s *Span) fields() common.MapStr {
	if s == nil {
		return nil
	}
	fields := common.MapStr{}
	utility.Set(fields, "type", s.Type)
	utility.Set(fields, "subtype", s.Subtype)
	return fields
}

func (t *Transaction) fields() common.MapStr {
	if t == nil {
		return nil
	}
	fields := common.MapStr{}
	utility.Set(fields, "type", t.Type)
	utility.Set(fields, "name", t.Name)
	return fields
}

func (me *Metricset) Transform(ctx context.Context, tctx *transform.Context) []beat.Event {
	transformations.Inc()
	if me == nil {
		return nil
	}

	fields := common.MapStr{}
	for _, sample := range me.Samples {
		if _, err := fields.Put(sample.Name, sample.Value); err != nil {
			logp.NewLogger(logs.Transform).Warnf("failed to transform sample %#v", sample)
			continue
		}
	}

	fields["processor"] = processorEntry
	tctx.Metadata.Set(fields)

	// merges with metadata labels, overrides conflicting keys
	utility.DeepUpdate(fields, "labels", me.Labels)
	utility.DeepUpdate(fields, transactionKey, me.Transaction.fields())
	utility.DeepUpdate(fields, spanKey, me.Span.fields())

	return []beat.Event{
		{
			Fields:    fields,
			Timestamp: me.Timestamp,
		},
	}
}<|MERGE_RESOLUTION|>--- conflicted
+++ resolved
@@ -86,16 +86,8 @@
 	*utility.ManualDecoder
 }
 
-<<<<<<< HEAD
-func DecodeEvent(input interface{}, _ model.Config) (transform.Transformable, error) {
-	if input == nil {
-=======
-func DecodeEvent(input model.Input, err error) (transform.Transformable, error) {
-	if err != nil {
-		return nil, err
-	}
+func DecodeEvent(input model.Input) (transform.Transformable, error) {
 	if input.Raw == nil {
->>>>>>> 9328e153
 		return nil, errors.New("no data for metric event")
 	}
 	raw, ok := input.Raw.(map[string]interface{})
