--- conflicted
+++ resolved
@@ -22,47 +22,6 @@
     "type": "object",
     "description": "Data captured by an agent representing an event occurring in a monitored service",
     "allOf": [
-<<<<<<< HEAD
-
-        {     "$schema": "http://json-schema.org/draft-04/schema#",
-    "$id": "docs/spec/metricsets/common_metricset.json",
-    "type": "object",
-    "description": "Metric data captured by an APM agent",
-    "properties": {
-        "samples": {
-            "type": ["object"],
-            "description": "Sampled application metrics collected from the agent.",
-            "patternProperties": {
-                "^[^*\"]*$": {
-                        "$schema": "http://json-schema.org/draft-04/schema#",
-    "$id": "docs/spec/metricsets/sample.json",
-    "type": ["object", "null"],
-    "description": "A single metric sample.",
-    "properties": {
-        "value": {"type": "number"}
-    },
-    "required": ["value"]
-                }
-            },
-            "additionalProperties": false
-        },
-        "tags": {
-                "$id": "doc/spec/tags.json",
-    "title": "Tags",
-    "type": ["object", "null"],
-    "description": "A flat mapping of user-defined tags with string values.",
-    "patternProperties": {
-        "^[^.*\"]*$": {
-            "type": ["string", "boolean", "number", "null"],
-            "maxLength": 1024
-        }
-    },
-    "additionalProperties": false
-        }
-    },
-    "required": ["samples"]  }, 
-=======
->>>>>>> 4a39db50
         {     "$id": "doc/spec/timestamp_epoch.json",
     "title": "Timestamp Epoch",
     "description": "Object with 'timestamp' property.",
@@ -95,21 +54,17 @@
                     "additionalProperties": false
                 },
                 "tags": {
-                    "type": [
-                        "object",
-                        "null"
-                    ],
-                    "description": "A flat mapping of user-defined tags with string values.",
-                    "patternProperties": {
-                        "^[^*\"]*$": {
-                            "type": [
-                                "string",
-                                "null"
-                            ],
-                            "maxLength": 1024
-                        }
-                    },
-                    "additionalProperties": false
+                        "$id": "doc/spec/tags.json",
+    "title": "Tags",
+    "type": ["object", "null"],
+    "description": "A flat mapping of user-defined tags with string values.",
+    "patternProperties": {
+        "^[^.*\"]*$": {
+            "type": ["string", "boolean", "number", "null"],
+            "maxLength": 1024
+        }
+    },
+    "additionalProperties": false
                 }
             },
             "required": ["samples"]
