--- conflicted
+++ resolved
@@ -124,23 +124,8 @@
 }
 
 func (e *Span) fields(apmEvent *APMEvent) common.MapStr {
-<<<<<<< HEAD
 	var fields mapStr
-	var trace, transaction, parent mapStr
-	if trace.maybeSetString("id", e.TraceID) {
-		fields.set("trace", common.MapStr(trace))
-	}
-=======
-	spanTransformations.Inc()
-	if frames := len(e.Stacktrace); frames > 0 {
-		spanStacktraceCounter.Inc()
-		spanFrameCounter.Add(int64(frames))
-	}
-
-	fields := mapStr{"processor": spanProcessorEntry}
-
 	var transaction, parent mapStr
->>>>>>> 67548186
 	if transaction.maybeSetString("id", e.TransactionID) {
 		fields.set("transaction", common.MapStr(transaction))
 	}
