--- conflicted
+++ resolved
@@ -110,15 +110,10 @@
 	custom, err := decodeCustom(ctxInp, err)
 	page, err := decodePage(ctxInp, err)
 	service, err := metadata.DecodeService(serviceInp, err)
-<<<<<<< HEAD
-
-	ctx := Context{
-=======
 	user, err := metadata.DecodeUser(userInp, err)
 	user = addUserAgent(user, http)
 
-	return &Context{
->>>>>>> ace70ded
+	ctx := Context{
 		Http:    http,
 		Url:     url,
 		Labels:  labels,
