--- conflicted
+++ resolved
@@ -44,25 +44,15 @@
 func TestFetcher_Fetch(t *testing.T) {
 
 	t.Run("ExpectationFailed", func(t *testing.T) {
-<<<<<<< HEAD
 		kb := kibanatest.MockKibana(http.StatusExpectationFailed, m{"error": "an error"}, mockVersion, true)
-		_, err := NewFetcher(kb, testExpiration).Fetch(context.Background(), query(t.Name()))
-=======
-		kb := tests.MockKibana(http.StatusExpectationFailed, m{"error": "an error"}, mockVersion, true)
 		_, err := NewKibanaFetcher(kb, testExpiration).Fetch(context.Background(), query(t.Name()))
->>>>>>> b7468c0d
 		require.Error(t, err)
 		assert.Equal(t, "{\"error\":\"an error\"}", err.Error())
 	})
 
 	t.Run("NotFound", func(t *testing.T) {
-<<<<<<< HEAD
 		kb := kibanatest.MockKibana(http.StatusNotFound, m{}, mockVersion, true)
-		result, err := NewFetcher(kb, testExpiration).Fetch(context.Background(), query(t.Name()))
-=======
-		kb := tests.MockKibana(http.StatusNotFound, m{}, mockVersion, true)
 		result, err := NewKibanaFetcher(kb, testExpiration).Fetch(context.Background(), query(t.Name()))
->>>>>>> b7468c0d
 		require.NoError(t, err)
 		assert.Equal(t, zeroResult(), result)
 	})
