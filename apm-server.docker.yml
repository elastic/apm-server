--- conflicted
+++ resolved
@@ -198,15 +198,6 @@
 
   #---------------------------- APM Server - Agent Configuration ----------------------------
 
-<<<<<<< HEAD
-  #agent:
-    # When using APM agent configuration, information fetched from Kibana will be cached in memory for some time.
-    # Specify cache key expiration via this setting. Default is 30 seconds.
-    #config.cache.expiration: 30s
-
-    #elasticsearch:
-      #api_key: "id:api_key"
-=======
   # When using APM agent configuration, information fetched from Elasticsearch or Kibana will be cached in memory for some time.
   #agent.config:
     # Specify cache key expiration via this setting. Default is 30 seconds.
@@ -221,7 +212,6 @@
       #api_key: "id:api_key"
       #username: "elastic"
       #password: "changeme"
->>>>>>> 2e58ae3a
 
   #kibana:
     # Enabled must be true to enable APM Agent configuration, and for fetching source maps uploaded through Kibana.
