######################### APM Server Configuration #########################

################################ APM Server ################################

apm-server:
  # Defines the host and port the server is listening on. Use "unix:/path/to.sock" to listen on a unix domain socket.
  host: "0.0.0.0:8200"

  # Agent authorization configuration. If no methods are defined, all requests will be allowed.
  #auth:
    # Agent authorization using Elasticsearch API Keys.
    #api_key:
      #enabled: false
      #
      # Restrict how many unique API keys are allowed per minute. Should be set to at least the amount of different
      # API keys configured in your monitored services. Every unique API key triggers one request to Elasticsearch.
      #limit: 100

    # Define a shared secret token for authorizing agents using the "Bearer" authorization method.
    #secret_token:

    # Allow anonymous access only for specified agents and/or services. This is primarily intended to allow
    # limited access for untrusted agents, such as Real User Monitoring.
    #anonymous:
      # By default anonymous auth is automatically enabled when either auth.api_key or
      # auth.secret_token is enabled, and RUM is enabled. Otherwise, anonymous auth is
      # disabled by default.
      #
      # When anonymous auth is enabled, only agents matching allow_agent and services
      # matching allow_service are allowed. See below for details on default values for
      # allow_agent.
      #enabled:

      # Allow anonymous access only for specified agents.
      #allow_agent: [rum-js, js-base]

      # Allow anonymous access only for specified service names. By default, all service names are allowed.
      #allow_service: []

      # Rate-limit anonymous access by IP and number of events.
      #rate_limit:
        # Rate limiting is defined per unique client IP address, for a limited number of IP addresses.
        # Sites with many concurrent clients should consider increasing this limit. Defaults to 1000.
        #ip_limit: 1000

        # Defines the maximum amount of events allowed per IP per second. Defaults to 300. The overall
        # maximum event throughput for anonymous access is (event_limit * ip_limit).
        #event_limit: 300

  # Maximum permitted size in bytes of a request's header accepted by the server to be processed.
  #max_header_size: 1048576

  # Maximum amount of time to wait for the next incoming request before underlying connection is closed.
  #idle_timeout: 45s

  # Maximum permitted duration for reading an entire request.
  #read_timeout: 30s

  # Maximum permitted duration for writing a response.
  #write_timeout: 30s

  # Maximum duration before releasing resources when shutting down the server.
  #shutdown_timeout: 5s

  # Maximum permitted size in bytes of an event accepted by the server to be processed.
  #max_event_size: 307200

  # Maximum number of new connections to accept simultaneously (0 means unlimited).
  #max_connections: 0

  # Custom HTTP headers to add to all HTTP responses, e.g. for security policy compliance.
  #response_headers:
  #  X-My-Header: Contents of the header

  # If true (default), APM Server captures the IP of the instrumented service
  # or the IP and User Agent of the real user (RUM requests).
  #capture_personal_data: true

  # If specified, APM Server will record this value in events which have no service environment
  # defined, and add it to agent configuration queries to Kibana when none is specified in the
  # request from the agent.
  #default_service_environment:

  # All events will be recorded in this data stream namespace when not managed by fleet.
  # data_streams.namespace: default

  # Enable APM Server Golang expvar support (https://golang.org/pkg/expvar/).
  #expvar:
    #enabled: false

    # Url to expose expvar.
    #url: "/debug/vars"


  #---------------------------- APM Server - Secure Communication with Agents ----------------------------

  # Enable secure communication between APM agents and the server. By default ssl is disabled.
  #ssl:
    #enabled: false

    # Path to file containing the certificate for server authentication.
    # Needs to be configured when ssl is enabled.
    #certificate: ''

    # Path to file containing server certificate key.
    # Needs to be configured when ssl is enabled.
    #key: ''

    # Optional configuration options for ssl communication.

    # Passphrase for decrypting the Certificate Key.
    # It is recommended to use the provided keystore instead of entering the passphrase in plain text.
    #key_passphrase: ''

    # List of supported/valid protocol versions. By default TLS versions 1.1 up to 1.3 are enabled.
    #supported_protocols: [TLSv1.1, TLSv1.2, TLSv1.3]

    # Configure cipher suites to be used for SSL connections.
    # Note that cipher suites are not configurable for TLS 1.3.
    #cipher_suites: []

    # Configure curve types for ECDHE based cipher suites.
    #curve_types: []

  #---------------------------- APM Server - RUM Real User Monitoring ----------------------------

  # Enable Real User Monitoring (RUM) Support. By default RUM is disabled.
  # RUM does not support token based authorization. Enabled RUM endpoints will not require any authorization
  # token configured for other endpoints.
  #rum:
    #enabled: false

    #-- General RUM settings

    # A list of permitted origins for real user monitoring.
    # User-agents will send an origin header that will be validated against this list.
    # An origin is made of a protocol scheme, host and port, without the url path.
    # Allowed origins in this setting can have * to match anything (eg.: http://*.example.com)
    # If an item in the list is a single '*', everything will be allowed.
    #allow_origins: ['*']

    # A list of Access-Control-Allow-Headers to allow RUM requests, in addition to "Content-Type",
    # "Content-Encoding", and "Accept"
    #allow_headers: []

    # Custom HTTP headers to add to RUM responses, e.g. for security policy compliance.
    #response_headers:
    #  X-My-Header: Contents of the header

    # Regexp to be matched against a stacktrace frame's `file_name` and `abs_path` attributes.
    # If the regexp matches, the stacktrace frame is considered to be a library frame.
    #library_pattern: "node_modules|bower_components|~"

    # Regexp to be matched against a stacktrace frame's `file_name`.
    # If the regexp matches, the stacktrace frame is not used for calculating error groups.
    # The default pattern excludes stacktrace frames that have a filename starting with '/webpack'
    #exclude_from_grouping: "^/webpack"

    # If a source map has previously been uploaded, source mapping is automatically applied.
    # to all error and transaction documents sent to the RUM endpoint.
    #source_mapping:

      # Sourcemapping is enabled by default.
      #enabled: true

      # Timeout for fetching source maps.
      #timeout: 5s

      # The `cache.expiration` determines how long a source map should be cached in memory.
      # Note that values configured without a time unit will be interpreted as seconds.
      #cache.expiration: 5m

      # Source maps may be fetched from Elasticsearch by using the output.elasticsearch configuration,
      # and running apm-server standalone.
      #
      # Note: fetching source maps from Elasticsearch is not supported if apm-server is being managed by
      # Fleet. This configuration is only applicable to standalone apm-servers, for backwards compatibility
      # with source maps stored in Elasticsearch by older versions of apm-server. New source maps must now
      # be uploaded via Kibana, and `apm-server.kibana` configured in standalone apm-servers for fetching
      # them.
      #elasticsearch:
        # Array of hosts to connect to.
        # Scheme and port can be left out and will be set to the default (`http` and `9200`).
        # In case you specify and additional path, the scheme is required: `http://elasticsearch:9200/path`.
        # IPv6 addresses should always be defined as: `https://[2001:db8::1]:9200`.
        # hosts: ["elasticsearch:9200"]

        # Protocol - either `http` (default) or `https`.
        #protocol: "https"

        # Authentication credentials - either API key or username/password.
        #api_key: "id:api_key"
        #username: "elastic"
        #password: "changeme"

      # Index pattern in which to search for source maps, when fetching source maps from Elasticsearch.
      #index_pattern: "apm-*-sourcemap*"

  #---------------------------- APM Server - Agent Configuration ----------------------------

  # When using APM agent configuration, information fetched from Elasticsearch or Kibana will be cached in memory for some time.
  #agent.config:
    # Specify cache key expiration via this setting. Default is 30 seconds.
    #cache.expiration: 30s

    # Agent config will be fetched from Elasticsearch using the output.elasticsearch configuration.
    # Elasticsearch authentication configurations are exposed to allow fine-tuned permission control
    # and is required when working with Elastic Agent standalone or Fleet.
    # This will override credentials in output.elasticsearch configuration.
    #elasticsearch:
      # Authentication credentials - either API key or username/password.
      #api_key: "id:api_key"
      #username: "elastic"
      #password: "changeme"

  #kibana:
    # Enabled must be true to enable APM Agent configuration, and for fetching source maps uploaded through Kibana.
    #enabled: false

    # Scheme and port can be left out and will be set to the default (`http` and `5601`).
    # In case you specify an additional path, the scheme is required: `http://localhost:5601/path`.
    # IPv6 addresses should always be defined as: `https://[2001:db8::1]:5601`.
    #host: "localhost:5601"

    # Optional protocol and basic auth credentials.
    #protocol: "https"
    #username: "elastic"
    #password: "changeme"

    # Optional HTTP path.
    #path: ""

    # Enable custom SSL settings. Set to false to ignore custom SSL settings for secure communication.
    #ssl.enabled: true

    # Optional SSL configuration options. SSL is off by default, change the `protocol` option if you want to enable `https`.
    #
    # Control the verification of Kibana certificates. Valid values are:
    # * full, which verifies that the provided certificate is signed by a trusted
    # authority (CA) and also verifies that the server's hostname (or IP address)
    # matches the names identified within the certificate.
    # * strict, which verifies that the provided certificate is signed by a trusted
    # authority (CA) and also verifies that the server's hostname (or IP address)
    # matches the names identified within the certificate. If the Subject Alternative
    # Name is empty, it returns an error.
    # * certificate, which verifies that the provided certificate is signed by a
    # trusted authority (CA), but does not perform any hostname verification.
    #  * none, which performs no verification of the server's certificate. This
    # mode disables many of the security benefits of SSL/TLS and should only be used
    # after very careful consideration. It is primarily intended as a temporary
    # diagnostic mechanism when attempting to resolve TLS errors; its use in
    # production environments is strongly discouraged.
    #ssl.verification_mode: full

    # List of supported/valid TLS versions. By default all TLS versions 1.0 up to
    # 1.2 are enabled.
    #ssl.supported_protocols: [TLSv1.0, TLSv1.1, TLSv1.2]

    # List of root certificates for HTTPS server verifications.
    #ssl.certificate_authorities: ["/etc/pki/root/ca.pem"]

    # Certificate for SSL client authentication.
    #ssl.certificate: "/etc/pki/client/cert.pem"

    # Client Certificate Key
    #ssl.key: "/etc/pki/client/cert.key"

    # Optional passphrase for decrypting the Certificate Key.
    # It is recommended to use the provided keystore instead of entering the passphrase in plain text.
    #ssl.key_passphrase: ''

    # Configure cipher suites to be used for SSL connections.
    #ssl.cipher_suites: []

    # Configure curve types for ECDHE based cipher suites.
    #ssl.curve_types: []

<<<<<<< HEAD
<<<<<<< HEAD
#================================= General =================================

# Data is buffered in a memory queue before it is published to the configured output.
# The memory queue will present all available events (up to the outputs
# bulk_max_size) to the output, the moment the output is ready to serve
# another batch of events.
#queue:
  # Queue type by name (default 'mem').
  #mem:
    # Max number of events the queue can buffer.
    #events: 4096

    # Hints the minimum number of events stored in the queue,
    # before providing a batch of events to the outputs.
    # The default value is set to 2048.
    # A value of 0 ensures events are immediately available
    # to be sent to the outputs.
    #flush.min_events: 2048

    # Maximum duration after which events are available to the outputs,
    # if the number of events stored in the queue is < `flush.min_events`.
    #flush.timeout: 1s

=======
>>>>>>> 6120420d (fix: re-add max-procs to config options (#10407))
# Sets the maximum number of CPUs that can be executing simultaneously. The
# default is the number of logical CPUs available in the system.
#max_procs:

=======
>>>>>>> 56ee7c4f
#============================= Elastic Cloud =============================

# These settings simplify using APM Server with the Elastic Cloud (https://cloud.elastic.co/).

# The cloud.id setting overwrites the `output.elasticsearch.hosts` option.
# You can find the `cloud.id` in the Elastic Cloud web UI.
#cloud.id:

# The cloud.auth setting overwrites the `output.elasticsearch.username` and
# `output.elasticsearch.password` settings. The format is `<user>:<pass>`.
#cloud.auth:

#================================ Outputs =================================

# Configure the output to use when sending the data collected by apm-server.

#-------------------------- Elasticsearch output --------------------------
output.elasticsearch:
  # Array of hosts to connect to.
  # Scheme and port can be left out and will be set to the default (`http` and `9200`).
  # In case you specify and additional path, the scheme is required: `http://elasticsearch:9200/path`.
  # IPv6 addresses should always be defined as: `https://[2001:db8::1]:9200`.
  hosts: ["elasticsearch:9200"]

  # Boolean flag to enable or disable the output module.
  #enabled: true

  # Set gzip compression level.
  #compression_level: 0

  # Protocol - either `http` (default) or `https`.
  #protocol: "https"

  # Authentication credentials - either API key or username/password.
  #api_key: "id:api_key"
  #username: "elastic"
  #password: "changeme"

  # Optional HTTP Path.
  #path: "/elasticsearch"

  # Custom HTTP headers to add to each request.
  #headers:
  #  X-My-Header: Contents of the header

  # Proxy server url.
  #proxy_url: http://proxy:3128

  # The number of times a particular Elasticsearch index operation is attempted. If
  # the indexing operation doesn't succeed after this many retries, the events are
  # dropped. The default is 3.
  #max_retries: 3

  # The number of seconds to wait before trying to reconnect to Elasticsearch
  # after a network error. After waiting backoff.init seconds, apm-server
  # tries to reconnect. If the attempt fails, the backoff timer is increased
  # exponentially up to backoff.max. After a successful connection, the backoff
  # timer is reset. The default is 1s.
  #backoff.init: 1s

  # The maximum number of seconds to wait before attempting to connect to
  # Elasticsearch after a network error. The default is 60s.
  #backoff.max: 60s

  # Configure http request timeout before failing an request to Elasticsearch.
  #timeout: 90

  # The bulk request size threshold, in bytes, before flushing to Elasticsearch.
  # The value must have a suffix, e.g. `"2MB"`. The default is `1MB`.
  #flush_bytes: 1MB

  # The maximum duration to accumulate events for a bulk request before being flushed to Elasticsearch.
  # The value must have a duration suffix, e.g. `"5s"`. The default is `1s`.
  #flush_interval: 1s

  # Enable custom SSL settings. Set to false to ignore custom SSL settings for secure communication.
  #ssl.enabled: true

  # Optional SSL configuration options. SSL is off by default, change the `protocol` option if you want to enable `https`.
  #
  # Control the verification of Elasticsearch certificates. Valid values are:
  # * full, which verifies that the provided certificate is signed by a trusted
  # authority (CA) and also verifies that the server's hostname (or IP address)
  # matches the names identified within the certificate.
  # * strict, which verifies that the provided certificate is signed by a trusted
  # authority (CA) and also verifies that the server's hostname (or IP address)
  # matches the names identified within the certificate. If the Subject Alternative
  # Name is empty, it returns an error.
  # * certificate, which verifies that the provided certificate is signed by a
  # trusted authority (CA), but does not perform any hostname verification.
  #  * none, which performs no verification of the server's certificate. This
  # mode disables many of the security benefits of SSL/TLS and should only be used
  # after very careful consideration. It is primarily intended as a temporary
  # diagnostic mechanism when attempting to resolve TLS errors; its use in
  # production environments is strongly discouraged.
  #ssl.verification_mode: full

  # List of supported/valid TLS versions. By default all TLS versions 1.0 up to
  # 1.2 are enabled.
  #ssl.supported_protocols: [TLSv1.0, TLSv1.1, TLSv1.2]

  # List of root certificates for HTTPS server verifications.
  #ssl.certificate_authorities: ["/etc/pki/root/ca.pem"]

  # Certificate for SSL client authentication.
  #ssl.certificate: "/etc/pki/client/cert.pem"

  # Client Certificate Key
  #ssl.key: "/etc/pki/client/cert.key"

  # Optional passphrase for decrypting the Certificate Key.
  # It is recommended to use the provided keystore instead of entering the passphrase in plain text.
  #ssl.key_passphrase: ''

  # Configure cipher suites to be used for SSL connections.
  #ssl.cipher_suites: []

  # Configure curve types for ECDHE based cipher suites.
  #ssl.curve_types: []

  # Configure what types of renegotiation are supported. Valid options are
  # never, once, and freely. Default is never.
  #ssl.renegotiation: never


#----------------------------- Console output -----------------------------
#output.console:
  # Boolean flag to enable or disable the output module.
  #enabled: false

  # Configure JSON encoding.
  #codec.json:
    # Pretty-print JSON event.
    #pretty: false

    # Configure escaping HTML symbols in strings.
    #escape_html: false

#---------------------------- Logstash output -----------------------------
#output.logstash:
  # Boolean flag to enable or disable the output module.
  #enabled: false

  # The Logstash hosts.
  #hosts: ["localhost:5044"]

  # Number of workers per Logstash host.
  #worker: 1

  # Set gzip compression level.
  #compression_level: 3

  # Configure escaping html symbols in strings.
  #escape_html: true

  # Optional maximum time to live for a connection to Logstash, after which the
  # connection will be re-established.  A value of `0s` (the default) will
  # disable this feature.
  #
  # Not yet supported for async connections (i.e. with the "pipelining" option set).
  #ttl: 30s

  # Optional load balance the events between the Logstash hosts. Default is false.
  #loadbalance: false

  # Number of batches to be sent asynchronously to Logstash while processing
  # new batches.
  #pipelining: 2

  # If enabled only a subset of events in a batch of events is transferred per
  # group.  The number of events to be sent increases up to `bulk_max_size`
  # if no error is encountered.
  #slow_start: false

  # The number of seconds to wait before trying to reconnect to Logstash
  # after a network error. After waiting backoff.init seconds, apm-server
  # tries to reconnect. If the attempt fails, the backoff timer is increased
  # exponentially up to backoff.max. After a successful connection, the backoff
  # timer is reset. The default is 1s.
  #backoff.init: 1s

  # The maximum number of seconds to wait before attempting to connect to
  # Logstash after a network error. The default is 60s.
  #backoff.max: 60s

  # Optional index name. The default index name is set to apm
  # in all lowercase.
  #index: 'apm'

  # SOCKS5 proxy server URL
  #proxy_url: socks5://user:password@socks5-server:2233

  # Resolve names locally when using a proxy server. Defaults to false.
  #proxy_use_local_resolver: false

  # Enable SSL support. SSL is automatically enabled if any SSL setting is set.
  #ssl.enabled: false

  # Optional SSL configuration options. SSL is off by default.
  #
  # Control the verification of Logstash certificates. Valid values are:
  # * full, which verifies that the provided certificate is signed by a trusted
  # authority (CA) and also verifies that the server's hostname (or IP address)
  # matches the names identified within the certificate.
  # * strict, which verifies that the provided certificate is signed by a trusted
  # authority (CA) and also verifies that the server's hostname (or IP address)
  # matches the names identified within the certificate. If the Subject Alternative
  # Name is empty, it returns an error.
  # * certificate, which verifies that the provided certificate is signed by a
  # trusted authority (CA), but does not perform any hostname verification.
  #  * none, which performs no verification of the server's certificate. This
  # mode disables many of the security benefits of SSL/TLS and should only be used
  # after very careful consideration. It is primarily intended as a temporary
  # diagnostic mechanism when attempting to resolve TLS errors; its use in
  # production environments is strongly discouraged.
  #ssl.verification_mode: full

  # List of supported/valid TLS versions. By default all TLS versions 1.0 up to
  # 1.2 are enabled.
  #ssl.supported_protocols: [TLSv1.0, TLSv1.1, TLSv1.2]

  # List of root certificates for HTTPS server verifications.
  #ssl.certificate_authorities: ["/etc/pki/root/ca.pem"]

  # Certificate for SSL client authentication.
  #ssl.certificate: "/etc/pki/client/cert.pem"

  # Client Certificate Key
  #ssl.key: "/etc/pki/client/cert.key"

  # Optional passphrase for decrypting the Certificate Key.
  # It is recommended to use the provided keystore instead of entering the passphrase in plain text.
  #ssl.key_passphrase: ''

  # Configure cipher suites to be used for SSL connections.
  #ssl.cipher_suites: []

  # Configure curve types for ECDHE based cipher suites.
  #ssl.curve_types: []

  # Configure what types of renegotiation are supported. Valid options are
  # never, once, and freely. Default is never.
  #ssl.renegotiation: never

#------------------------------ Kafka output ------------------------------
#output.kafka:
  # Boolean flag to enable or disable the output module.
  #enabled: false

  # The list of Kafka broker addresses from where to fetch the cluster metadata.
  # The cluster metadata contain the actual Kafka brokers events are published
  # to.
  #hosts: ["localhost:9092"]

  # The Kafka topic used for produced events. The setting can be a format string
  # using any event field. To set the topic from document type use `%{[type]}`.
  #topic: beats

  # The Kafka event key setting. Use format string to create unique event key.
  # By default no event key will be generated.
  #key: ''

  # The Kafka event partitioning strategy. Default hashing strategy is `hash`
  # using the `output.kafka.key` setting or randomly distributes events if
  # `output.kafka.key` is not configured.
  #partition.hash:
    # If enabled, events will only be published to partitions with reachable
    # leaders. Default is false.
    #reachable_only: false

    # Configure alternative event field names used to compute the hash value.
    # If empty `output.kafka.key` setting will be used.
    # Default value is empty list.
    #hash: []

  # Authentication details. Password is required if username is set.
  #username: ''
  #password: ''

  # Kafka version libbeat is assumed to run against. Defaults to the "1.0.0".
  #version: '1.0.0'

  # Configure JSON encoding.
  #codec.json:
    # Pretty print json event
    #pretty: false

    # Configure escaping html symbols in strings.
    #escape_html: true

  # Metadata update configuration. Metadata do contain leader information
  # deciding which broker to use when publishing.
  #metadata:
    # Max metadata request retry attempts when cluster is in middle of leader
    # election. Defaults to 3 retries.
    #retry.max: 3

    # Waiting time between retries during leader elections. Default is 250ms.
    #retry.backoff: 250ms

    # Refresh metadata interval. Defaults to every 10 minutes.
    #refresh_frequency: 10m

  # The number of concurrent load-balanced Kafka output workers.
  #worker: 1

  # The number of times to retry publishing an event after a publishing failure.
  # After the specified number of retries, the events are typically dropped.
  # Set max_retries to a value less than 0 to retry
  # until all events are published. The default is 3.
  #max_retries: 3

  # The maximum number of events to bulk in a single Kafka request. The default
  # is 2048.
  #bulk_max_size: 2048

  # The number of seconds to wait for responses from the Kafka brokers before
  # timing out. The default is 30s.
  #timeout: 30s

  # The maximum duration a broker will wait for number of required ACKs. The
  # default is 10s.
  #broker_timeout: 10s

  # The number of messages buffered for each Kafka broker. The default is 256.
  #channel_buffer_size: 256

  # The keep-alive period for an active network connection. If 0s, keep-alives
  # are disabled. The default is 0 seconds.
  #keep_alive: 0

  # Sets the output compression codec. Must be one of none, snappy and gzip. The
  # default is gzip.
  #compression: gzip

  # Set the compression level. Currently only gzip provides a compression level
  # between 0 and 9. The default value is chosen by the compression algorithm.
  #compression_level: 4

  # The maximum permitted size of JSON-encoded messages. Bigger messages will be
  # dropped. The default value is 1000000 (bytes). This value should be equal to
  # or less than the broker's message.max.bytes.
  #max_message_bytes: 1000000

  # The ACK reliability level required from broker. 0=no response, 1=wait for
  # local commit, -1=wait for all replicas to commit. The default is 1.  Note:
  # If set to 0, no ACKs are returned by Kafka. Messages might be lost silently
  # on error.
  #required_acks: 1

  # The configurable ClientID used for logging, debugging, and auditing
  # purposes.  The default is "beats".
  #client_id: beats

  # Enable SSL support. SSL is automatically enabled if any SSL setting is set.
  #ssl.enabled: false

  # Optional SSL configuration options. SSL is off by default.
  #
  # Control the verification of Kafka certificates. Valid values are:
  # * full, which verifies that the provided certificate is signed by a trusted
  # authority (CA) and also verifies that the server's hostname (or IP address)
  # matches the names identified within the certificate.
  # * strict, which verifies that the provided certificate is signed by a trusted
  # authority (CA) and also verifies that the server's hostname (or IP address)
  # matches the names identified within the certificate. If the Subject Alternative
  # Name is empty, it returns an error.
  # * certificate, which verifies that the provided certificate is signed by a
  # trusted authority (CA), but does not perform any hostname verification.
  #  * none, which performs no verification of the server's certificate. This
  # mode disables many of the security benefits of SSL/TLS and should only be used
  # after very careful consideration. It is primarily intended as a temporary
  # diagnostic mechanism when attempting to resolve TLS errors; its use in
  # production environments is strongly discouraged.
  #ssl.verification_mode: full

  # List of supported/valid TLS versions. By default all TLS versions 1.0 up to
  # 1.2 are enabled.
  #ssl.supported_protocols: [TLSv1.0, TLSv1.1, TLSv1.2]

  # List of root certificates for HTTPS server verifications.
  #ssl.certificate_authorities: ["/etc/pki/root/ca.pem"]

  # Certificate for SSL client authentication.
  #ssl.certificate: "/etc/pki/client/cert.pem"

  # Client Certificate Key
  #ssl.key: "/etc/pki/client/cert.key"

  # Optional passphrase for decrypting the Certificate Key.
  # It is recommended to use the provided keystore instead of entering the passphrase in plain text.
  #ssl.key_passphrase: ''

  # Configure cipher suites to be used for SSL connections.
  #ssl.cipher_suites: []

  # Configure curve types for ECDHE based cipher suites.
  #ssl.curve_types: []

  # Configure what types of renegotiation are supported. Valid options are
  # never, once, and freely. Default is never.
  #ssl.renegotiation: never

  # Authentication type to use with Kerberos. Available options: keytab, password.
  #kerberos.auth_type: password

  # Path to the keytab file. It is used when auth_type is set to keytab.
  #kerberos.keytab: /etc/krb5kdc/kafka.keytab

  # Path to the Kerberos configuration.
  #kerberos.config_path: /etc/path/config

  # The service principal name.
  #kerberos.service_name: HTTP/my-service@realm

  # Name of the Kerberos user. It is used when auth_type is set to password.
  #kerberos.username: elastic

  # Password of the Kerberos user. It is used when auth_type is set to password.
  #kerberos.password: changeme

  # Kerberos realm.
  #kerberos.realm: ELASTIC

#============================= Instrumentation =============================

# Instrumentation support for the server's HTTP endpoints and event publisher.
#instrumentation:

  # Set to true to enable instrumentation of the APM Server itself.
  #enabled: false

  # Environment in which the APM Server is running on (eg: staging, production, etc.)
  #environment: ""

  # Hosts to report instrumentation results to.
  # For reporting to itself, leave this field commented
  #hosts:
  #  - http://remote-apm-server:8200

  # API Key for the remote APM Server(s).
  # If api_key is set then secret_token will be ignored.
  #api_key:

  # Secret token for the remote APM Server(s).
  #secret_token:

#================================= Paths ==================================

# The home path for the apm-server installation. This is the default base path
# for all other path settings and for miscellaneous files that come with the
# distribution.
# If not set by a CLI flag or in the configuration file, the default for the
# home path is the location of the binary.
#path.home:

# The configuration path for the apm-server installation. This is the default
# base path for configuration files, including the main YAML configuration file
# and the Elasticsearch template file. If not set by a CLI flag or in the
# configuration file, the default for the configuration path is the home path.
#path.config: ${path.home}

# The data path for the apm-server installation. This is the default base path
# for all the files in which apm-server needs to store its data. If not set by a
# CLI flag or in the configuration file, the default for the data path is a data
# subdirectory inside the home path.
#path.data: ${path.home}/data

# The logs path for an apm-server installation. If not set by a CLI flag or in the
# configuration file, the default is a logs subdirectory inside the home path.
#path.logs: ${path.home}/logs

#================================= Logging =================================

# There are three options for the log output: syslog, file, and stderr.
# Windows systems default to file output. All other systems default to syslog.

# Sets the minimum log level. The default log level is info.
# Available log levels are: error, warning, info, or debug.
#logging.level: info

# Enable debug output for selected components. To enable all selectors use ["*"].
# Other available selectors are "beat", "publish", or "service".
# Multiple selectors can be chained.
#logging.selectors: [ ]

# Send all logging output to syslog. The default is false.
#logging.to_syslog: true

# If enabled, apm-server periodically logs its internal metrics that have changed
# in the last period. For each metric that changed, the delta from the value at
# the beginning of the period is logged. Also, the total values for
# all non-zero internal metrics are logged on shutdown. The default is false.
#logging.metrics.enabled: false

# The period after which to log the internal metrics. The default is 30s.
#logging.metrics.period: 30s

# Logging to rotating files. When true, writes all logging output to files.
# The log files are automatically rotated when the log file size limit is reached.
#logging.to_files: true
#logging.files:
  # Configure the path where the logs are written. The default is the logs directory
  # under the home path (the binary location).
  #path: /var/log/apm-server

  # The name of the files where the logs are written to.
  #name: apm-server

  # Configure log file size limit. If limit is reached, log file will be
  # automatically rotated.
  #rotateeverybytes: 10485760 # = 10MB

  # Number of rotated log files to keep. Oldest files will be deleted first.
  #keepfiles: 7

  # The permissions mask to apply when rotating log files. The default value is 0600.
  # Must be a valid Unix-style file permissions mask expressed in octal notation.
  #permissions: 0600

  # Enable log file rotation on time intervals in addition to size-based rotation.
  # Intervals must be at least 1s. Values of 1m, 1h, 24h, 7*24h, 30*24h, and 365*24h
  # are boundary-aligned with minutes, hours, days, weeks, months, and years as
  # reported by the local system clock. All other intervals are calculated from the
  # Unix epoch. Defaults to disabled.
  #interval: 0

#=============================== HTTP Endpoint ===============================

# apm-server can expose internal metrics through a HTTP endpoint. For security
# reasons the endpoint is disabled by default. This feature is currently experimental.
# Stats can be access through http://localhost:5066/stats. For pretty JSON output
# append ?pretty to the URL.

# Defines if the HTTP endpoint is enabled.
#http.enabled: false

# The HTTP endpoint will bind to this hostname or IP address. It is recommended to use only localhost.
#http.host: localhost

# Port on which the HTTP endpoint will bind. Default is 5066.
#http.port: 5066

#============================= X-pack Monitoring =============================

# APM server can export internal metrics to a central Elasticsearch monitoring
# cluster.  This requires x-pack monitoring to be enabled in Elasticsearch.  The
# reporting is disabled by default.

# Set to true to enable the monitoring reporter.
#monitoring.enabled: false

# Most settings from the Elasticsearch output are accepted here as well.
# Note that these settings should be configured to point to your Elasticsearch *monitoring* cluster.
# Any setting that is not set is automatically inherited from the Elasticsearch
# output configuration. This means that if you have the Elasticsearch output configured,
# you can simply uncomment the following line.
#monitoring.elasticsearch:

  # Protocol - either `http` (default) or `https`.
  #protocol: "https"

  # Authentication credentials - either API key or username/password.
  #api_key: "id:api_key"
  #username: "elastic"
  #password: "changeme"

  # Array of hosts to connect to.
  # Scheme and port can be left out and will be set to the default (`http` and `9200`).
  # In case you specify and additional path, the scheme is required: `http://elasticsearch:9200/path`.
  # IPv6 addresses should always be defined as: `https://[2001:db8::1]:9200`.
  #hosts: ["elasticsearch:9200"]

  # Set gzip compression level.
  #compression_level: 0

  # Custom HTTP headers to add to each request.
  #headers:
  #  X-My-Header: Contents of the header

  # Proxy server url.
  #proxy_url: http://proxy:3128

  # The number of times a particular Elasticsearch index operation is attempted. If
  # the indexing operation doesn't succeed after this many retries, the events are
  # dropped. The default is 3.
  #max_retries: 3

  # The number of seconds to wait before trying to reconnect to Elasticsearch
  # after a network error. After waiting backoff.init seconds, apm-server
  # tries to reconnect. If the attempt fails, the backoff timer is increased
  # exponentially up to backoff.max. After a successful connection, the backoff
  # timer is reset. The default is 1s.
  #backoff.init: 1s

  # The maximum number of seconds to wait before attempting to connect to
  # Elasticsearch after a network error. The default is 60s.
  #backoff.max: 60s

  # Configure HTTP request timeout before failing an request to Elasticsearch.
  #timeout: 90

  # Enable custom SSL settings. Set to false to ignore custom SSL settings for secure communication.
  #ssl.enabled: true

  # Optional SSL configuration options. SSL is off by default, change the `protocol` option if you want to enable `https`.
  #
  # Control the verification of Elasticsearch certificates. Valid values are:
  # * full, which verifies that the provided certificate is signed by a trusted
  # authority (CA) and also verifies that the server's hostname (or IP address)
  # matches the names identified within the certificate.
  # * strict, which verifies that the provided certificate is signed by a trusted
  # authority (CA) and also verifies that the server's hostname (or IP address)
  # matches the names identified within the certificate. If the Subject Alternative
  # Name is empty, it returns an error.
  # * certificate, which verifies that the provided certificate is signed by a
  # trusted authority (CA), but does not perform any hostname verification.
  #  * none, which performs no verification of the server's certificate. This
  # mode disables many of the security benefits of SSL/TLS and should only be used
  # after very careful consideration. It is primarily intended as a temporary
  # diagnostic mechanism when attempting to resolve TLS errors; its use in
  # production environments is strongly discouraged.
  #ssl.verification_mode: full

  # List of supported/valid TLS versions. By default all TLS versions 1.0 up to
  # 1.2 are enabled.
  #ssl.supported_protocols: [TLSv1.0, TLSv1.1, TLSv1.2]

  # List of root certificates for HTTPS server verifications.
  #ssl.certificate_authorities: ["/etc/pki/root/ca.pem"]

  # Certificate for SSL client authentication.
  #ssl.certificate: "/etc/pki/client/cert.pem"

  # Client Certificate Key
  #ssl.key: "/etc/pki/client/cert.key"

  # Optional passphrase for decrypting the Certificate Key.
  # It is recommended to use the provided keystore instead of entering the passphrase in plain text.
  #ssl.key_passphrase: ''

  # Configure cipher suites to be used for SSL connections.
  #ssl.cipher_suites: []

  # Configure curve types for ECDHE based cipher suites.
  #ssl.curve_types: []

  # Configure what types of renegotiation are supported. Valid options are
  # never, once, and freely. Default is never.
  #ssl.renegotiation: never

  #metrics.period: 10s
  #state.period: 1m<|MERGE_RESOLUTION|>--- conflicted
+++ resolved
@@ -275,39 +275,10 @@
     # Configure curve types for ECDHE based cipher suites.
     #ssl.curve_types: []
 
-<<<<<<< HEAD
-<<<<<<< HEAD
-#================================= General =================================
-
-# Data is buffered in a memory queue before it is published to the configured output.
-# The memory queue will present all available events (up to the outputs
-# bulk_max_size) to the output, the moment the output is ready to serve
-# another batch of events.
-#queue:
-  # Queue type by name (default 'mem').
-  #mem:
-    # Max number of events the queue can buffer.
-    #events: 4096
-
-    # Hints the minimum number of events stored in the queue,
-    # before providing a batch of events to the outputs.
-    # The default value is set to 2048.
-    # A value of 0 ensures events are immediately available
-    # to be sent to the outputs.
-    #flush.min_events: 2048
-
-    # Maximum duration after which events are available to the outputs,
-    # if the number of events stored in the queue is < `flush.min_events`.
-    #flush.timeout: 1s
-
-=======
->>>>>>> 6120420d (fix: re-add max-procs to config options (#10407))
 # Sets the maximum number of CPUs that can be executing simultaneously. The
 # default is the number of logical CPUs available in the system.
 #max_procs:
 
-=======
->>>>>>> 56ee7c4f
 #============================= Elastic Cloud =============================
 
 # These settings simplify using APM Server with the Elastic Cloud (https://cloud.elastic.co/).
