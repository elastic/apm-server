--- conflicted
+++ resolved
@@ -185,11 +185,7 @@
 		// but printing the error must be done inside
 		RunE: func(cmd *cobra.Command, args []string) error {
 			privileges := booleansToPrivileges(ingest, sourcemap, agentConfig)
-<<<<<<< HEAD
-			return createApiKeyWithPrivileges(client, keyName, expiration, privileges, json)
-=======
 			return createAPIKeyWithPrivileges(client, keyName, expiration, privileges, json)
->>>>>>> 82a0c2f1
 		},
 		// these are needed to not break JSON formatting
 		// this has the caveat that if an invalid argument is passed, the command won't return anything
@@ -226,11 +222,7 @@
 If neither of them are, an error will be returned.
 Requires the "manage_security" cluster privilege in Elasticsearch.`,
 		RunE: func(cmd *cobra.Command, args []string) error {
-<<<<<<< HEAD
-			return invalidateApiKey(client, &id, &name, purge, json)
-=======
 			return invalidateAPIKey(client, &id, &name, purge, json)
->>>>>>> 82a0c2f1
 		},
 		SilenceErrors: true,
 		SilenceUsage:  true,
@@ -258,11 +250,7 @@
 If neither of them are, an error will be returned.
 Requires the "manage_security" cluster privilege in Elasticsearch.`,
 		RunE: func(cmd *cobra.Command, args []string) error {
-<<<<<<< HEAD
-			return getApiKey(client, &id, &name, validOnly, json)
-=======
 			return getAPIKey(client, &id, &name, validOnly, json)
->>>>>>> 82a0c2f1
 		},
 		SilenceErrors: true,
 		SilenceUsage:  true,
@@ -290,11 +278,7 @@
 		Long:  long,
 		RunE: func(cmd *cobra.Command, args []string) error {
 			privileges := booleansToPrivileges(ingest, sourcemap, agentConfig)
-<<<<<<< HEAD
-			return verifyApiKey(config, privileges, credentials, json)
-=======
 			return verifyAPIKey(config, privileges, credentials, json)
->>>>>>> 82a0c2f1
 		},
 		SilenceUsage:  true,
 		SilenceErrors: true,
