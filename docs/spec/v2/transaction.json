--- conflicted
+++ resolved
@@ -600,15 +600,6 @@
                 }
               }
             },
-<<<<<<< HEAD
-=======
-            "string": {
-              "description": "ID holds a unique identifier for the service.",
-              "type": [
-                "null",
-                "string"
-              ]
-            },
             "target": {
               "description": "Target holds information about the outgoing service in case of an outgoing event",
               "type": [
@@ -632,7 +623,6 @@
                 }
               }
             },
->>>>>>> d1b5503a
             "version": {
               "description": "Version of the monitored service.",
               "type": [
