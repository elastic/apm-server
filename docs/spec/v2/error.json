{
  "$id": "docs/spec/v2/error",
  "description": "errorEvent represents an error or a logged error message, captured by an APM agent in a monitored service.",
  "type": "object",
  "properties": {
    "context": {
      "description": "Context holds arbitrary contextual information for the event.",
      "type": [
        "null",
        "object"
      ],
      "properties": {
        "cloud": {
          "description": "Cloud holds fields related to the cloud or infrastructure the events are coming from.",
          "type": [
            "null",
            "object"
          ],
          "properties": {
            "origin": {
              "description": "Origin contains the self-nested field groups for cloud.",
              "type": [
                "null",
                "object"
              ],
              "properties": {
                "account": {
                  "description": "The cloud account or organization id used to identify different entities in a multi-tenant environment.",
                  "type": [
                    "null",
                    "object"
                  ],
                  "properties": {
                    "id": {
                      "description": "The cloud account or organization id used to identify different entities in a multi-tenant environment.",
                      "type": [
                        "null",
                        "string"
                      ]
                    }
                  }
                },
                "provider": {
                  "description": "Name of the cloud provider.",
                  "type": [
                    "null",
                    "string"
                  ]
                },
                "region": {
                  "description": "Region in which this host, resource, or service is located.",
                  "type": [
                    "null",
                    "string"
                  ]
                },
                "service": {
                  "description": "The cloud service name is intended to distinguish services running on different platforms within a provider.",
                  "type": [
                    "null",
                    "object"
                  ],
                  "properties": {
                    "name": {
                      "description": "The cloud service name is intended to distinguish services running on different platforms within a provider.",
                      "type": [
                        "null",
                        "string"
                      ]
                    }
                  }
                }
              }
            }
          }
        },
        "custom": {
          "description": "Custom can contain additional metadata to be stored with the event. The format is unspecified and can be deeply nested objects. The information will not be indexed or searchable in Elasticsearch.",
          "type": [
            "null",
            "object"
          ]
        },
        "message": {
          "description": "Message holds details related to message receiving and publishing if the captured event integrates with a messaging system",
          "type": [
            "null",
            "object"
          ],
          "properties": {
            "age": {
              "description": "Age of the message. If the monitored messaging framework provides a timestamp for the message, agents may use it. Otherwise, the sending agent can add a timestamp in milliseconds since the Unix epoch to the message's metadata to be retrieved by the receiving agent. If a timestamp is not available, agents should omit this field.",
              "type": [
                "null",
                "object"
              ],
              "properties": {
                "ms": {
                  "description": "Age of the message in milliseconds.",
                  "type": [
                    "null",
                    "integer"
                  ]
                }
              }
            },
            "body": {
              "description": "Body of the received message, similar to an HTTP request body",
              "type": [
                "null",
                "string"
              ]
            },
            "headers": {
              "description": "Headers received with the message, similar to HTTP request headers.",
              "type": [
                "null",
                "object"
              ],
              "additionalProperties": false,
              "patternProperties": {
                "[.*]*$": {
                  "type": [
                    "null",
                    "array",
                    "string"
                  ],
                  "items": {
                    "type": "string"
                  }
                }
              }
            },
            "queue": {
              "description": "Queue holds information about the message queue where the message is received.",
              "type": [
                "null",
                "object"
              ],
              "properties": {
                "name": {
                  "description": "Name holds the name of the message queue where the message is received.",
                  "type": [
                    "null",
                    "string"
                  ],
                  "maxLength": 1024
                }
              }
            },
            "routing_key": {
              "description": "RoutingKey holds the optional routing key of the received message as set on the queuing system, such as in RabbitMQ.",
              "type": [
                "null",
                "string"
              ]
            }
          }
        },
        "page": {
          "description": "Page holds information related to the current page and page referers. It is only sent from RUM agents.",
          "type": [
            "null",
            "object"
          ],
          "properties": {
            "referer": {
              "description": "Referer holds the URL of the page that 'linked' to the current page.",
              "type": [
                "null",
                "string"
              ]
            },
            "url": {
              "description": "URL of the current page",
              "type": [
                "null",
                "string"
              ]
            }
          }
        },
        "request": {
          "description": "Request describes the HTTP request information in case the event was created as a result of an HTTP request.",
          "type": [
            "null",
            "object"
          ],
          "properties": {
            "body": {
              "description": "Body only contais the request bod, not the query string information. It can either be a dictionary (for standard HTTP requests) or a raw request body.",
              "type": [
                "null",
                "string",
                "object"
              ]
            },
            "cookies": {
              "description": "Cookies used by the request, parsed as key-value objects.",
              "type": [
                "null",
                "object"
              ]
            },
            "env": {
              "description": "Env holds environment variable information passed to the monitored service.",
              "type": [
                "null",
                "object"
              ]
            },
            "headers": {
              "description": "Headers includes any HTTP headers sent by the requester. Cookies will be taken by headers if supplied.",
              "type": [
                "null",
                "object"
              ],
              "additionalProperties": false,
              "patternProperties": {
                "[.*]*$": {
                  "type": [
                    "null",
                    "array",
                    "string"
                  ],
                  "items": {
                    "type": "string"
                  }
                }
              }
            },
            "http_version": {
              "description": "HTTPVersion holds information about the used HTTP version.",
              "type": [
                "null",
                "string"
              ],
              "maxLength": 1024
            },
            "method": {
              "description": "Method holds information about the method of the HTTP request.",
              "type": "string",
              "maxLength": 1024
            },
            "socket": {
              "description": "Socket holds information related to the recorded request, such as whether or not data were encrypted and the remote address.",
              "type": [
                "null",
                "object"
              ],
              "properties": {
                "encrypted": {
                  "description": "Encrypted indicates whether a request was sent as TLS/HTTPS request. DEPRECATED: this field will be removed in a future release.",
                  "type": [
                    "null",
                    "boolean"
                  ]
                },
                "remote_address": {
                  "description": "RemoteAddress holds the network address sending the request. It should be obtained through standard APIs and not be parsed from any headers like 'Forwarded'.",
                  "type": [
                    "null",
                    "string"
                  ]
                }
              }
            },
            "url": {
              "description": "URL holds information sucha as the raw URL, scheme, host and path.",
              "type": [
                "null",
                "object"
              ],
              "properties": {
                "full": {
                  "description": "Full, possibly agent-assembled URL of the request, e.g. https://example.com:443/search?q=elasticsearch#top.",
                  "type": [
                    "null",
                    "string"
                  ],
                  "maxLength": 1024
                },
                "hash": {
                  "description": "Hash of the request URL, e.g. 'top'",
                  "type": [
                    "null",
                    "string"
                  ],
                  "maxLength": 1024
                },
                "hostname": {
                  "description": "Hostname information of the request, e.g. 'example.com'.\"",
                  "type": [
                    "null",
                    "string"
                  ],
                  "maxLength": 1024
                },
                "pathname": {
                  "description": "Path of the request, e.g. '/search'",
                  "type": [
                    "null",
                    "string"
                  ],
                  "maxLength": 1024
                },
                "port": {
                  "description": "Port of the request, e.g. '443'. Can be sent as string or int.",
                  "type": [
                    "null",
                    "string",
                    "integer"
                  ],
                  "maxLength": 1024
                },
                "protocol": {
                  "description": "Protocol information for the recorded request, e.g. 'https:'.",
                  "type": [
                    "null",
                    "string"
                  ],
                  "maxLength": 1024
                },
                "raw": {
                  "description": "Raw unparsed URL of the HTTP request line, e.g https://example.com:443/search?q=elasticsearch. This URL may be absolute or relative. For more details, see https://www.w3.org/Protocols/rfc2616/rfc2616-sec5.html#sec5.1.2.",
                  "type": [
                    "null",
                    "string"
                  ],
                  "maxLength": 1024
                },
                "search": {
                  "description": "Search contains the query string information of the request. It is expected to have values delimited by ampersands.",
                  "type": [
                    "null",
                    "string"
                  ],
                  "maxLength": 1024
                }
              }
            }
          },
          "required": [
            "method"
          ]
        },
        "response": {
          "description": "Response describes the HTTP response information in case the event was created as a result of an HTTP request.",
          "type": [
            "null",
            "object"
          ],
          "properties": {
            "decoded_body_size": {
              "description": "DecodedBodySize holds the size of the decoded payload.",
              "type": [
                "null",
                "number"
              ]
            },
            "encoded_body_size": {
              "description": "EncodedBodySize holds the size of the encoded payload.",
              "type": [
                "null",
                "number"
              ]
            },
            "finished": {
              "description": "Finished indicates whether the response was finished or not.",
              "type": [
                "null",
                "boolean"
              ]
            },
            "headers": {
              "description": "Headers holds the http headers sent in the http response.",
              "type": [
                "null",
                "object"
              ],
              "additionalProperties": false,
              "patternProperties": {
                "[.*]*$": {
                  "type": [
                    "null",
                    "array",
                    "string"
                  ],
                  "items": {
                    "type": "string"
                  }
                }
              }
            },
            "headers_sent": {
              "description": "HeadersSent indicates whether http headers were sent.",
              "type": [
                "null",
                "boolean"
              ]
            },
            "status_code": {
              "description": "StatusCode sent in the http response.",
              "type": [
                "null",
                "integer"
              ]
            },
            "transfer_size": {
              "description": "TransferSize holds the total size of the payload.",
              "type": [
                "null",
                "number"
              ]
            }
          }
        },
        "service": {
          "description": "Service related information can be sent per event. Information provided here will override the more generic information retrieved from metadata, missing service fields will be retrieved from the metadata information.",
          "type": [
            "null",
            "object"
          ],
          "properties": {
            "agent": {
              "description": "Agent holds information about the APM agent capturing the event.",
              "type": [
                "null",
                "object"
              ],
              "properties": {
                "ephemeral_id": {
                  "description": "EphemeralID is a free format ID used for metrics correlation by agents",
                  "type": [
                    "null",
                    "string"
                  ],
                  "maxLength": 1024
                },
                "name": {
                  "description": "Name of the APM agent capturing information.",
                  "type": [
                    "null",
                    "string"
                  ],
                  "maxLength": 1024
                },
                "version": {
                  "description": "Version of the APM agent capturing information.",
                  "type": [
                    "null",
                    "string"
                  ],
                  "maxLength": 1024
                }
              }
            },
            "environment": {
              "description": "Environment in which the monitored service is running, e.g. `production` or `staging`.",
              "type": [
                "null",
                "string"
              ],
              "maxLength": 1024
            },
            "framework": {
              "description": "Framework holds information about the framework used in the monitored service.",
              "type": [
                "null",
                "object"
              ],
              "properties": {
                "name": {
                  "description": "Name of the used framework",
                  "type": [
                    "null",
                    "string"
                  ],
                  "maxLength": 1024
                },
                "version": {
                  "description": "Version of the used framework",
                  "type": [
                    "null",
                    "string"
                  ],
                  "maxLength": 1024
                }
              }
            },
            "id": {
              "description": "ID holds a unique identifier for the service.",
              "type": [
                "null",
                "string"
              ]
            },
            "language": {
              "description": "Language holds information about the programming language of the monitored service.",
              "type": [
                "null",
                "object"
              ],
              "properties": {
                "name": {
                  "description": "Name of the used programming language",
                  "type": [
                    "null",
                    "string"
                  ],
                  "maxLength": 1024
                },
                "version": {
                  "description": "Version of the used programming language",
                  "type": [
                    "null",
                    "string"
                  ],
                  "maxLength": 1024
                }
              }
            },
            "name": {
              "description": "Name of the monitored service.",
              "type": [
                "null",
                "string"
              ],
              "maxLength": 1024,
              "pattern": "^[a-zA-Z0-9 _-]+$"
            },
            "node": {
              "description": "Node must be a unique meaningful name of the service node.",
              "type": [
                "null",
                "object"
              ],
              "properties": {
                "configured_name": {
                  "description": "Name of the service node",
                  "type": [
                    "null",
                    "string"
                  ],
                  "maxLength": 1024
                }
              }
            },
            "origin": {
              "description": "Origin contains the self-nested field groups for service.",
              "type": [
                "null",
                "object"
              ],
              "properties": {
                "id": {
                  "description": "Immutable id of the service emitting this event.",
                  "type": [
                    "null",
                    "string"
                  ]
                },
                "name": {
                  "description": "Immutable name of the service emitting this event.",
                  "type": [
                    "null",
                    "string"
                  ]
                },
                "version": {
                  "description": "The version of the service the data was collected from.",
                  "type": [
                    "null",
                    "string"
                  ]
                }
              }
            },
            "runtime": {
              "description": "Runtime holds information about the language runtime running the monitored service",
              "type": [
                "null",
                "object"
              ],
              "properties": {
                "name": {
                  "description": "Name of the language runtime",
                  "type": [
                    "null",
                    "string"
                  ],
                  "maxLength": 1024
                },
                "version": {
                  "description": "Version of the language runtime",
                  "type": [
                    "null",
                    "string"
                  ],
                  "maxLength": 1024
                }
              }
            },
<<<<<<< HEAD
=======
            "string": {
              "description": "ID holds a unique identifier for the service.",
              "type": [
                "null",
                "string"
              ]
            },
            "target": {
              "description": "Target holds information about the outgoing service in case of an outgoing event",
              "type": [
                "null",
                "object"
              ],
              "properties": {
                "name": {
                  "description": "Immutable name of the target service for the event",
                  "type": [
                    "null",
                    "string"
                  ]
                },
                "type": {
                  "description": "Immutable type of the target service for the event",
                  "type": [
                    "null",
                    "string"
                  ]
                }
              }
            },
>>>>>>> d1b5503a
            "version": {
              "description": "Version of the monitored service.",
              "type": [
                "null",
                "string"
              ],
              "maxLength": 1024
            }
          }
        },
        "tags": {
          "description": "Tags are a flat mapping of user-defined tags. On the agent side, tags are called labels. Allowed value types are string, boolean and number values. Tags are indexed and searchable.",
          "type": [
            "null",
            "object"
          ],
          "additionalProperties": {
            "type": [
              "null",
              "string",
              "boolean",
              "number"
            ],
            "maxLength": 1024
          }
        },
        "user": {
          "description": "User holds information about the correlated user for this event. If user data are provided here, all user related information from metadata is ignored, otherwise the metadata's user information will be stored with the event.",
          "type": [
            "null",
            "object"
          ],
          "properties": {
            "domain": {
              "description": "Domain of the logged in user",
              "type": [
                "null",
                "string"
              ],
              "maxLength": 1024
            },
            "email": {
              "description": "Email of the user.",
              "type": [
                "null",
                "string"
              ],
              "maxLength": 1024
            },
            "id": {
              "description": "ID identifies the logged in user, e.g. can be the primary key of the user",
              "type": [
                "null",
                "string",
                "integer"
              ],
              "maxLength": 1024
            },
            "username": {
              "description": "Name of the user.",
              "type": [
                "null",
                "string"
              ],
              "maxLength": 1024
            }
          }
        }
      }
    },
    "culprit": {
      "description": "Culprit identifies the function call which was the primary perpetrator of this event.",
      "type": [
        "null",
        "string"
      ],
      "maxLength": 1024
    },
    "exception": {
      "description": "Exception holds information about the original error. The information is language specific.",
      "type": [
        "null",
        "object"
      ],
      "properties": {
        "attributes": {
          "description": "Attributes of the exception.",
          "type": [
            "null",
            "object"
          ]
        },
        "cause": {
          "description": "Cause can hold a collection of error exceptions representing chained exceptions. The chain starts with the outermost exception, followed by its cause, and so on.",
          "type": [
            "null",
            "array"
          ],
          "items": {
            "type": "object"
          },
          "minItems": 0
        },
        "code": {
          "description": "Code that is set when the error happened, e.g. database error code.",
          "type": [
            "null",
            "string",
            "integer"
          ],
          "maxLength": 1024
        },
        "handled": {
          "description": "Handled indicates whether the error was caught in the code or not.",
          "type": [
            "null",
            "boolean"
          ]
        },
        "message": {
          "description": "Message contains the originally captured error message.",
          "type": [
            "null",
            "string"
          ]
        },
        "module": {
          "description": "Module describes the exception type's module namespace.",
          "type": [
            "null",
            "string"
          ],
          "maxLength": 1024
        },
        "stacktrace": {
          "description": "Stacktrace information of the captured exception.",
          "type": [
            "null",
            "array"
          ],
          "items": {
            "type": "object",
            "properties": {
              "abs_path": {
                "description": "AbsPath is the absolute path of the frame's file.",
                "type": [
                  "null",
                  "string"
                ]
              },
              "classname": {
                "description": "Classname of the frame.",
                "type": [
                  "null",
                  "string"
                ]
              },
              "colno": {
                "description": "ColumnNumber of the frame.",
                "type": [
                  "null",
                  "integer"
                ]
              },
              "context_line": {
                "description": "ContextLine is the line from the frame's file.",
                "type": [
                  "null",
                  "string"
                ]
              },
              "filename": {
                "description": "Filename is the relative name of the frame's file.",
                "type": [
                  "null",
                  "string"
                ]
              },
              "function": {
                "description": "Function represented by the frame.",
                "type": [
                  "null",
                  "string"
                ]
              },
              "library_frame": {
                "description": "LibraryFrame indicates whether the frame is from a third party library.",
                "type": [
                  "null",
                  "boolean"
                ]
              },
              "lineno": {
                "description": "LineNumber of the frame.",
                "type": [
                  "null",
                  "integer"
                ]
              },
              "module": {
                "description": "Module to which the frame belongs to.",
                "type": [
                  "null",
                  "string"
                ]
              },
              "post_context": {
                "description": "PostContext is a slice of code lines immediately before the line from the frame's file.",
                "type": [
                  "null",
                  "array"
                ],
                "items": {
                  "type": "string"
                },
                "minItems": 0
              },
              "pre_context": {
                "description": "PreContext is a slice of code lines immediately after the line from the frame's file.",
                "type": [
                  "null",
                  "array"
                ],
                "items": {
                  "type": "string"
                },
                "minItems": 0
              },
              "vars": {
                "description": "Vars is a flat mapping of local variables of the frame.",
                "type": [
                  "null",
                  "object"
                ]
              }
            },
            "anyOf": [
              {
                "properties": {
                  "classname": {
                    "type": "string"
                  }
                },
                "required": [
                  "classname"
                ]
              },
              {
                "properties": {
                  "filename": {
                    "type": "string"
                  }
                },
                "required": [
                  "filename"
                ]
              }
            ]
          },
          "minItems": 0
        },
        "type": {
          "description": "Type of the exception.",
          "type": [
            "null",
            "string"
          ],
          "maxLength": 1024
        }
      },
      "anyOf": [
        {
          "properties": {
            "message": {
              "type": "string"
            }
          },
          "required": [
            "message"
          ]
        },
        {
          "properties": {
            "type": {
              "type": "string"
            }
          },
          "required": [
            "type"
          ]
        }
      ]
    },
    "id": {
      "description": "ID holds the hex encoded 128 random bits ID of the event.",
      "type": "string",
      "maxLength": 1024
    },
    "log": {
      "description": "Log holds additional information added when the error is logged.",
      "type": [
        "null",
        "object"
      ],
      "properties": {
        "level": {
          "description": "Level represents the severity of the recorded log.",
          "type": [
            "null",
            "string"
          ],
          "maxLength": 1024
        },
        "logger_name": {
          "description": "LoggerName holds the name of the used logger instance.",
          "type": [
            "null",
            "string"
          ],
          "maxLength": 1024
        },
        "message": {
          "description": "Message of the logged error. In case a parameterized message is captured, Message should contain the same information, but with any placeholders being replaced.",
          "type": "string"
        },
        "param_message": {
          "description": "ParamMessage should contain the same information as Message, but with placeholders where parameters were logged, e.g. 'error connecting to %s'. The string is not interpreted, allowing differnt placeholders per client languange. The information might be used to group errors together.",
          "type": [
            "null",
            "string"
          ],
          "maxLength": 1024
        },
        "stacktrace": {
          "description": "Stacktrace information of the captured error.",
          "type": [
            "null",
            "array"
          ],
          "items": {
            "type": "object",
            "properties": {
              "abs_path": {
                "description": "AbsPath is the absolute path of the frame's file.",
                "type": [
                  "null",
                  "string"
                ]
              },
              "classname": {
                "description": "Classname of the frame.",
                "type": [
                  "null",
                  "string"
                ]
              },
              "colno": {
                "description": "ColumnNumber of the frame.",
                "type": [
                  "null",
                  "integer"
                ]
              },
              "context_line": {
                "description": "ContextLine is the line from the frame's file.",
                "type": [
                  "null",
                  "string"
                ]
              },
              "filename": {
                "description": "Filename is the relative name of the frame's file.",
                "type": [
                  "null",
                  "string"
                ]
              },
              "function": {
                "description": "Function represented by the frame.",
                "type": [
                  "null",
                  "string"
                ]
              },
              "library_frame": {
                "description": "LibraryFrame indicates whether the frame is from a third party library.",
                "type": [
                  "null",
                  "boolean"
                ]
              },
              "lineno": {
                "description": "LineNumber of the frame.",
                "type": [
                  "null",
                  "integer"
                ]
              },
              "module": {
                "description": "Module to which the frame belongs to.",
                "type": [
                  "null",
                  "string"
                ]
              },
              "post_context": {
                "description": "PostContext is a slice of code lines immediately before the line from the frame's file.",
                "type": [
                  "null",
                  "array"
                ],
                "items": {
                  "type": "string"
                },
                "minItems": 0
              },
              "pre_context": {
                "description": "PreContext is a slice of code lines immediately after the line from the frame's file.",
                "type": [
                  "null",
                  "array"
                ],
                "items": {
                  "type": "string"
                },
                "minItems": 0
              },
              "vars": {
                "description": "Vars is a flat mapping of local variables of the frame.",
                "type": [
                  "null",
                  "object"
                ]
              }
            },
            "anyOf": [
              {
                "properties": {
                  "classname": {
                    "type": "string"
                  }
                },
                "required": [
                  "classname"
                ]
              },
              {
                "properties": {
                  "filename": {
                    "type": "string"
                  }
                },
                "required": [
                  "filename"
                ]
              }
            ]
          },
          "minItems": 0
        }
      },
      "required": [
        "message"
      ]
    },
    "parent_id": {
      "description": "ParentID holds the hex encoded 64 random bits ID of the parent transaction or span.",
      "type": [
        "null",
        "string"
      ],
      "maxLength": 1024
    },
    "timestamp": {
      "description": "Timestamp holds the recorded time of the event, UTC based and formatted as microseconds since Unix epoch.",
      "type": [
        "null",
        "integer"
      ]
    },
    "trace_id": {
      "description": "TraceID holds the hex encoded 128 random bits ID of the correlated trace.",
      "type": [
        "null",
        "string"
      ],
      "maxLength": 1024
    },
    "transaction": {
      "description": "Transaction holds information about the correlated transaction.",
      "type": [
        "null",
        "object"
      ],
      "properties": {
        "name": {
          "description": "Name is the generic designation of a transaction in the scope of a single service, eg: 'GET /users/:id'.",
          "type": [
            "null",
            "string"
          ],
          "maxLength": 1024
        },
        "sampled": {
          "description": "Sampled indicates whether or not the full information for a transaction is captured. If a transaction is unsampled no spans and less context information will be reported.",
          "type": [
            "null",
            "boolean"
          ]
        },
        "type": {
          "description": "Type expresses the correlated transaction's type as keyword that has specific relevance within the service's domain, eg: 'request', 'backgroundjob'.",
          "type": [
            "null",
            "string"
          ],
          "maxLength": 1024
        }
      }
    },
    "transaction_id": {
      "description": "TransactionID holds the hex encoded 64 random bits ID of the correlated transaction.",
      "type": [
        "null",
        "string"
      ],
      "maxLength": 1024
    }
  },
  "required": [
    "id"
  ],
  "allOf": [
    {
      "if": {
        "properties": {
          "transaction_id": {
            "type": "string"
          }
        },
        "required": [
          "transaction_id"
        ]
      },
      "then": {
        "properties": {
          "parent_id": {
            "type": "string"
          }
        },
        "required": [
          "parent_id"
        ]
      }
    },
    {
      "if": {
        "properties": {
          "trace_id": {
            "type": "string"
          }
        },
        "required": [
          "trace_id"
        ]
      },
      "then": {
        "properties": {
          "parent_id": {
            "type": "string"
          }
        },
        "required": [
          "parent_id"
        ]
      }
    },
    {
      "if": {
        "properties": {
          "transaction_id": {
            "type": "string"
          }
        },
        "required": [
          "transaction_id"
        ]
      },
      "then": {
        "properties": {
          "trace_id": {
            "type": "string"
          }
        },
        "required": [
          "trace_id"
        ]
      }
    },
    {
      "if": {
        "properties": {
          "parent_id": {
            "type": "string"
          }
        },
        "required": [
          "parent_id"
        ]
      },
      "then": {
        "properties": {
          "trace_id": {
            "type": "string"
          }
        },
        "required": [
          "trace_id"
        ]
      }
    }
  ],
  "anyOf": [
    {
      "properties": {
        "exception": {
          "type": "object"
        }
      },
      "required": [
        "exception"
      ]
    },
    {
      "properties": {
        "log": {
          "type": "object"
        }
      },
      "required": [
        "log"
      ]
    }
  ]
}<|MERGE_RESOLUTION|>--- conflicted
+++ resolved
@@ -601,15 +601,6 @@
                 }
               }
             },
-<<<<<<< HEAD
-=======
-            "string": {
-              "description": "ID holds a unique identifier for the service.",
-              "type": [
-                "null",
-                "string"
-              ]
-            },
             "target": {
               "description": "Target holds information about the outgoing service in case of an outgoing event",
               "type": [
@@ -633,7 +624,6 @@
                 }
               }
             },
->>>>>>> d1b5503a
             "version": {
               "description": "Version of the monitored service.",
               "type": [
