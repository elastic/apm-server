[[components]]
== Components and documentation

Elastic APM consists of four components: *APM Agents*, *APM Server*, *Elasticsearch*, and *Kibana*.

image::images/apm-architecture-cloud.png[Architecture of Elastic APM]

[float]
=== APM Agents

APM agents are open source libraries written in the same language as your service.
You may only need one, or you might use all of them.
You install them into your service as you would install any other library.
They instrument your code and collect performance data and errors at runtime.
This data is buffered for a short period and sent on to APM Server.

Each agent has its own documentation:

* {apm-go-ref-v}/introduction.html[Go agent]
* {apm-java-ref-v}/intro.html[Java agent]
* {apm-dotnet-ref-v}/intro.html[.NET agent]
* {apm-node-ref-v}/intro.html[Node.js agent]
* {apm-py-ref-v}/getting-started.html[Python agent]
* {apm-ruby-ref-v}/introduction.html[Ruby agent]
* {apm-rum-ref-v}/intro.html[JavaScript Real User Monitoring (RUM) agent]

[float]
=== APM Server

APM Server is an open source application that receives performance data from your APM agents.
<<<<<<< HEAD
It's a {apm-server-ref-v}/why-separate-component.html[separate component by design],
which helps keep the agents light, prevents certain security risks, and improves compatibility across the Elastic Stack.
=======
It's a {apm-server-ref-v}/overview.html#why-separate-component[separate component by design],
which helps keep the agents light, prevents certain security risks, and improves compatibility across the Elastic Stack.  
>>>>>>> 7b335558

After the APM Server has validated and processed events from the APM agents,
the server transforms the data into Elasticsearch documents and stores them in corresponding
{apm-server-ref-v}/exploring-es-data.html[Elasticsearch indices].
In a matter of seconds you can start viewing your application performance data in the Kibana APM app.

// Todo: Change these links to include APM Server on Cloud installation
// The easiest way to get started with Elastic APM is by using our
// https://www.elastic.co/cloud/elasticsearch-service[hosted {es} Service] on
// Elastic Cloud
The {apm-server-ref-v}/index.html[APM Server reference] provides everything you need when it comes to working with the server.
Here you can learn about {apm-server-ref-v}/installing.html[installation],
{apm-server-ref-v}/configuring-howto-apm-server.html[configuration],
{apm-server-ref-v}/securing-apm-server.html[security],
{apm-server-ref-v}/monitoring.html[monitoring], and more.

[float]
=== Elasticsearch

{ref}/index.html[Elasticsearch] is a highly scalable open source full-text search and analytics engine.
It allows you to store, search, and analyze large volumes of data quickly and in near real time.
Elasticsearch is used to store APM performance metrics and make use of its aggregations.

[float]
=== APM Kibana app

{kibana-ref}/index.html[Kibana] is an open source analytics and visualization platform designed to work with Elasticsearch.
You use Kibana to search, view, and interact with data stored in Elasticsearch.

Since application performance monitoring is all about visualizing data and detecting bottlenecks,
it's crucial you understand how to use the {kibana-ref}/xpack-apm.html[Kibana APM UI].
The following sections will help you get started:

* {kibana-ref}/apm-getting-started.html[Getting Started]
* {kibana-ref}/apm-bottlenecks.html[Visualizing application bottlenecks]
* {kibana-ref}/apm-ui.html[Using the APM app]

APM also has built-in integrations with Machine Learning. To learn more about this feature, refer to the Kibana documentation for {kibana-ref}/machine-learning-integration.html[Machine learning integration].<|MERGE_RESOLUTION|>--- conflicted
+++ resolved
@@ -28,13 +28,8 @@
 === APM Server
 
 APM Server is an open source application that receives performance data from your APM agents.
-<<<<<<< HEAD
-It's a {apm-server-ref-v}/why-separate-component.html[separate component by design],
-which helps keep the agents light, prevents certain security risks, and improves compatibility across the Elastic Stack.
-=======
 It's a {apm-server-ref-v}/overview.html#why-separate-component[separate component by design],
 which helps keep the agents light, prevents certain security risks, and improves compatibility across the Elastic Stack.  
->>>>>>> 7b335558
 
 After the APM Server has validated and processed events from the APM agents,
 the server transforms the data into Elasticsearch documents and stores them in corresponding
