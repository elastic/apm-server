--- conflicted
+++ resolved
@@ -21,12 +21,8 @@
 Elastic APM consists of four components:
 
 * {apm-agents-ref}/index.html[APM agents]
-<<<<<<< HEAD
-* {apm-server-ref}/index.html[APM Server]
+* {apm-server-ref-v}/index.html[APM Server]
 * {ref}/index.html[Elasticsearch]
-=======
-* {apm-server-ref-v}/index.html[APM Server]
->>>>>>> 2b5faf46
 * {kibana-ref}/xpack-apm.html[Kibana APM UI]
 
 image::apm-architecture.png[Architecture of Elastic APM]
@@ -74,20 +70,20 @@
 
 [float]
 ==== Component communication
-The APM Server is a {apm-server-ref}/why-separate-component.html[separate component by design] - it helps keep the agents light,
+The APM Server is a {apm-server-ref-v}/why-separate-component.html[separate component by design] - it helps keep the agents light,
 prevents certain security risks,
 and improves compatibility across the Elastic and APM Stack.  
 
-The {apm-server-ref}/intake-api.html[Intake API] is what we call the internal protocol that APM agents use to talk to the APM Server. 
+The {apm-server-ref-v}/intake-api.html[Intake API] is what we call the internal protocol that APM agents use to talk to the APM Server. 
 After the APM Server has validated and processed events from the APM agents (via the intake API),
-the server transforms the data into Elasticsearch documents and stores them in corresponding {apm-server-ref}/exploring-es-data.html[Elasticsearch indices].
+the server transforms the data into Elasticsearch documents and stores them in corresponding {apm-server-ref-v}/exploring-es-data.html[Elasticsearch indices].
 In a matter of seconds you can start viewing your application performance data in Kibana.
 
 [float]
 ==== Real User Monitoring (RUM)
 Real User Monitoring captures user interaction with clients such as web browsers.
-The {apm-rum-ref}[JavaScript Agent] is Elastic’s RUM Agent.
-To use it you need to {apm-server-ref}/rum.html[enable RUM support] in the APM Server.
+The {apm-rum-ref-v}[JavaScript Agent] is Elastic’s RUM Agent.
+To use it you need to {apm-server-ref-v}/rum.html[enable RUM support] in the APM Server.
 
 Unlike Elastic APM backend agents which monitor requests and responses,
 the RUM JavaScript agent monitors the real user experience and interaction within your client-side application.
