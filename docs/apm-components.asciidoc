[[apm-components]]
== Components and documentation

****
There are two ways to install, run, and manage Elastic APM:

* With the Elastic APM integration
* With the standalone (legacy) APM Server binary

This documentation focuses on option one: the **Elastic APM integration**.
For standalone APM Server (legacy) documentation, please see the <<legacy-apm-overview>>
and <<overview>>.
****

Elastic APM consists of four components: *APM agents*, the *Elastic APM integration*, *{es}*, and *{kib}*.
Generally, there are two ways that these four components can work together:

APM agents on edge machines send data to a centrally hosted APM integration:

<<<<<<< HEAD
image::./images/apm-architecture.png[Architecture of Elastic APM with a central Elastic agent]

Or, APM agents and the APM integration live on edge machines and enroll via a centrally hosted {agent}:

image::./images/apm-architecture-two.png[Architecture of Elastic APM with an edge Elastic agent]
=======
[subs=attributes+]
include::./diagrams/apm-architecture-central.asciidoc[Elastic APM architecture with edge APM integrations]

Or, APM agents and the APM integration live on edge machines and enroll via a centrally hosted {agent}:

[subs=attributes+]
include::./diagrams/apm-architecture-edge.asciidoc[Elastic APM architecture with central APM integration]
>>>>>>> 699e6f7a

In addition, Elastic supports OpenTelemetry:

[subs=attributes+]
include::./diagrams/apm-otel-architecture.asciidoc[Architecture of Elastic APM with OpenTelemetry]

// Not sure which to choose? See the [blog post]

[float]
=== APM Agents

APM agents are open source libraries written in the same language as your service.
You may only need one, or you might use all of them.
You install them into your service as you would install any other library.
They instrument your code and collect performance data and errors at runtime.
This data is buffered for a short period and sent on to APM Server.

Each agent has its own documentation:

* {apm-go-ref-v}/introduction.html[Go agent]
* {apm-ios-ref-v}/intro.html[iOS agent]
* {apm-java-ref-v}/intro.html[Java agent]
* {apm-dotnet-ref-v}/intro.html[.NET agent]
* {apm-node-ref-v}/intro.html[Node.js agent]
* {apm-php-ref-v}/intro.html[PHP agent]
* {apm-py-ref-v}/getting-started.html[Python agent]
* {apm-ruby-ref-v}/introduction.html[Ruby agent]
* {apm-rum-ref-v}/intro.html[JavaScript Real User Monitoring (RUM) agent]

[float]
[[apm-integration]]
=== Elastic APM integration

The APM integration receives performance data from your APM agents,
validates and processes it, and then transforms the data into {es} documents.
Removing this logic from APM agents help keeps them light, prevents certain security risks,
and improves compatibility across the {stack}.

The Elastic integration runs on {fleet-guide}[{agent}]. {agent} is a single, unified way to add monitoring for logs,
metrics, traces, and other types of data to each host.
A single agent makes it easier and faster to deploy monitoring across your infrastructure.
The agent's single, unified policy makes it easier to add integrations for new data sources.

[float]
=== {es}

{ref}/index.html[{es}] is a highly scalable free and open full-text search and analytics engine.
It allows you to store, search, and analyze large volumes of data quickly and in near real time.
{es} is used to store APM performance metrics and make use of its aggregations.

[float]
=== {kib} {apm-app}

{kibana-ref}/index.html[{kib}] is a free and open analytics and visualization platform designed to work with {es}.
You use {kib} to search, view, and interact with data stored in {es}.

Since application performance monitoring is all about visualizing data and detecting bottlenecks,
it's crucial you understand how to use the {kibana-ref}/xpack-apm.html[{apm-app}] in {kib}.
The following sections will help you get started:

* {apm-app-ref}/apm-ui.html[Set up]
* {apm-app-ref}/apm-getting-started.html[Get started]
* {apm-app-ref}/apm-how-to.html[How-to guides]

APM also has built-in integrations with {ml-cap}. To learn more about this feature,
or the {anomaly-detect} feature that's built on top of it,
refer to {kibana-ref}/machine-learning-integration.html[{ml-cap} integration].<|MERGE_RESOLUTION|>--- conflicted
+++ resolved
@@ -17,13 +17,6 @@
 
 APM agents on edge machines send data to a centrally hosted APM integration:
 
-<<<<<<< HEAD
-image::./images/apm-architecture.png[Architecture of Elastic APM with a central Elastic agent]
-
-Or, APM agents and the APM integration live on edge machines and enroll via a centrally hosted {agent}:
-
-image::./images/apm-architecture-two.png[Architecture of Elastic APM with an edge Elastic agent]
-=======
 [subs=attributes+]
 include::./diagrams/apm-architecture-central.asciidoc[Elastic APM architecture with edge APM integrations]
 
@@ -31,7 +24,6 @@
 
 [subs=attributes+]
 include::./diagrams/apm-architecture-edge.asciidoc[Elastic APM architecture with central APM integration]
->>>>>>> 699e6f7a
 
 In addition, Elastic supports OpenTelemetry:
 
