--- conflicted
+++ resolved
@@ -1,123 +1,7 @@
 [[configuring-ingest-node]]
 == Parse data using ingest node pipelines
 
-<<<<<<< HEAD
-deprecated::[7.16.0,Users should now use the <<apm-integration>>, which includes ingest node pipeline management. If you've already upgraded, please see <<ingest-pipelines>> instead.]
-
-You can configure APM Server to use an {ref}/ingest.html[ingest node]
-to pre-process documents before indexing them in {es}.
-A pipeline definition specifies the series of pipelines or processors that will transform each document in a specific way.
-For example, a pipeline might define one processor that removes a field, followed by another that renames a field.
-
-Pipelines can be used to ensure data security by removing or obfuscating sensitive information.
-See {apm-overview-ref-v}/data-security.html[data security] for an example.
-
-[[default-pipeline]]
-[float]
-=== Default ingest pipeline
-
-By default, APM Server registers the `apm` pipeline definition to {es} on startup.
-The `apm` pipeline defines the following inner pipelines:
-
-[horizontal]
-`apm_user_agent`::
-Adds `user_agent` information for APM events
-
-`apm_user_geo`::
-Enriches Elastic's {apm-rum-ref-v}/index.html[JavaScript RUM Agent] data by
-adding user {ref}/geoip-processor.html[Geo-IP data] to the `client.geo` field.
-
-`apm_ingest_timestamp`::
-Adds an ingest timestamp for APM events.
-
-`apm_remove_span_metadata`::
-added:[7.7,"Upgrading? See {apm-guide-7x}/upgrading-to-77.html[Upgrade to 7.7]"]
-To save storage, removes metadata fields, like `host`, `kubernetes`, and `container`,
-that are already available on the parent transaction.
-+
-In previous versions of APM Server, this functionality was hardcoded internally.
-Switching metadata cleanup from an internal process to a processor allows you to keep any span metadata that is important in your architecture.
-
-`apm_error_grouping_name`::
-added:[7.13]
-Adds `error.grouping_name` to error documents for use in the {kibana-ref}/xpack-apm.html[Kibana APM UI].
-
-`apm_opentelemetry_metrics`::
-added:[7.13]
-Copies well-known OpenTelemetry metrics to their Elastic APM counterparts, for vizualisation in the {kibana-ref}/xpack-apm.html[Kibana APM UI].
-For example, the OpenTelemetry metric field `runtime.jvm.gc.time` is copied to the Elastic APM metric field `jvm.gc.time`.
-+
-Metrics are duplicated so you can refer to them by either the OpenTelemetry or Elastic APM metric name.
-
-See the complete pipeline definition by navigating to the APM Server's home directory
-and viewing `ingest/pipeline/definition.json`.
-
-To disable this, or any other pipeline, set `output.elasticsearch.pipeline: _none`.
-
-[[custom-pipelines]]
-[float]
-=== Custom pipelines
-
-Using custom pipelines involves two steps:
-
-. First, you need to <<register-pipelines,register a pipeline>> in Elasticsearch.
-. Then, the pipeline needs to be <<apply-pipelines, applied during data ingestion>>.
-
-[[register-pipelines]]
-[float]
-==== Register pipelines in Elasticsearch
-To register a pipeline in Elasticsearch, you can either configure APM Server to
-register pipelines on startup, or you can manually upload a pipeline definition.
-
-[[register-pipelines-apm-server]]
-[float]
-===== Register pipelines on APM Server startup
-Automatic pipeline registration requires `output.elasticsearch` to be enabled and configured.
-
-Navigate to APM Server's home directory and find the default pipeline configuration at
-`ingest/pipeline/definition.json`.
-To add, change, or remove pipelines in Elasticsearch,
-change the definitions in this file and restart your APM Server or run `apm-server setup --pipelines`.
-
-By default, pipeline registration is <<register.ingest.pipeline.enabled,enabled>>.
-
-[[register-pipelines-manual]]
-[float]
-===== Manually upload pipeline definitions
-
-You can manually upload pipeline definitions by describing them in a file.
-Consider the following sample pipeline in a file named `pipeline.json`.
-This pipeline definition converts the value of `beat.name` to lowercase before indexing each document.
-
-[source,json]
-------------------------------------------------------------------------------
-{
-    "description": "Test pipeline",
-    "processors": [
-        {
-            "lowercase": {
-                "field": "beat.name"
-            }
-        }
-    ]
-}
-------------------------------------------------------------------------------
-
-To register this pipeline, run:
-
-[source,shell]
-------------------------------------------------------------------------------
-curl -H 'Content-Type: application/json' -XPUT 'http://localhost:9200/_ingest/pipeline/test-pipeline' -d @pipeline.json
-------------------------------------------------------------------------------
-
-[[apply-pipelines]]
-[float]
-==== Apply pipelines during data ingestion
-To specify which pipelines to apply during data ingestion,
-add the pipeline IDs to the `pipelines` option under `output.elasticsearch` in the +apm-server.yml+ file:
-=======
 deprecated::[7.16.0,Users should now use the <<apm-integration>>. See <<ingest-pipelines>> if you've already upgraded.]
->>>>>>> 1b05ebc4
 
 // Appends `-legacy` to each section's ID so that they are different from the APM integration IDs
 :append-legacy: -legacy
