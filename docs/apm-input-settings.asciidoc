--- conflicted
+++ resolved
@@ -23,11 +23,8 @@
 Host
 
 | (text) Defines the host and port the server is listening on.
-<<<<<<< HEAD
-Use `"unix:/path/to.sock"` to listen on a unix domain socket.
-=======
-Use `unix:/path/to.sock` to listen on a Unix domain socket.
->>>>>>> 58a6c2cb
+
+Use `"unix:/path/to.sock"` to listen on a Unix domain socket.
 
 *Default:* `localhost:8200`
 // end::host-setting[]
