--- conflicted
+++ resolved
@@ -17,11 +17,8 @@
 endif::[]
 
 [[apm-server]]
-<<<<<<< HEAD
+
 = APM Server Reference
-=======
-= APM Server Reference (Beta)
->>>>>>> dd9ee38d
 
 include::./overview.asciidoc[]
 
