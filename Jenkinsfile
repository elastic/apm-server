#!/usr/bin/env groovy
@Library('apm@current') _

pipeline {
  agent any
  environment {
    BASE_DIR = "src/github.com/elastic/apm-server"
    NOTIFY_TO = credentials('notify-to')
    JOB_GCS_BUCKET = credentials('gcs-bucket')
    JOB_GCS_CREDENTIALS = 'apm-ci-gcs-plugin'
    CODECOV_SECRET = 'secret/apm-team/ci/apm-server-codecov'
<<<<<<< HEAD
    ES_LOG_LEVEL = "${params.ES_LOG_LEVEL}"
=======
    DIAGNOSTIC_INTERVAL = "${params.DIAGNOSTIC_INTERVAL}"
>>>>>>> 28bdc56e
  }
  options {
    timeout(time: 2, unit: 'HOURS')
    buildDiscarder(logRotator(numToKeepStr: '20', artifactNumToKeepStr: '20', daysToKeepStr: '30'))
    timestamps()
    ansiColor('xterm')
    disableResume()
    durabilityHint('PERFORMANCE_OPTIMIZED')
    rateLimitBuilds(throttle: [count: 60, durationName: 'hour', userBoost: true])
    quietPeriod(10)
  }
  triggers {
    issueCommentTrigger('.*(?:jenkins\\W+)?run\\W+(?:the\\W+)?tests(?:\\W+please)?.*')
  }
  parameters {
    booleanParam(name: 'Run_As_Master_Branch', defaultValue: false, description: 'Allow to run any steps on a PR, some steps normally only run on master branch.')
    booleanParam(name: 'linux_ci', defaultValue: true, description: 'Enable Linux build')
    booleanParam(name: 'windows_ci', defaultValue: true, description: 'Enable Windows CI')
    booleanParam(name: 'intake_ci', defaultValue: true, description: 'Enable test')
    booleanParam(name: 'test_ci', defaultValue: true, description: 'Enable test')
    booleanParam(name: 'test_sys_env_ci', defaultValue: true, description: 'Enable system and environment test')
    booleanParam(name: 'bench_ci', defaultValue: true, description: 'Enable benchmarks')
    booleanParam(name: 'doc_ci', defaultValue: true, description: 'Enable build documentation')
    booleanParam(name: 'release_ci', defaultValue: true, description: 'Enable build the release packages')
    booleanParam(name: 'kibana_update_ci', defaultValue: true, description: 'Enable build the Check kibana Obj. Updated')
<<<<<<< HEAD
    string(name: 'ES_LOG_LEVEL', defaultValue: "error", description: 'Elasticsearch error level')
=======
    string(name: 'DIAGNOSTIC_INTERVAL', defaultValue: "0", description: 'Elasticsearch detailed logging every X seconds')
>>>>>>> 28bdc56e
  }
  stages {
    /**
     Checkout the code and stash it, to use it on other stages.
    */
    stage('Checkout') {
      agent { label 'master || immutable' }
      environment {
        PATH = "${env.PATH}:${env.WORKSPACE}/bin"
        HOME = "${env.WORKSPACE}"
        GOPATH = "${env.WORKSPACE}"
      }
      options { skipDefaultCheckout() }
      steps {
        pipelineManager([ cancelPreviousRunningBuilds: [ when: 'PR' ] ])
        deleteDir()
        gitCheckout(basedir: "${BASE_DIR}")
        stash allowEmpty: true, name: 'source', useDefaultExcludes: false
        script {
          dir("${BASE_DIR}"){
            env.GO_VERSION = readFile(".go-version")
            if(env.CHANGE_TARGET){
              def regexps =[
                "^_beats",
                "^apm-server.yml",
                "^apm-server.docker.yml",
                "^magefile.go",
                "^ingest",
                "^packaging",
                "^tests/packaging",
                "^vendor/github.com/elastic/beats"
              ]
              def changes = sh(script: "git diff --name-only origin/${env.CHANGE_TARGET}...${env.GIT_SHA} > git-diff.txt",returnStdout: true)
              def match = regexps.find{ regexp ->
                  sh(script: "grep '${regexp}' git-diff.txt",returnStatus: true) == 0
              }
              env.BEATS_UPDATED = (match != null)
            }
          }
        }
      }
    }
    /**
    Updating generated files for Beat.
    Checks the GO environment.
    Checks the Python environment.
    Checks YAML files are generated.
    Validate that all updates were committed.
    */
    stage('Intake') {
      agent { label 'linux && immutable' }
      options { skipDefaultCheckout() }
      environment {
        PATH = "${env.PATH}:${env.WORKSPACE}/bin"
        HOME = "${env.WORKSPACE}"
        GOPATH = "${env.WORKSPACE}"
      }
      when {
        beforeAgent true
        expression { return params.intake_ci }
      }
      steps {
        deleteDir()
        unstash 'source'
        dir("${BASE_DIR}"){
          sh './script/jenkins/intake.sh'
        }
      }
    }
    stage('Build'){
      failFast false
      parallel {
        /**
        Build on a linux environment.
        */
        stage('linux build') {
          agent { label 'linux && immutable' }
          options { skipDefaultCheckout() }
          environment {
            PATH = "${env.PATH}:${env.WORKSPACE}/bin"
            HOME = "${env.WORKSPACE}"
            GOPATH = "${env.WORKSPACE}"
          }
          when {
            beforeAgent true
            expression { return params.linux_ci }
          }
          steps {
            deleteDir()
            unstash 'source'
            dir("${BASE_DIR}"){
              sh './script/jenkins/build.sh'
            }
          }
        }
        /**
        Build on a windows environment.
        */
        stage('windows build') {
          agent { label 'windows-2019-immutable' }
          options { skipDefaultCheckout() }
          when {
            beforeAgent true
            expression { return params.windows_ci }
          }
          steps {
            deleteDir()
            unstash 'source'
            dir("${BASE_DIR}"){
              powershell(script: '.\\script\\jenkins\\windows-build.ps1')
            }
          }
        }
      }
    }
    stage('Test') {
      failFast false
      parallel {
        /**
          Run unit tests and report junit results.
        */
        stage('Unit Test') {
          agent { label 'linux && immutable' }
          options { skipDefaultCheckout() }
          environment {
            PATH = "${env.PATH}:${env.WORKSPACE}/bin"
            HOME = "${env.WORKSPACE}"
            GOPATH = "${env.WORKSPACE}"
          }
          when {
            beforeAgent true
            expression { return params.test_ci }
          }
          steps {
            deleteDir()
            unstash 'source'
            dir("${BASE_DIR}"){
              sh './script/jenkins/unit-test.sh'
            }
          }
          post {
            always {
              junit(allowEmptyResults: true,
                keepLongStdio: true,
                testResults: "${BASE_DIR}/build/junit-*.xml")
            }
          }
        }
        /**
        Runs System and Environment Tests, then generate coverage and unit test reports.
        Finally archive the results.
        */
        stage('System and Environment Tests') {
          agent { label 'linux && immutable' }
          options { skipDefaultCheckout() }
          environment {
            PATH = "${env.PATH}:${env.WORKSPACE}/bin"
            HOME = "${env.WORKSPACE}"
            GOPATH = "${env.WORKSPACE}"
          }
          when {
            beforeAgent true
            expression { return params.test_sys_env_ci }
          }
          steps {
            deleteDir()
            unstash 'source'
            dir("${BASE_DIR}"){
              sh './script/jenkins/linux-test.sh'
            }
          }
          post {
            always {
              coverageReport("${BASE_DIR}/build/coverage")
              junit(allowEmptyResults: true,
                keepLongStdio: true,
                testResults: "${BASE_DIR}/build/junit-*.xml,${BASE_DIR}/build/TEST-*.xml")
              //googleStorageUpload bucket: "gs://${JOB_GCS_BUCKET}/${JOB_NAME}/${BUILD_NUMBER}", credentialsId: "${JOB_GCS_CREDENTIALS}", pathPrefix: "${BASE_DIR}", pattern: '**/build/system-tests/run/**/*', sharedPublicly: true, showInline: true
              //googleStorageUpload bucket: "gs://${JOB_GCS_BUCKET}/${JOB_NAME}/${BUILD_NUMBER}", credentialsId: "${JOB_GCS_CREDENTIALS}", pathPrefix: "${BASE_DIR}", pattern: '**/build/TEST-*.out', sharedPublicly: true, showInline: true
              tar(file: "system-tests-linux-files.tgz", archive: true, dir: "system-tests", pathPrefix: "${BASE_DIR}/build")
              tar(file: "coverage-files.tgz", archive: true, dir: "coverage", pathPrefix: "${BASE_DIR}/build")
              codecov(repo: 'apm-server', basedir: "${BASE_DIR}", secret: "${CODECOV_SECRET}")
            }
          }
        }
        /**
        Run tests on a windows environment.
        Finally archive the results.
        */
        stage('windows test') {
          agent { label 'windows-2019-immutable' }
          options { skipDefaultCheckout() }
          when {
            beforeAgent true
            expression { return params.windows_ci }
          }
          steps {
            deleteDir()
            unstash 'source'
            dir("${BASE_DIR}"){
              powershell(script: '.\\script\\jenkins\\windows-test.ps1')
            }
          }
          post {
            always {
              junit(allowEmptyResults: true,
                keepLongStdio: true,
                testResults: "${BASE_DIR}/build/junit-report.xml,${BASE_DIR}/build/TEST-*.xml")
            }
          }
        }
        /**
        Runs benchmarks on the current version and compare it with the previous ones.
        Finally archive the results.
        */
        stage('Benchmarking') {
          agent { label 'linux && immutable' }
          options { skipDefaultCheckout() }
          environment {
            PATH = "${env.PATH}:${env.WORKSPACE}/bin"
            HOME = "${env.WORKSPACE}"
            GOPATH = "${env.WORKSPACE}"
          }
          when {
            beforeAgent true
            allOf {
              anyOf {
                branch 'master'
                branch "\\d+\\.\\d+"
                branch "v\\d?"
                tag "v\\d+\\.\\d+\\.\\d+*"
                expression { return params.Run_As_Master_Branch }
              }
              expression { return params.bench_ci }
            }
          }
          steps {
            deleteDir()
            unstash 'source'
            dir("${BASE_DIR}"){
              sh './script/jenkins/bench.sh'
              sendBenchmarks(file: 'bench.out', index: "benchmark-server")
            }
          }
        }
        /**
        updates beats updates the framework part and go parts of beats.
        Then build and test.
        Finally archive the results.
        */
        /*
        stage('Update Beats') {
            agent { label 'linux' }

            steps {
              ansiColor('xterm') {
                  deleteDir()
                  dir("${BASE_DIR}"){
                    unstash 'source'
                    sh """
                    #!
                    ./script/jenkins/update-beats.sh
                    """
                    archiveArtifacts allowEmptyArchive: true, artifacts: "${BASE_DIR}/build", onlyIfSuccessful: false
                  }
                }
              }
        }*/
      }
    }
    /**
    Build the documentation and archive it.
    Finally archive the results.
    */
    stage('Documentation') {
      agent { label 'linux && immutable' }
      options { skipDefaultCheckout() }
      environment {
        PATH = "${env.PATH}:${env.WORKSPACE}/bin"
        HOME = "${env.WORKSPACE}"
        GOPATH = "${env.WORKSPACE}"
      }
      when {
        beforeAgent true
        allOf {
          anyOf {
            branch 'master'
            expression { return params.Run_As_Master_Branch }
          }
          expression { return params.doc_ci }
        }
      }
      steps {
        deleteDir()
        unstash 'source'
        dir("${BASE_DIR}"){
          buildDocs(docsDir: "docs", archive: true)
        }
      }
    }
    /**
    Checks if kibana objects are updated.
    */
    stage('Check kibana Obj. Updated') {
      agent { label 'linux && immutable' }
      options { skipDefaultCheckout() }
      environment {
        PATH = "${env.PATH}:${env.WORKSPACE}/bin"
        HOME = "${env.WORKSPACE}"
        GOPATH = "${env.WORKSPACE}"
      }
      when {
        beforeAgent true
        expression { return params.kibana_update_ci }
      }
      steps {
        deleteDir()
        unstash 'source'
        dir("${BASE_DIR}"){
          sh './script/jenkins/sync.sh'
        }
      }
    }
    /**
      build release packages.
    */
    stage('Release') {
      agent { label 'linux && immutable' }
      options { skipDefaultCheckout() }
      environment {
        PATH = "${env.PATH}:${env.WORKSPACE}/bin"
        HOME = "${env.WORKSPACE}"
        GOPATH = "${env.WORKSPACE}"
      }
      when {
        beforeAgent true
        allOf {
          anyOf {
            branch 'master'
            branch "\\d+\\.\\d+"
            branch "v\\d?"
            tag "v\\d+\\.\\d+\\.\\d+*"
            expression { return params.Run_As_Master_Branch }
            expression { return env.BEATS_UPDATED != "0" }
          }
          expression { return params.release_ci }
        }
      }
      steps {
        deleteDir()
        unstash 'source'
        dir("${BASE_DIR}"){
          sh './script/jenkins/package.sh'
        }
      }
      post {
        success {
          echo "Archive packages"
          googleStorageUpload(bucket: "gs://${JOB_GCS_BUCKET}/snapshots",
            credentialsId: "${JOB_GCS_CREDENTIALS}",
            pathPrefix: "${BASE_DIR}/build/distributions/",
            pattern: "${BASE_DIR}/build/distributions/**/*",
            sharedPublicly: true,
            showInline: true)
        }
      }
    }
  }
  post {
    cleanup {
      notifyBuildResult()
    }
  }
}<|MERGE_RESOLUTION|>--- conflicted
+++ resolved
@@ -9,11 +9,8 @@
     JOB_GCS_BUCKET = credentials('gcs-bucket')
     JOB_GCS_CREDENTIALS = 'apm-ci-gcs-plugin'
     CODECOV_SECRET = 'secret/apm-team/ci/apm-server-codecov'
-<<<<<<< HEAD
+    DIAGNOSTIC_INTERVAL = "${params.DIAGNOSTIC_INTERVAL}"
     ES_LOG_LEVEL = "${params.ES_LOG_LEVEL}"
-=======
-    DIAGNOSTIC_INTERVAL = "${params.DIAGNOSTIC_INTERVAL}"
->>>>>>> 28bdc56e
   }
   options {
     timeout(time: 2, unit: 'HOURS')
@@ -39,11 +36,8 @@
     booleanParam(name: 'doc_ci', defaultValue: true, description: 'Enable build documentation')
     booleanParam(name: 'release_ci', defaultValue: true, description: 'Enable build the release packages')
     booleanParam(name: 'kibana_update_ci', defaultValue: true, description: 'Enable build the Check kibana Obj. Updated')
-<<<<<<< HEAD
+    string(name: 'DIAGNOSTIC_INTERVAL', defaultValue: "0", description: 'Elasticsearch detailed logging every X seconds')
     string(name: 'ES_LOG_LEVEL', defaultValue: "error", description: 'Elasticsearch error level')
-=======
-    string(name: 'DIAGNOSTIC_INTERVAL', defaultValue: "0", description: 'Elasticsearch detailed logging every X seconds')
->>>>>>> 28bdc56e
   }
   stages {
     /**
