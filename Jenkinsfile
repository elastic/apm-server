--- conflicted
+++ resolved
@@ -433,12 +433,8 @@
                 withMageEnv(){
                   sh(label: 'Run benchmarks', script: './.ci/scripts/bench.sh')
                 }
-<<<<<<< HEAD
-                sendBenchmarks(file: "${BASE_DIR}/bench.out", index: "benchmark-server")
+                sendBenchmarks(file: "bench.out", index: "benchmark-server")
                 generateGoBenchmarkDiff(current: 'bench.out', filter: 'exclude')
-=======
-                sendBenchmarks(file: "bench.out", index: "benchmark-server")
->>>>>>> d182cd56
               }
             }
           }
