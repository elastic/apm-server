--- conflicted
+++ resolved
@@ -57,8 +57,7 @@
         stash allowEmpty: true, name: 'source', useDefaultExcludes: false
         script {
           dir("${BASE_DIR}"){
-<<<<<<< HEAD
-            env.GO_VERSION = readFile(".go-version")
+            env.GO_VERSION = readFile(".go-version").trim()
             def regexps =[
               "^_beats",
               "^apm-server.yml",
@@ -70,26 +69,6 @@
               "^vendor/github.com/elastic/beats"
             ]
             env.BEATS_UPDATED = isGitRegionMatch(regexps: regexps)
-=======
-            env.GO_VERSION = readFile(".go-version").trim()
-            if(env.CHANGE_TARGET){
-              def regexps =[
-                "^_beats",
-                "^apm-server.yml",
-                "^apm-server.docker.yml",
-                "^magefile.go",
-                "^ingest",
-                "^packaging",
-                "^tests/packaging",
-                "^vendor/github.com/elastic/beats"
-              ]
-              def changes = sh(label: 'Check paths changed', script: "git diff --name-only origin/${env.CHANGE_TARGET}...${env.GIT_SHA} > git-diff.txt",returnStdout: true)
-              def match = regexps.find{ regexp ->
-                  sh(script: "grep '${regexp}' git-diff.txt",returnStatus: true) == 0
-              }
-              env.BEATS_UPDATED = (match != null)
-            }
->>>>>>> d9bc5220
           }
         }
       }
