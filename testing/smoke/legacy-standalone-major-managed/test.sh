#!/bin/bash

set -eo pipefail

if [[ "${1}" != "latest" ]]; then
    echo "-> Skipping smoke test ['${1}' is not supported]..."
    exit 0
fi

. "$(git rev-parse --show-toplevel)/testing/smoke/lib.sh"

<<<<<<< HEAD
VERSION=7.17
# SNAPSHOT version can only be upgraded to another SNAPSHOT version
get_latest_snapshot_for_version ${VERSION}
LATEST_VERSION=${LATEST_SNAPSHOT_VERSION}
ASSERTION_VERSION=${LATEST_SNAPSHOT_VERSION%-*} # strip -SNAPSHOT suffix
get_latest_snapshot
NEXT_MAJOR_LATEST=$(echo $VERSIONS | jq -r -c '.[-1]')
ASSERTION_NEXT_MAJOR_LATEST=${NEXT_MAJOR_LATEST%-*} # strip -SNAPSHOT suffix
=======
VERSION_7=7.17
if [[ "${1}" == "latest" ]]; then
    # SNAPSHOT version can only be upgraded to another SNAPSHOT version
    get_latest_snapshot_for_version ${VERSION_7}
    LATEST_VERSION_7=${LATEST_SNAPSHOT_VERSION}
    ASSERTION_VERSION_7=${LATEST_SNAPSHOT_VERSION%-*} # strip -SNAPSHOT suffix
    get_latest_snapshot
    LATEST_VERSION_8=$(echo "${VERSIONS}" | jq -r '[.[] | select(. | startswith("8"))] | last')
    ASSERTION_VERSION_8=${LATEST_VERSION_8%-*} # strip -SNAPSHOT suffix
    LATEST_VERSION_9=$(echo "${VERSIONS}" | jq -r '[.[] | select(. | startswith("9"))] | last')
    ASSERTION_VERSION_9=${LATEST_VERSION_9%-*} # strip -SNAPSHOT suffix
else
    get_latest_patch ${VERSION_7}
    LATEST_VERSION_7=${VERSION_7}.${LATEST_PATCH}
    ASSERTION_VERSION_7=${LATEST_VERSION_7}
    get_versions
    LATEST_VERSION_8=$(echo "${VERSIONS}" | jq -r '[.[] | select(. | startswith("8"))] | last')
    ASSERTION_VERSION_8=${LATEST_VERSION_8}
    LATEST_VERSION_9=$(echo "${VERSIONS}" | jq -r '[.[] | select(. | startswith("9"))] | last')
    ASSERTION_VERSION_9=${LATEST_VERSION_9}
fi
>>>>>>> 044d019d

if [[ -n ${LATEST_VERSION_9} ]]; then
    echo "-> Running ${LATEST_VERSION_7} standalone to ${LATEST_VERSION_8} standalone to ${LATEST_VERSION_9} standalone to ${LATEST_VERSION_9} managed"
else
    echo "-> Running ${LATEST_VERSION_7} standalone to ${LATEST_VERSION_8} standalone to ${LATEST_VERSION_8} managed"
fi

if [[ -z ${SKIP_DESTROY} ]]; then
    trap "terraform_destroy" EXIT
fi

# Version 7
INTEGRATIONS_SERVER=false
cleanup_tfvar
<<<<<<< HEAD
append_tfvar "stack_version" "${LATEST_VERSION}"
=======
append_tfvar "stack_version" "${LATEST_VERSION_7}"
>>>>>>> 044d019d
append_tfvar "integrations_server" ${INTEGRATIONS_SERVER}
terraform_apply
healthcheck 1
send_events
<<<<<<< HEAD
legacy_assertions "${ASSERTION_VERSION}"
=======
legacy_assertions "${ASSERTION_VERSION_7}"
>>>>>>> 044d019d

# Version 8
cleanup_tfvar
<<<<<<< HEAD
append_tfvar "stack_version" "${NEXT_MAJOR_LATEST}"
=======
append_tfvar "stack_version" "${LATEST_VERSION_8}"
>>>>>>> 044d019d
append_tfvar "integrations_server" ${INTEGRATIONS_SERVER}
terraform_apply
healthcheck 1
send_events
<<<<<<< HEAD
data_stream_assertions "${ASSERTION_NEXT_MAJOR_LATEST}"

upgrade_managed "${NEXT_MAJOR_LATEST}"
=======
data_stream_assertions "${ASSERTION_VERSION_8}"

# Version 9 (if exists)
MANAGED_VERSION="${LATEST_VERSION_8}"
ASSERTION_MANAGED_VERSION="${ASSERTION_VERSION_8}"
if [[ -n ${LATEST_VERSION_9} ]]; then
    cleanup_tfvar
    append_tfvar "stack_version" "${LATEST_VERSION_9}"
    append_tfvar "integrations_server" ${INTEGRATIONS_SERVER}
    terraform_apply
    healthcheck 1
    send_events
    data_stream_assertions "${ASSERTION_VERSION_9}"
    MANAGED_VERSION="${LATEST_VERSION_9}"
    ASSERTION_MANAGED_VERSION="${ASSERTION_VERSION_9}"
fi

upgrade_managed "${MANAGED_VERSION}"
>>>>>>> 044d019d
healthcheck 1
send_events
# Assert there are 2 instances of the same event, since we ingested data twice
# using the same APM Server version.
<<<<<<< HEAD
data_stream_assertions "${ASSERTION_NEXT_MAJOR_LATEST}" 2
=======
data_stream_assertions "${ASSERTION_MANAGED_VERSION}" 2
>>>>>>> 044d019d
<|MERGE_RESOLUTION|>--- conflicted
+++ resolved
@@ -9,38 +9,16 @@
 
 . "$(git rev-parse --show-toplevel)/testing/smoke/lib.sh"
 
-<<<<<<< HEAD
-VERSION=7.17
+VERSION_7=7.17
 # SNAPSHOT version can only be upgraded to another SNAPSHOT version
-get_latest_snapshot_for_version ${VERSION}
-LATEST_VERSION=${LATEST_SNAPSHOT_VERSION}
-ASSERTION_VERSION=${LATEST_SNAPSHOT_VERSION%-*} # strip -SNAPSHOT suffix
+get_latest_snapshot_for_version ${VERSION_7}
+LATEST_VERSION_7=${LATEST_SNAPSHOT_VERSION}
+ASSERTION_VERSION_7=${LATEST_SNAPSHOT_VERSION%-*} # strip -SNAPSHOT suffix
 get_latest_snapshot
-NEXT_MAJOR_LATEST=$(echo $VERSIONS | jq -r -c '.[-1]')
-ASSERTION_NEXT_MAJOR_LATEST=${NEXT_MAJOR_LATEST%-*} # strip -SNAPSHOT suffix
-=======
-VERSION_7=7.17
-if [[ "${1}" == "latest" ]]; then
-    # SNAPSHOT version can only be upgraded to another SNAPSHOT version
-    get_latest_snapshot_for_version ${VERSION_7}
-    LATEST_VERSION_7=${LATEST_SNAPSHOT_VERSION}
-    ASSERTION_VERSION_7=${LATEST_SNAPSHOT_VERSION%-*} # strip -SNAPSHOT suffix
-    get_latest_snapshot
-    LATEST_VERSION_8=$(echo "${VERSIONS}" | jq -r '[.[] | select(. | startswith("8"))] | last')
-    ASSERTION_VERSION_8=${LATEST_VERSION_8%-*} # strip -SNAPSHOT suffix
-    LATEST_VERSION_9=$(echo "${VERSIONS}" | jq -r '[.[] | select(. | startswith("9"))] | last')
-    ASSERTION_VERSION_9=${LATEST_VERSION_9%-*} # strip -SNAPSHOT suffix
-else
-    get_latest_patch ${VERSION_7}
-    LATEST_VERSION_7=${VERSION_7}.${LATEST_PATCH}
-    ASSERTION_VERSION_7=${LATEST_VERSION_7}
-    get_versions
-    LATEST_VERSION_8=$(echo "${VERSIONS}" | jq -r '[.[] | select(. | startswith("8"))] | last')
-    ASSERTION_VERSION_8=${LATEST_VERSION_8}
-    LATEST_VERSION_9=$(echo "${VERSIONS}" | jq -r '[.[] | select(. | startswith("9"))] | last')
-    ASSERTION_VERSION_9=${LATEST_VERSION_9}
-fi
->>>>>>> 044d019d
+LATEST_VERSION_8=$(echo "${VERSIONS}" | jq -r '[.[] | select(. | startswith("8"))] | last')
+ASSERTION_VERSION_8=${LATEST_VERSION_8%-*} # strip -SNAPSHOT suffix
+LATEST_VERSION_9=$(echo "${VERSIONS}" | jq -r '[.[] | select(. | startswith("9"))] | last')
+ASSERTION_VERSION_9=${LATEST_VERSION_9%-*} # strip -SNAPSHOT suffix
 
 if [[ -n ${LATEST_VERSION_9} ]]; then
     echo "-> Running ${LATEST_VERSION_7} standalone to ${LATEST_VERSION_8} standalone to ${LATEST_VERSION_9} standalone to ${LATEST_VERSION_9} managed"
@@ -55,37 +33,20 @@
 # Version 7
 INTEGRATIONS_SERVER=false
 cleanup_tfvar
-<<<<<<< HEAD
-append_tfvar "stack_version" "${LATEST_VERSION}"
-=======
 append_tfvar "stack_version" "${LATEST_VERSION_7}"
->>>>>>> 044d019d
 append_tfvar "integrations_server" ${INTEGRATIONS_SERVER}
 terraform_apply
 healthcheck 1
 send_events
-<<<<<<< HEAD
-legacy_assertions "${ASSERTION_VERSION}"
-=======
 legacy_assertions "${ASSERTION_VERSION_7}"
->>>>>>> 044d019d
 
 # Version 8
 cleanup_tfvar
-<<<<<<< HEAD
-append_tfvar "stack_version" "${NEXT_MAJOR_LATEST}"
-=======
 append_tfvar "stack_version" "${LATEST_VERSION_8}"
->>>>>>> 044d019d
 append_tfvar "integrations_server" ${INTEGRATIONS_SERVER}
 terraform_apply
 healthcheck 1
 send_events
-<<<<<<< HEAD
-data_stream_assertions "${ASSERTION_NEXT_MAJOR_LATEST}"
-
-upgrade_managed "${NEXT_MAJOR_LATEST}"
-=======
 data_stream_assertions "${ASSERTION_VERSION_8}"
 
 # Version 9 (if exists)
@@ -104,13 +65,8 @@
 fi
 
 upgrade_managed "${MANAGED_VERSION}"
->>>>>>> 044d019d
 healthcheck 1
 send_events
 # Assert there are 2 instances of the same event, since we ingested data twice
 # using the same APM Server version.
-<<<<<<< HEAD
-data_stream_assertions "${ASSERTION_NEXT_MAJOR_LATEST}" 2
-=======
-data_stream_assertions "${ASSERTION_MANAGED_VERSION}" 2
->>>>>>> 044d019d
+data_stream_assertions "${ASSERTION_MANAGED_VERSION}" 2