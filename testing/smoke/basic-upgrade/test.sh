--- conflicted
+++ resolved
@@ -5,14 +5,8 @@
 # Load common lib
 . $(git rev-parse --show-toplevel)/testing/smoke/lib.sh
 
-<<<<<<< HEAD
-ARTIFACTS_API=https://artifacts-api.elastic.co/v1
-# Load the latest versions except SNAPSHOTS
-VERSIONS=$(curl -s --fail $ARTIFACTS_API/versions | jq -r -c '[.versions[] | select(. | endswith("-SNAPSHOT") | not)] | sort')
-=======
 # Get all the versions from the current region.
 get_versions
->>>>>>> 5bdfce9e
 
 VERSION=${1}
 if [[ -z ${VERSION} ]] || [[ "${VERSION}" == "latest" ]]; then
@@ -24,28 +18,12 @@
 
 if [[ ${MAJOR_VERSION} -eq 7 ]]; then
     ASSERT_EVENTS_FUNC=legacy_assertions
-<<<<<<< HEAD
-    # Check if the version is available.
-    if ! curl -s --fail $ARTIFACTS_API/versions/${MAJOR_VERSION}.${MINOR_VERSION} ; then
-        echo "-> Skipping there are no artifacts to be downloaded in artifacts-api.elastic.co ..."
-        exit 0
-    fi
-    LATEST_VERSION=$(curl -s --fail $ARTIFACTS_API/versions/${MAJOR_VERSION}.${MINOR_VERSION} | jq -r '.version.builds[0].version')
-    PREV_LATEST_VERSION=$(echo ${MAJOR_VERSION}.${MINOR_VERSION}.$(( $(echo ${LATEST_VERSION} | cut -d '.' -f3) -1 )))
-elif [[ ${MAJOR_VERSION} -eq 8 ]]; then
-    ASSERT_EVENTS_FUNC=data_stream_assertions
-    LATEST_VERSION=$(echo ${VERSIONS} | jq -r "[.[] | select(. | contains(\"${VERSION}\"))] | last")
-    # $ARTIFACTS_API/versions only provides the last two
-    # major versions and minor versions. For that reason, we use a regex.
-    PREV_LATEST_VERSION=$(echo "${MAJOR_VERSION}.$(( ${MINOR_VERSION} -1 )).[0-9]?([0-9])\$")
-=======
     INTEGRATIONS_SERVER=false
     get_latest_patch "${MAJOR_VERSION}.${MINOR_VERSION}"
     LATEST_VERSION=${MAJOR_VERSION}.${MINOR_VERSION}.${LATEST_PATCH}
     PREV_LATEST_VERSION=$(echo ${MAJOR_VERSION}.${MINOR_VERSION}.$(( ${LATEST_PATCH} -1 )))
 elif [[ ${MAJOR_VERSION} -eq 8 ]]; then
     ASSERT_EVENTS_FUNC=data_stream_assertions
->>>>>>> 5bdfce9e
     INTEGRATIONS_SERVER=true
 
     get_latest_patch "${MAJOR_VERSION}.${MINOR_VERSION}"
