locals {
  image_owners = {
    "ubuntu-focal-20.04-arm64-server" = "099720109477" # canonical
    "ubuntu-jammy-22.04-arm64-server" = "099720109477" # canonical
    "ubuntu-noble-24.04-arm64-server" = "099720109477" # canonical
    "debian-12-arm64"                 = "136693071363" # debian
    "al2023-ami-2023"                 = "137112412989" # amazon
    "al2023-ami-2023.*-x86_64"        = "137112412989" # amazon
    "RHEL-8"                          = "309956199498" # Red Hat
    "RHEL-9"                          = "309956199498" # Red Hat
    "Rocky-8-EC2-Base"                = "792107900819" # Rocky Linux
    "Rocky-9-EC2-Base"                = "792107900819" # Rocky Linux
    "AlmaLinux OS 8"                  = "764336703387" # AlmaLinux OS Foundation
    "AlmaLinux OS 9"                  = "764336703387" # AlmaLinux OS Foundation
    "OL8"                             = "131827586825" # Oracle
    "OL9"                             = "131827586825" # Oracle
  }
  instance_types = {
    "ubuntu-focal-20.04-arm64-server" = "t4g.nano"
    "ubuntu-jammy-22.04-arm64-server" = "t4g.nano"
    "ubuntu-noble-24.04-arm64-server" = "t4g.nano"
    "debian-12-arm64"                 = "t4g.nano"
    "al2023-ami-2023"                 = "t4g.nano"
    "al2023-ami-2023.*-x86_64"        = "t3a.micro"
    "RHEL-8"                          = "t4g.micro" # RHEL doesn't support nano instances
    "RHEL-9"                          = "t4g.micro" # RHEL doesn't support nano instances
    "Rocky-8-EC2-Base"                = "t4g.nano"
    "Rocky-9-EC2-Base"                = "t4g.nano"
    "AlmaLinux OS 8"                  = "t4g.nano"
    "AlmaLinux OS 9"                  = "t4g.nano"
    "OL8"                             = "t4g.nano"
    "OL9"                             = "t4g.nano"
  }
  instance_arch = {
    "ubuntu-focal-20.04-arm64-server" = "arm64"
    "ubuntu-jammy-22.04-arm64-server" = "arm64"
    "ubuntu-noble-24.04-arm64-server" = "arm64"
    "debian-12-arm64"                 = "arm64"
    "al2023-ami-2023"                 = "arm64"
    "al2023-ami-2023.*-x86_64"        = "x86_64"
    "RHEL-8"                          = "arm64"
    "RHEL-9"                          = "arm64"
    "Rocky-8-EC2-Base"                = "arm64"
    "Rocky-9-EC2-Base"                = "arm64"
    "AlmaLinux OS 8"                  = "arm64"
    "AlmaLinux OS 9"                  = "arm64"
    "OL8"                             = "arm64"
    "OL9"                             = "arm64"
  }
  instance_ea_provision_cmd = {
    "ubuntu-focal-20.04-arm64-server" = "curl ${data.external.latest_elastic_agent.result.deb_arm} -o elastic-agent.deb && sudo dpkg -i elastic-agent.deb"
    "ubuntu-jammy-22.04-arm64-server" = "curl ${data.external.latest_elastic_agent.result.deb_arm} -o elastic-agent.deb && sudo dpkg -i elastic-agent.deb"
    "ubuntu-noble-24.04-arm64-server" = "curl ${data.external.latest_elastic_agent.result.deb_arm} -o elastic-agent.deb && sudo dpkg -i elastic-agent.deb"
    "debian-12-arm64"                 = "curl ${data.external.latest_elastic_agent.result.deb_arm} -o elastic-agent.deb && sudo dpkg -i elastic-agent.deb"
<<<<<<< HEAD
    "al2023-ami-2023"                 = "curl ${data.external.latest_elastic_agent.result.rpm_arm} -o elastic-agent.rpm && sudo rpm -i elastic-agent.rpm"
    "RHEL-8"                          = "curl ${data.external.latest_elastic_agent.result.rpm_arm} -o elastic-agent.rpm && sudo rpm -i elastic-agent.rpm"
    "RHEL-9"                          = "curl ${data.external.latest_elastic_agent.result.rpm_arm} -o elastic-agent.rpm && sudo rpm -i elastic-agent.rpm"
    "Rocky-8-EC2-Base"                = "curl ${data.external.latest_elastic_agent.result.rpm_arm} -o elastic-agent.rpm && sudo rpm -i elastic-agent.rpm"
    "Rocky-9-EC2-Base"                = "curl ${data.external.latest_elastic_agent.result.rpm_arm} -o elastic-agent.rpm && sudo rpm -i elastic-agent.rpm"
    "AlmaLinux OS 8"                  = "curl ${data.external.latest_elastic_agent.result.rpm_arm} -o elastic-agent.rpm && sudo rpm -i elastic-agent.rpm"
    "AlmaLinux OS 9"                  = "curl ${data.external.latest_elastic_agent.result.rpm_arm} -o elastic-agent.rpm && sudo rpm -i elastic-agent.rpm"
    "OL8"                             = "curl ${data.external.latest_elastic_agent.result.rpm_arm} -o elastic-agent.rpm && sudo rpm -i elastic-agent.rpm"
    "OL9"                             = "curl ${data.external.latest_elastic_agent.result.rpm_arm} -o elastic-agent.rpm && sudo rpm -i elastic-agent.rpm"
=======
    "al2023-ami-2023"                 = "curl ${data.external.latest_elastic_agent.result.rpm_arm} -o elastic-agent.rpm && sudo yum -y install elastic-agent.rpm"
    "al2023-ami-2023.*-x86_64"        = "curl ${data.external.latest_elastic_agent.result.rpm_arm} -o elastic-agent.rpm && sudo yum -y install elastic-agent.rpm"
    "RHEL-8"                          = "curl ${data.external.latest_elastic_agent.result.rpm_arm} -o elastic-agent.rpm && sudo yum -y install elastic-agent.rpm"
    "RHEL-9"                          = "curl ${data.external.latest_elastic_agent.result.rpm_arm} -o elastic-agent.rpm && sudo yum -y install elastic-agent.rpm"
>>>>>>> 405a8f71
  }
  instance_standalone_provision_cmd = {
    "ubuntu-focal-20.04-arm64-server" = "curl ${data.external.latest_apm_server.result.deb_arm} -o apm-server.deb && sudo dpkg -i apm-server.deb"
    "ubuntu-jammy-22.04-arm64-server" = "curl ${data.external.latest_apm_server.result.deb_arm} -o apm-server.deb && sudo dpkg -i apm-server.deb"
    "ubuntu-noble-24.04-arm64-server" = "curl ${data.external.latest_apm_server.result.deb_arm} -o apm-server.deb && sudo dpkg -i apm-server.deb"
    "debian-12-arm64"                 = "curl ${data.external.latest_apm_server.result.deb_arm} -o apm-server.deb && sudo dpkg -i apm-server.deb"
<<<<<<< HEAD
    "al2023-ami-2023"                 = "curl ${data.external.latest_apm_server.result.rpm_arm} -o apm-server.rpm && sudo rpm -i apm-server.rpm"
    "RHEL-8"                          = "curl ${data.external.latest_apm_server.result.rpm_arm} -o apm-server.rpm && sudo rpm -i apm-server.rpm"
    "RHEL-9"                          = "curl ${data.external.latest_apm_server.result.rpm_arm} -o apm-server.rpm && sudo rpm -i apm-server.rpm"
    "Rocky-8-EC2-Base"                = "curl ${data.external.latest_apm_server.result.rpm_arm} -o apm-server.rpm && sudo rpm -i apm-server.rpm"
    "Rocky-9-EC2-Base"                = "curl ${data.external.latest_apm_server.result.rpm_arm} -o apm-server.rpm && sudo rpm -i apm-server.rpm"
    "AlmaLinux OS 8"                  = "curl ${data.external.latest_apm_server.result.rpm_arm} -o apm-server.rpm && sudo rpm -i apm-server.rpm"
    "AlmaLinux OS 9"                  = "curl ${data.external.latest_apm_server.result.rpm_arm} -o apm-server.rpm && sudo rpm -i apm-server.rpm"
    "OL8"                             = "curl ${data.external.latest_apm_server.result.rpm_arm} -o apm-server.rpm && sudo rpm -i apm-server.rpm"
    "OL9"                             = "curl ${data.external.latest_apm_server.result.rpm_arm} -o apm-server.rpm && sudo rpm -i apm-server.rpm"
=======
    "al2023-ami-2023"                 = "curl ${data.external.latest_apm_server.result.rpm_arm} -o apm-server.rpm && sudo yum -y install apm-server.rpm"
    "al2023-ami-2023.*-x86_64"        = "curl ${data.external.latest_apm_server.result.rpm_arm} -o apm-server.rpm && sudo yum -y install apm-server.rpm"
    "RHEL-8"                          = "curl ${data.external.latest_apm_server.result.rpm_arm} -o apm-server.rpm && sudo yum -y install apm-server.rpm"
    "RHEL-9"                          = "curl ${data.external.latest_apm_server.result.rpm_arm} -o apm-server.rpm && sudo yum -y install apm-server.rpm"
>>>>>>> 405a8f71
  }
  image_ssh_users = {
    "ubuntu-focal-20.04-arm64-server" = "ubuntu"
    "ubuntu-jammy-22.04-arm64-server" = "ubuntu"
    "ubuntu-noble-24.04-arm64-server" = "ubuntu"
    "debian-12-arm64"                 = "admin"
    "al2023-ami-2023"                 = "ec2-user"
    "al2023-ami-2023.*-x86_64"        = "ec2-user"
    "RHEL-8"                          = "ec2-user"
    "RHEL-9"                          = "ec2-user"
    "Rocky-8-EC2-Base"                = "rocky"
    "Rocky-9-EC2-Base"                = "rocky"
    "AlmaLinux OS 8"                  = "ec2-user"
    "AlmaLinux OS 9"                  = "ec2-user"
    "OL8"                             = "ec2-user"
    "OL9"                             = "ec2-user"
  }

  apm_port  = "8200"
  conf_path = "/tmp/local-apm-config.yml"
  bin_path  = "/tmp/apm-server"
}

data "aws_ami" "os" {
  most_recent = true

  filter {
    name   = "name"
    values = ["*${var.aws_os}*"]
  }

  filter {
    name   = "architecture"
    values = [local.instance_arch[var.aws_os]]
  }

  filter {
    name   = "root-device-type"
    values = ["ebs"]
  }

  filter {
    name   = "virtualization-type"
    values = ["hvm"]
  }

  owners = [local.image_owners[var.aws_os]]
}

data "aws_region" "current" {}

data "aws_subnets" "public_subnets" {
  filter {
    name   = "vpc-id"
    values = [var.vpc_id]
  }
  filter {
    name   = "availability-zone"
    values = ["${data.aws_region.current.name}a"]
  }
}

resource "aws_security_group" "main" {
  vpc_id = var.vpc_id
  egress = [
    {
      cidr_blocks      = ["0.0.0.0/0"]
      description      = ""
      from_port        = 0
      ipv6_cidr_blocks = []
      prefix_list_ids  = []
      protocol         = "-1"
      security_groups  = []
      self             = false
      to_port          = 0
    }
  ]
  ingress = [
    {
      cidr_blocks      = ["0.0.0.0/0"]
      description      = ""
      from_port        = 22
      ipv6_cidr_blocks = []
      prefix_list_ids  = []
      protocol         = "tcp"
      security_groups  = []
      self             = false
      to_port          = 22
    },
    {
      cidr_blocks      = ["0.0.0.0/0"]
      description      = ""
      from_port        = local.apm_port
      ipv6_cidr_blocks = []
      prefix_list_ids  = []
      protocol         = "tcp"
      security_groups  = []
      self             = false
      to_port          = local.apm_port
    }
  ]
}

resource "aws_instance" "apm" {
  ami                    = data.aws_ami.os.id
  instance_type          = var.apm_instance_type == "" ? local.instance_types[var.aws_os] : var.apm_instance_type
  subnet_id              = data.aws_subnets.public_subnets.ids[0]
  vpc_security_group_ids = [aws_security_group.main.id]
  key_name               = aws_key_pair.provisioner_key.key_name
  monitoring             = false

  root_block_device {
    volume_type = var.apm_volume_type
    volume_size = var.apm_volume_size
    iops        = var.apm_iops
  }

  connection {
    type        = "ssh"
    user        = local.image_ssh_users[var.aws_os]
    host        = self.public_ip
    private_key = file("${var.aws_provisioner_key_name}")
  }

  // For instance types with 'd.' e.g. c6id.2xlarge, use the NVMe ssd as data disk.
  provisioner "remote-exec" {
    inline = length(regexall("d[.]", self.instance_type)) > 0 ? [
      "sudo mkfs -t xfs /dev/nvme1n1",
      "mkdir ~/data",
      "sudo mount /dev/nvme1n1 ~/data",
      "sudo chown $USER:$USER ~/data",
      ] : [
      ":", // no-op
    ]
  }

  provisioner "file" {
    source      = "${var.apm_server_bin_path}/apm-server"
    destination = local.bin_path
    on_failure  = continue
  }

  provisioner "file" {
    destination = local.conf_path
    content = templatefile(var.ea_managed ? "${path.module}/elastic-agent.yml.tftpl" : "${path.module}/apm-server.yml.tftpl", {
      elasticsearch_url                      = "${var.elasticsearch_url}",
      elasticsearch_username                 = "${var.elasticsearch_username}",
      elasticsearch_password                 = "${var.elasticsearch_password}",
      apm_version                            = "${var.stack_version}"
      apm_secret_token                       = "${random_password.apm_secret_token.result}"
      apm_port                               = "${local.apm_port}"
      apm_server_tail_sampling               = "${var.apm_server_tail_sampling}"
      apm_server_tail_sampling_storage_limit = "${var.apm_server_tail_sampling_storage_limit}"
    })
  }

  provisioner "remote-exec" {
    inline = var.ea_managed ? [
      local.instance_ea_provision_cmd[var.aws_os],
      "sudo elastic-agent install -n --unprivileged",
      "sudo cp ${local.conf_path} /etc/elastic-agent/elastic-agent.yml",
      "sudo systemctl start elastic-agent",
      "sleep 1",
      ] : (
      var.apm_server_bin_path == "" ? [
        local.instance_standalone_provision_cmd[var.aws_os],
        "sudo cp ${local.conf_path} /etc/apm-server/apm-server.yml",
        "sudo systemctl start apm-server",
        "sleep 1",
        ] : [
        "sudo cp ${local.bin_path} apm-server",
        "sudo chmod +x apm-server",
        "sudo cp ${local.conf_path} apm-server.yml",
        "sudo mkdir -m 777 /var/log/apm-server",
        "screen -d -m ./apm-server",
        "sleep 1"
      ]
    )
  }

  tags = var.tags
}

resource "null_resource" "apm_server_log" {
  triggers = {
    user        = local.image_ssh_users[var.aws_os]
    host        = aws_instance.apm.public_ip
    private_key = aws_key_pair.provisioner_key.key_name
  }

  depends_on = [aws_instance.apm]

  provisioner "local-exec" {
    when       = destroy
    command    = "scp -i ${self.triggers.private_key} -o StrictHostKeyChecking=no -o UserKnownHostsFile=/dev/null ${self.triggers.user}@${self.triggers.host}:/var/log/apm-server/apm-server-* ."
    on_failure = continue
  }
}

data "external" "latest_elastic_agent" {
  program = ["bash", "${path.module}/latest_elastic_agent.sh", "${var.stack_version}"]
}

data "external" "latest_apm_server" {
  program = ["bash", "${path.module}/latest_apm_server.sh", "${var.stack_version}"]
}

resource "aws_key_pair" "provisioner_key" {
  public_key = file("${var.aws_provisioner_key_name}.pub")
  tags       = var.tags
}

resource "random_password" "apm_secret_token" {
  length  = 16
  special = false
}<|MERGE_RESOLUTION|>--- conflicted
+++ resolved
@@ -52,8 +52,8 @@
     "ubuntu-jammy-22.04-arm64-server" = "curl ${data.external.latest_elastic_agent.result.deb_arm} -o elastic-agent.deb && sudo dpkg -i elastic-agent.deb"
     "ubuntu-noble-24.04-arm64-server" = "curl ${data.external.latest_elastic_agent.result.deb_arm} -o elastic-agent.deb && sudo dpkg -i elastic-agent.deb"
     "debian-12-arm64"                 = "curl ${data.external.latest_elastic_agent.result.deb_arm} -o elastic-agent.deb && sudo dpkg -i elastic-agent.deb"
-<<<<<<< HEAD
     "al2023-ami-2023"                 = "curl ${data.external.latest_elastic_agent.result.rpm_arm} -o elastic-agent.rpm && sudo rpm -i elastic-agent.rpm"
+    "al2023-ami-2023.*-x86_64"        = "curl ${data.external.latest_elastic_agent.result.rpm_arm} -o elastic-agent.rpm && sudo rpm -i elastic-agent.rpm"
     "RHEL-8"                          = "curl ${data.external.latest_elastic_agent.result.rpm_arm} -o elastic-agent.rpm && sudo rpm -i elastic-agent.rpm"
     "RHEL-9"                          = "curl ${data.external.latest_elastic_agent.result.rpm_arm} -o elastic-agent.rpm && sudo rpm -i elastic-agent.rpm"
     "Rocky-8-EC2-Base"                = "curl ${data.external.latest_elastic_agent.result.rpm_arm} -o elastic-agent.rpm && sudo rpm -i elastic-agent.rpm"
@@ -62,20 +62,14 @@
     "AlmaLinux OS 9"                  = "curl ${data.external.latest_elastic_agent.result.rpm_arm} -o elastic-agent.rpm && sudo rpm -i elastic-agent.rpm"
     "OL8"                             = "curl ${data.external.latest_elastic_agent.result.rpm_arm} -o elastic-agent.rpm && sudo rpm -i elastic-agent.rpm"
     "OL9"                             = "curl ${data.external.latest_elastic_agent.result.rpm_arm} -o elastic-agent.rpm && sudo rpm -i elastic-agent.rpm"
-=======
-    "al2023-ami-2023"                 = "curl ${data.external.latest_elastic_agent.result.rpm_arm} -o elastic-agent.rpm && sudo yum -y install elastic-agent.rpm"
-    "al2023-ami-2023.*-x86_64"        = "curl ${data.external.latest_elastic_agent.result.rpm_arm} -o elastic-agent.rpm && sudo yum -y install elastic-agent.rpm"
-    "RHEL-8"                          = "curl ${data.external.latest_elastic_agent.result.rpm_arm} -o elastic-agent.rpm && sudo yum -y install elastic-agent.rpm"
-    "RHEL-9"                          = "curl ${data.external.latest_elastic_agent.result.rpm_arm} -o elastic-agent.rpm && sudo yum -y install elastic-agent.rpm"
->>>>>>> 405a8f71
   }
   instance_standalone_provision_cmd = {
     "ubuntu-focal-20.04-arm64-server" = "curl ${data.external.latest_apm_server.result.deb_arm} -o apm-server.deb && sudo dpkg -i apm-server.deb"
     "ubuntu-jammy-22.04-arm64-server" = "curl ${data.external.latest_apm_server.result.deb_arm} -o apm-server.deb && sudo dpkg -i apm-server.deb"
     "ubuntu-noble-24.04-arm64-server" = "curl ${data.external.latest_apm_server.result.deb_arm} -o apm-server.deb && sudo dpkg -i apm-server.deb"
     "debian-12-arm64"                 = "curl ${data.external.latest_apm_server.result.deb_arm} -o apm-server.deb && sudo dpkg -i apm-server.deb"
-<<<<<<< HEAD
     "al2023-ami-2023"                 = "curl ${data.external.latest_apm_server.result.rpm_arm} -o apm-server.rpm && sudo rpm -i apm-server.rpm"
+    "al2023-ami-2023.*-x86_64"        = "curl ${data.external.latest_apm_server.result.rpm_arm} -o apm-server.rpm && sudo rpm -i apm-server.rpm"
     "RHEL-8"                          = "curl ${data.external.latest_apm_server.result.rpm_arm} -o apm-server.rpm && sudo rpm -i apm-server.rpm"
     "RHEL-9"                          = "curl ${data.external.latest_apm_server.result.rpm_arm} -o apm-server.rpm && sudo rpm -i apm-server.rpm"
     "Rocky-8-EC2-Base"                = "curl ${data.external.latest_apm_server.result.rpm_arm} -o apm-server.rpm && sudo rpm -i apm-server.rpm"
@@ -84,12 +78,6 @@
     "AlmaLinux OS 9"                  = "curl ${data.external.latest_apm_server.result.rpm_arm} -o apm-server.rpm && sudo rpm -i apm-server.rpm"
     "OL8"                             = "curl ${data.external.latest_apm_server.result.rpm_arm} -o apm-server.rpm && sudo rpm -i apm-server.rpm"
     "OL9"                             = "curl ${data.external.latest_apm_server.result.rpm_arm} -o apm-server.rpm && sudo rpm -i apm-server.rpm"
-=======
-    "al2023-ami-2023"                 = "curl ${data.external.latest_apm_server.result.rpm_arm} -o apm-server.rpm && sudo yum -y install apm-server.rpm"
-    "al2023-ami-2023.*-x86_64"        = "curl ${data.external.latest_apm_server.result.rpm_arm} -o apm-server.rpm && sudo yum -y install apm-server.rpm"
-    "RHEL-8"                          = "curl ${data.external.latest_apm_server.result.rpm_arm} -o apm-server.rpm && sudo yum -y install apm-server.rpm"
-    "RHEL-9"                          = "curl ${data.external.latest_apm_server.result.rpm_arm} -o apm-server.rpm && sudo yum -y install apm-server.rpm"
->>>>>>> 405a8f71
   }
   image_ssh_users = {
     "ubuntu-focal-20.04-arm64-server" = "ubuntu"
