--- conflicted
+++ resolved
@@ -67,10 +67,8 @@
 		"context.http.url",
 		"context.http.method",
 		"context.http.status_code",
-<<<<<<< HEAD
 		"context.response.headers.user-agent",
 		tests.Group("container"),
-=======
 
 		// we don't support these yet
 		"kubernetes.labels",
@@ -80,7 +78,6 @@
 		"docker.container.labels",
 		"docker.container.name",
 		"docker.container.image",
->>>>>>> 07f1cc68
 	)
 }
 
