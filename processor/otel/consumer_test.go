--- conflicted
+++ resolved
@@ -56,10 +56,6 @@
 	"github.com/elastic/apm-server/beater/beatertest"
 	"github.com/elastic/apm-server/model"
 	"github.com/elastic/apm-server/processor/otel"
-<<<<<<< HEAD
-	"github.com/elastic/apm-server/publish"
-=======
->>>>>>> 0d5f7958
 	"github.com/elastic/apm-server/transform"
 )
 
@@ -69,11 +65,7 @@
 		return nil
 	}
 
-<<<<<<< HEAD
-	consumer := otel.Consumer{Reporter: reporter}
-=======
 	consumer := otel.Consumer{Processor: processor}
->>>>>>> 0d5f7958
 	traces := pdata.NewTraces()
 	assert.NoError(t, consumer.ConsumeTraces(context.Background(), traces))
 }
@@ -502,12 +494,8 @@
 			recorder := eventRecorderBatchProcessor(&events)
 			jaegerBatch.Process = tc.process
 			traces := jaegertranslator.ProtoBatchToInternalTraces(jaegerBatch)
-<<<<<<< HEAD
-			require.NoError(t, (&otel.Consumer{Reporter: reporter}).ConsumeTraces(context.Background(), traces))
-=======
 			require.NoError(t, (&otel.Consumer{Processor: recorder}).ConsumeTraces(context.Background(), traces))
 			approveEvents(t, "metadata_"+tc.name, events)
->>>>>>> 0d5f7958
 		})
 	}
 }
@@ -551,10 +539,6 @@
 		}},
 	}
 	traces := jaegertranslator.ProtoBatchToInternalTraces(jaegerBatch)
-<<<<<<< HEAD
-	require.NoError(t, (&otel.Consumer{Reporter: reporter}).ConsumeTraces(context.Background(), traces))
-=======
->>>>>>> 0d5f7958
 
 	var batches []*model.Batch
 	recorder := batchRecorderBatchProcessor(&batches)
@@ -588,11 +572,7 @@
 		}},
 	}
 	traces := jaegertranslator.ProtoBatchToInternalTraces(jaegerBatch)
-<<<<<<< HEAD
-	require.NoError(t, (&otel.Consumer{Reporter: reporter}).ConsumeTraces(context.Background(), traces))
-=======
 	require.NoError(t, (&otel.Consumer{Processor: recorder}).ConsumeTraces(context.Background(), traces))
->>>>>>> 0d5f7958
 
 	assert.Equal(t, "00000000000000000000000046467830", batches[0].Transactions[0].TraceID)
 	assert.Equal(t, "00000000464678300000000046467830", batches[0].Transactions[1].TraceID)
@@ -712,20 +692,10 @@
 			}
 			traces := jaegertranslator.ProtoBatchToInternalTraces(batch)
 
-<<<<<<< HEAD
-			reporter := func(ctx context.Context, req publish.PendingReq) error {
-				require.True(t, len(req.Transformables) >= 1)
-				events := transformAll(ctx, req)
-				approveEvents(t, "transaction_"+tc.name, events)
-				return nil
-			}
-			require.NoError(t, (&otel.Consumer{Reporter: reporter}).ConsumeTraces(context.Background(), traces))
-=======
 			var events []beat.Event
 			recorder := eventRecorderBatchProcessor(&events)
 			require.NoError(t, (&otel.Consumer{Processor: recorder}).ConsumeTraces(context.Background(), traces))
 			approveEvents(t, "transaction_"+tc.name, events)
->>>>>>> 0d5f7958
 		})
 	}
 }
@@ -835,20 +805,10 @@
 			}
 			traces := jaegertranslator.ProtoBatchToInternalTraces(batch)
 
-<<<<<<< HEAD
-			reporter := func(ctx context.Context, req publish.PendingReq) error {
-				require.True(t, len(req.Transformables) >= 1)
-				events := transformAll(ctx, req)
-				approveEvents(t, "span_"+tc.name, events)
-				return nil
-			}
-			require.NoError(t, (&otel.Consumer{Reporter: reporter}).ConsumeTraces(context.Background(), traces))
-=======
 			var events []beat.Event
 			recorder := eventRecorderBatchProcessor(&events)
 			require.NoError(t, (&otel.Consumer{Processor: recorder}).ConsumeTraces(context.Background(), traces))
 			approveEvents(t, "span_"+tc.name, events)
->>>>>>> 0d5f7958
 		})
 	}
 }
@@ -871,10 +831,6 @@
 		}},
 	}
 	traces := jaegertranslator.ProtoBatchToInternalTraces(jaegerBatch)
-<<<<<<< HEAD
-	require.NoError(t, (&otel.Consumer{Reporter: reporter}).ConsumeTraces(context.Background(), traces))
-=======
->>>>>>> 0d5f7958
 
 	var batches []*model.Batch
 	recorder := batchRecorderBatchProcessor(&batches)
@@ -1037,7 +993,6 @@
 	return events.Spans[0]
 }
 
-<<<<<<< HEAD
 func transformTransactionSpanEvents(t *testing.T, language string, spanEvents ...pdata.SpanEvent) (*model.Transaction, []*model.Error) {
 	traces, spans := newTracesSpans()
 	traces.ResourceSpans().At(0).Resource().Attributes().InitFromMap(map[string]pdata.AttributeValue{
@@ -1052,23 +1007,9 @@
 	spans.Spans().Append(otelSpan)
 	events := transformTraces(t, traces)
 	require.NotEmpty(t, events)
-	tx := events[0].(*model.Transaction)
-	var errors []*model.Error
-	for _, event := range events[1:] {
-		errors = append(errors, event.(*model.Error))
-	}
-	return tx, errors
-}
-
-func transformTraces(t *testing.T, traces pdata.Traces) []transform.Transformable {
-	var events []transform.Transformable
-	reporter := func(ctx context.Context, req publish.PendingReq) error {
-		events = append(events, req.Transformables...)
-		return nil
-	}
-	require.NoError(t, (&otel.Consumer{Reporter: reporter}).ConsumeTraces(context.Background(), traces))
-	return events
-=======
+	return events.Transactions[0], events.Errors
+}
+
 func transformTraces(t *testing.T, traces pdata.Traces) *model.Batch {
 	var processed *model.Batch
 	processor := model.ProcessBatchFunc(func(ctx context.Context, batch *model.Batch) error {
@@ -1080,7 +1021,6 @@
 	})
 	require.NoError(t, (&otel.Consumer{Processor: processor}).ConsumeTraces(context.Background(), traces))
 	return processed
->>>>>>> 0d5f7958
 }
 
 func newTracesSpans() (pdata.Traces, pdata.InstrumentationLibrarySpans) {
