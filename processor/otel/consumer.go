--- conflicted
+++ resolved
@@ -764,21 +764,6 @@
 	err.Metadata = span.Metadata
 	err.TraceID = span.TraceID
 	err.ParentID = span.ID
-<<<<<<< HEAD
-	if span.HTTP != nil {
-		err.HTTP = &model.Http{}
-		if span.HTTP.StatusCode > 0 {
-			err.HTTP.Response = &model.Resp{MinimalResp: model.MinimalResp{StatusCode: span.HTTP.StatusCode}}
-		}
-		if span.HTTP.Method != "" {
-			err.HTTP.Request = &model.Req{Method: span.HTTP.Method}
-		}
-		if span.HTTP.URL != "" {
-			err.URL = model.ParseURL(span.HTTP.URL, hostname, "")
-		}
-	}
-=======
->>>>>>> 984563f2
 }
 
 func replaceDots(s string) string {
