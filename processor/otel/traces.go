// Licensed to Elasticsearch B.V. under one or more contributor
// license agreements. See the NOTICE file distributed with
// this work for additional information regarding copyright
// ownership. Elasticsearch B.V. licenses this file to you under
// the Apache License, Version 2.0 (the "License"); you may
// not use this file except in compliance with the License.
// You may obtain a copy of the License at
//
//     http://www.apache.org/licenses/LICENSE-2.0
//
// Unless required by applicable law or agreed to in writing,
// software distributed under the License is distributed on an
// "AS IS" BASIS, WITHOUT WARRANTIES OR CONDITIONS OF ANY
// KIND, either express or implied.  See the License for the
// specific language governing permissions and limitations
// under the License.

// Portions copied from OpenTelemetry Collector (contrib), from the
// elastic exporter.
//
// Copyright 2020, OpenTelemetry Authors
//
// Licensed under the Apache License, Version 2.0 (the "License");
// you may not use this file except in compliance with the License.
// You may obtain a copy of the License at
//
//     http://www.apache.org/licenses/LICENSE-2.0
//
// Unless required by applicable law or agreed to in writing, software
// distributed under the License is distributed on an "AS IS" BASIS,
// WITHOUT WARRANTIES OR CONDITIONS OF ANY KIND, either express or implied.
// See the License for the specific language governing permissions and
// limitations under the License.

package otel

import (
	"context"
	"fmt"
	"net"
	"net/url"
	"strconv"
	"strings"
	"sync/atomic"
	"time"

	"go.opentelemetry.io/collector/consumer"
	"go.opentelemetry.io/collector/model/otlp"
	"go.opentelemetry.io/collector/model/pdata"
	semconv "go.opentelemetry.io/collector/model/semconv/v1.5.0"
	"google.golang.org/grpc/codes"

	"github.com/elastic/beats/v7/libbeat/common"
	"github.com/elastic/beats/v7/libbeat/logp"

	"github.com/elastic/apm-server/datastreams"
	logs "github.com/elastic/apm-server/log"
	"github.com/elastic/apm-server/model"
)

const (
	keywordLength = 1024
	dot           = "."
	underscore    = "_"

	outcomeSuccess = "success"
	outcomeFailure = "failure"
	outcomeUnknown = "unknown"

	// TODO: handle net.host.connection.subtype, which will
	// require adding a new field to the model as well.

	attributeNetworkConnectionType    = "net.host.connection.type"
	attributeNetworkConnectionSubtype = "net.host.connection.subtype"
	attributeNetworkMCC               = "net.host.carrier.mcc"
	attributeNetworkMNC               = "net.host.carrier.mnc"
	attributeNetworkCarrierName       = "net.host.carrier.name"
	attributeNetworkICC               = "net.host.carrier.icc"
)

var (
	jsonTracesMarshaler  = otlp.NewJSONTracesMarshaler()
	jsonMetricsMarshaler = otlp.NewJSONMetricsMarshaler()
)

// Consumer transforms open-telemetry data to be compatible with elastic APM data
type Consumer struct {
	stats consumerStats

	Processor model.BatchProcessor
}

// ConsumerStats holds a snapshot of statistics about data consumption.
type ConsumerStats struct {
	// UnsupportedMetricsDropped records the number of unsupported metrics
	// that have been dropped by the consumer.
	UnsupportedMetricsDropped int64
}

// consumerStats holds the current statistics, which must be accessed and
// modified using atomic operations.
type consumerStats struct {
	unsupportedMetricsDropped int64
}

// Stats returns a snapshot of the current statistics about data consumption.
func (c *Consumer) Stats() ConsumerStats {
	return ConsumerStats{
		UnsupportedMetricsDropped: atomic.LoadInt64(&c.stats.unsupportedMetricsDropped),
	}
}

// Capabilities is part of the consumer interfaces.
func (c *Consumer) Capabilities() consumer.Capabilities {
	return consumer.Capabilities{
		MutatesData: false,
	}
}

// ConsumeTraces consumes OpenTelemetry trace data,
// converting into Elastic APM events and reporting to the Elastic APM schema.
func (c *Consumer) ConsumeTraces(ctx context.Context, traces pdata.Traces) error {
	receiveTimestamp := time.Now()
	logger := logp.NewLogger(logs.Otel)
	if logger.IsDebug() {
		data, err := jsonTracesMarshaler.MarshalTraces(traces)
		if err != nil {
			logger.Debug(err)
		} else {
			logger.Debug(string(data))
		}
	}
	batch := c.convert(traces, receiveTimestamp, logger)
	return c.Processor.ProcessBatch(ctx, batch)
}

func (c *Consumer) convert(td pdata.Traces, receiveTimestamp time.Time, logger *logp.Logger) *model.Batch {
	batch := model.Batch{}
	resourceSpans := td.ResourceSpans()
	for i := 0; i < resourceSpans.Len(); i++ {
		c.convertResourceSpans(resourceSpans.At(i), receiveTimestamp, logger, &batch)
	}
	return &batch
}

func (c *Consumer) convertResourceSpans(
	resourceSpans pdata.ResourceSpans,
	receiveTimestamp time.Time,
	logger *logp.Logger,
	out *model.Batch,
) {
	var baseEvent model.APMEvent
	var timeDelta time.Duration
	resource := resourceSpans.Resource()
	translateResourceMetadata(resource, &baseEvent)
	if exportTimestamp, ok := exportTimestamp(resource); ok {
		timeDelta = receiveTimestamp.Sub(exportTimestamp)
	}
	instrumentationLibrarySpans := resourceSpans.InstrumentationLibrarySpans()
	for i := 0; i < instrumentationLibrarySpans.Len(); i++ {
		c.convertInstrumentationLibrarySpans(
			instrumentationLibrarySpans.At(i), baseEvent, timeDelta, logger, out,
		)
	}
}

func (c *Consumer) convertInstrumentationLibrarySpans(
	in pdata.InstrumentationLibrarySpans,
	baseEvent model.APMEvent,
	timeDelta time.Duration,
	logger *logp.Logger,
	out *model.Batch,
) {
	otelSpans := in.Spans()
	for i := 0; i < otelSpans.Len(); i++ {
		c.convertSpan(otelSpans.At(i), in.InstrumentationLibrary(), baseEvent, timeDelta, logger, out)
	}
}

func (c *Consumer) convertSpan(
	otelSpan pdata.Span,
	otelLibrary pdata.InstrumentationLibrary,
	baseEvent model.APMEvent,
	timeDelta time.Duration,
	logger *logp.Logger,
	out *model.Batch,
) {
	root := otelSpan.ParentSpanID().IsEmpty()
	var parentID string
	if !root {
		parentID = otelSpan.ParentSpanID().HexString()
	}

	startTime := otelSpan.StartTimestamp().AsTime()
	endTime := otelSpan.EndTimestamp().AsTime()
	duration := endTime.Sub(startTime)

	// Message consumption results in either a transaction or a span based
	// on whether the consumption is active or passive. Otel spans
	// currently do not have the metadata to make this distinction. For
	// now, we assume that the majority of consumption is passive, and
	// therefore start a transaction whenever span kind == consumer.
	name := otelSpan.Name()
	spanID := otelSpan.SpanID().HexString()
	event := baseEvent
	event.Labels = initEventLabels(event.Labels)
	event.Timestamp = startTime.Add(timeDelta)
	event.Trace.ID = otelSpan.TraceID().HexString()
	event.Event.Duration = duration
	event.Event.Outcome = spanStatusOutcome(otelSpan.Status())
	event.Parent.ID = parentID
	if root || otelSpan.Kind() == pdata.SpanKindServer || otelSpan.Kind() == pdata.SpanKindConsumer {
		event.Processor = model.TransactionProcessor
		event.Transaction = &model.Transaction{
			ID:      spanID,
			Name:    name,
			Sampled: true,
		}
		TranslateTransaction(otelSpan.Attributes(), otelSpan.Status(), otelLibrary, &event)
	} else {
		event.Processor = model.SpanProcessor
		event.Span = &model.Span{
			ID:   spanID,
			Name: name,
		}
		TranslateSpan(otelSpan.Kind(), otelSpan.Attributes(), &event)
	}
	if len(event.Labels) == 0 {
		event.Labels = nil
	}
	*out = append(*out, event)

	events := otelSpan.Events()
	event.Labels = baseEvent.Labels         // only copy common labels to span events
	event.Event.Outcome = ""                // don't set event.outcome for span events
	event.Destination = model.Destination{} // don't set destination for span events
	for i := 0; i < events.Len(); i++ {
		*out = append(*out, convertSpanEvent(logger, events.At(i), event, timeDelta))
	}
}

// TranslateTransaction converts incoming otlp/otel trace data into the
// expected elasticsearch format.
func TranslateTransaction(
	attributes pdata.AttributeMap,
	spanStatus pdata.SpanStatus,
	library pdata.InstrumentationLibrary,
	event *model.APMEvent,
) {
	isJaeger := strings.HasPrefix(event.Agent.Name, "Jaeger")

	var (
		netHostName string
		netHostPort int
	)

	var (
		httpScheme     string
		httpURL        string
		httpServerName string
		httpHost       string
		http           model.HTTP
		httpRequest    model.HTTPRequest
		httpResponse   model.HTTPResponse
	)

	var foundSpanType spanType
	var message model.Message

	var component string
	var samplerType, samplerParam pdata.AttributeValue
	attributes.Range(func(kDots string, v pdata.AttributeValue) bool {
		if isJaeger {
			switch kDots {
			case "sampler.type":
				samplerType = v
				return true
			case "sampler.param":
				samplerParam = v
				return true
			}
		}

		k := replaceDots(kDots)
		switch v.Type() {
		case pdata.AttributeValueTypeArray:
			event.Labels[k] = ifaceAnyValueArray(v.ArrayVal())
		case pdata.AttributeValueTypeBool:
			event.Labels[k] = v.BoolVal()
		case pdata.AttributeValueTypeDouble:
			event.Labels[k] = v.DoubleVal()
		case pdata.AttributeValueTypeInt:
			switch kDots {
			case semconv.AttributeHTTPStatusCode:
				foundSpanType = httpSpan
				httpResponse.StatusCode = int(v.IntVal())
				http.Response = &httpResponse
			case semconv.AttributeNetPeerPort:
				event.Source.Port = int(v.IntVal())
			case semconv.AttributeNetHostPort:
				netHostPort = int(v.IntVal())
			case "rpc.grpc.status_code":
				event.Transaction.Result = codes.Code(v.IntVal()).String()
			default:
				event.Labels[k] = v.IntVal()
			}
		case pdata.AttributeValueTypeMap:
		case pdata.AttributeValueTypeString:
			stringval := truncate(v.StringVal())
			switch kDots {
			// http.*
			case semconv.AttributeHTTPMethod:
				foundSpanType = httpSpan
				foundSpanType = httpSpan
				httpRequest.Method = stringval
				http.Request = &httpRequest
			case semconv.AttributeHTTPURL, semconv.AttributeHTTPTarget, "http.path":
				foundSpanType = httpSpan
				httpURL = stringval
			case semconv.AttributeHTTPHost:
				foundSpanType = httpSpan
				httpHost = stringval
			case semconv.AttributeHTTPScheme:
				foundSpanType = httpSpan
				httpScheme = stringval
			case semconv.AttributeHTTPStatusCode:
				if intv, err := strconv.Atoi(stringval); err == nil {
					foundSpanType = httpSpan
					httpResponse.StatusCode = intv
					http.Response = &httpResponse
				}
			case "http.protocol":
				if !strings.HasPrefix(stringval, "HTTP/") {
					// Unexpected, store in labels for debugging.
					event.Labels[k] = stringval
					break
				}
				stringval = strings.TrimPrefix(stringval, "HTTP/")
				fallthrough
			case semconv.AttributeHTTPFlavor:
				foundSpanType = httpSpan
				http.Version = stringval
			case semconv.AttributeHTTPServerName:
				foundSpanType = httpSpan
				httpServerName = stringval
			case semconv.AttributeHTTPClientIP:
				event.Client.IP = net.ParseIP(stringval)
			case semconv.AttributeHTTPUserAgent:
				event.UserAgent.Original = stringval

			// net.*
			case semconv.AttributeNetPeerIP:
				event.Source.IP = net.ParseIP(stringval)
			case semconv.AttributeNetPeerName:
				event.Source.Domain = stringval
			case semconv.AttributeNetHostName:
				netHostName = stringval
			case attributeNetworkConnectionType:
				event.Network.Connection.Type = stringval
			case attributeNetworkConnectionSubtype:
				event.Network.Connection.Subtype = stringval
			case attributeNetworkMCC:
				event.Network.Carrier.MCC = stringval
			case attributeNetworkMNC:
				event.Network.Carrier.MNC = stringval
			case attributeNetworkCarrierName:
				event.Network.Carrier.Name = stringval
			case attributeNetworkICC:
				event.Network.Carrier.ICC = stringval

			// messaging.*
			case "message_bus.destination", semconv.AttributeMessagingDestination:
				message.QueueName = stringval
				foundSpanType = messagingSpan

			// rpc.*
			//
			// TODO(axw) add RPC fieldset to ECS? Currently we drop these
			// attributes, and rely on the operation name like we do with
			// Elastic APM agents.
			case semconv.AttributeRPCSystem:
				event.Transaction.Type = "request"
			case semconv.AttributeRPCService:
			case semconv.AttributeRPCMethod:

			// miscellaneous
			// TODO: This should be gone now?
			// case "span.kind": // filter out
			case "type":
				event.Transaction.Type = stringval
			case semconv.AttributeServiceVersion:
				// NOTE support for sending service.version as a span tag
				// is deprecated, and will be removed in 8.0. Instrumentation
				// should set this as a resource attribute (OTel) or tracer
				// tag (Jaeger).
				event.Service.Version = stringval
			case "component":
				component = stringval
				fallthrough
			default:
				event.Labels[k] = stringval
			}
		}
		return true
	})

	if event.Transaction.Type == "" {
		switch foundSpanType {
		case httpSpan:
			event.Transaction.Type = "request"
		case messagingSpan:
			event.Transaction.Type = "messaging"
		default:
			if component != "" {
				event.Transaction.Type = component
			} else {
				event.Transaction.Type = "custom"
			}
		}
	}

	if event.Transaction.Kind == "" {
		switch event.Transaction.Type {
		case "messaging":
			event.Transaction.Kind = "CONSUMER"
		case "request":
			event.Transaction.Kind = "SERVER"
		default:
			event.Transaction.Kind = "INTERNAL"
		}
	}

	switch foundSpanType {
	case httpSpan:
		event.HTTP = http

		// Set outcome nad result from status code.
		if statusCode := httpResponse.StatusCode; statusCode > 0 {
			if event.Event.Outcome == outcomeUnknown {
				event.Event.Outcome = serverHTTPStatusCodeOutcome(statusCode)
			}
			if event.Transaction.Result == "" {
				event.Transaction.Result = httpStatusCodeResult(statusCode)
			}
		}

		// Build the model.URL from http{URL,Host,Scheme}.
		httpHost := httpHost
		if httpHost == "" {
			httpHost = httpServerName
			if httpHost == "" {
				httpHost = netHostName
				if httpHost == "" {
					httpHost = event.Host.Hostname
				}
			}
			if httpHost != "" && netHostPort > 0 {
				httpHost = net.JoinHostPort(httpHost, strconv.Itoa(netHostPort))
			}
		}
		event.URL = model.ParseURL(httpURL, httpHost, httpScheme)
	case messagingSpan:
		event.Transaction.Message = &message
	}

	if event.Client.IP == nil {
		event.Client = model.Client(event.Source)
	}

	if samplerType != (pdata.AttributeValue{}) {
		// The client has reported its sampling rate, so we can use it to extrapolate span metrics.
		parseSamplerAttributes(samplerType, samplerParam, &event.Transaction.RepresentativeCount, event.Labels)
	} else {
		event.Transaction.RepresentativeCount = 1
	}

	if event.Transaction.Result == "" {
		event.Transaction.Result = spanStatusResult(spanStatus)
	}
	if name := library.Name(); name != "" {
		event.Service.Framework.Name = name
		event.Service.Framework.Version = library.Version()
	}
}

type spanType int

const (
	appSpan spanType = iota
	dbSpan
	httpSpan
	messagingSpan
	rpcSpan
)

// TranslateSpan converts incoming otlp/otel trace data into the
// expected elasticsearch format.
func TranslateSpan(spanKind pdata.SpanKind, attributes pdata.AttributeMap, event *model.APMEvent) {
	isJaeger := strings.HasPrefix(event.Agent.Name, "Jaeger")

	var (
		netPeerName string
		netPeerIP   string
		netPeerPort int
	)

	var (
		httpURL    string
		httpHost   string
		httpTarget string
		httpScheme string = "http"
	)

	var (
		messageSystem    string
		messageOperation string
	)

	var http model.HTTP
	var httpRequest model.HTTPRequest
	var httpResponse model.HTTPResponse
	var message model.Message
	var db model.DB
	var destinationService model.DestinationService
	var foundSpanType spanType
	var component string
	var rpcSystem string
	var samplerType, samplerParam pdata.AttributeValue
	attributes.Range(func(kDots string, v pdata.AttributeValue) bool {
		if isJaeger {
			switch kDots {
			case "sampler.type":
				samplerType = v
				return true
			case "sampler.param":
				samplerParam = v
				return true
			}
		}

		k := replaceDots(kDots)
		switch v.Type() {
		case pdata.AttributeValueTypeArray:
			event.Labels[k] = ifaceAnyValueArray(v.ArrayVal())
		case pdata.AttributeValueTypeBool:
			event.Labels[k] = v.BoolVal()
		case pdata.AttributeValueTypeDouble:
			event.Labels[k] = v.DoubleVal()
		case pdata.AttributeValueTypeInt:
			switch kDots {
			case "http.status_code":
				httpResponse.StatusCode = int(v.IntVal())
				http.Response = &httpResponse
				foundSpanType = httpSpan
			case semconv.AttributeNetPeerPort, "peer.port":
				netPeerPort = int(v.IntVal())
			case "rpc.grpc.status_code":
				// Ignored for spans.
			default:
				event.Labels[k] = v.IntVal()
			}
		case pdata.AttributeValueTypeString:
			stringval := truncate(v.StringVal())

			switch kDots {
			// http.*
			case semconv.AttributeHTTPHost:
				httpHost = stringval
				foundSpanType = httpSpan
			case semconv.AttributeHTTPScheme:
				httpScheme = stringval
				foundSpanType = httpSpan
			case semconv.AttributeHTTPTarget:
				httpTarget = stringval
				foundSpanType = httpSpan
			case semconv.AttributeHTTPURL:
				httpURL = stringval
				foundSpanType = httpSpan
			case semconv.AttributeHTTPMethod:
				httpRequest.Method = stringval
				http.Request = &httpRequest
				foundSpanType = httpSpan

			// db.*
			case "sql.query":
				if db.Type == "" {
					db.Type = "sql"
				}
				fallthrough
			case semconv.AttributeDBStatement:
<<<<<<< HEAD
				db.Statement = stringval
				foundSpanType = dbSpan
=======
				// Statement should not be truncated, use original string value.
				db.Statement = v.StringVal()
				isDBSpan = true
>>>>>>> f859e25f
			case semconv.AttributeDBName, "db.instance":
				db.Instance = stringval
				foundSpanType = dbSpan
			case semconv.AttributeDBSystem, "db.type":
				db.Type = stringval
				foundSpanType = dbSpan
			case semconv.AttributeDBUser:
				db.UserName = stringval
				foundSpanType = dbSpan

			// net.*
			case semconv.AttributeNetPeerName, "peer.hostname":
				netPeerName = stringval
			case semconv.AttributeNetPeerIP, "peer.ipv4", "peer.ipv6":
				netPeerIP = stringval
			case "peer.address":
				destinationService.Resource = stringval
				if !strings.ContainsRune(stringval, ':') || net.ParseIP(stringval) != nil {
					// peer.address is not necessarily a hostname
					// or IP address; it could be something like
					// a JDBC connection string or ip:port. Ignore
					// values containing colons, except for IPv6.
					netPeerName = stringval
				}
			case attributeNetworkConnectionType:
				event.Network.Connection.Type = stringval
			case attributeNetworkConnectionSubtype:
				event.Network.Connection.Subtype = stringval
			case attributeNetworkMCC:
				event.Network.Carrier.MCC = stringval
			case attributeNetworkMNC:
				event.Network.Carrier.MNC = stringval
			case attributeNetworkCarrierName:
				event.Network.Carrier.Name = stringval
			case attributeNetworkICC:
				event.Network.Carrier.ICC = stringval

			// messaging.*
			case "message_bus.destination", semconv.AttributeMessagingDestination:
				message.QueueName = stringval
				foundSpanType = messagingSpan
			case semconv.AttributeMessagingOperation:
				messageOperation = stringval
				foundSpanType = messagingSpan
			case semconv.AttributeMessagingSystem:
				messageSystem = stringval
				destinationService.Resource = stringval
				destinationService.Name = stringval
				foundSpanType = messagingSpan

			// rpc.*
			//
			// TODO(axw) add RPC fieldset to ECS? Currently we drop these
			// attributes, and rely on the operation name and span type/subtype
			// like we do with Elastic APM agents.
			case semconv.AttributeRPCSystem:
				rpcSystem = stringval
				foundSpanType = rpcSpan
			case semconv.AttributeRPCService:
			case semconv.AttributeRPCMethod:

			// miscellaneous
			case "span.kind": // filter out
			case semconv.AttributePeerService:
				destinationService.Name = stringval
				if destinationService.Resource == "" {
					// Prefer using peer.address for resource.
					destinationService.Resource = stringval
				}
			case "component":
				component = stringval
				fallthrough
			default:
				event.Labels[k] = stringval
			}
		}
		return true
	})

	destPort := netPeerPort
	destAddr := netPeerName
	if destAddr == "" {
		destAddr = netPeerIP
	}

	if foundSpanType == httpSpan {
		var fullURL *url.URL
		if httpURL != "" {
			fullURL, _ = url.Parse(httpURL)
		} else if httpTarget != "" {
			// Build http.url from http.scheme, http.target, etc.
			if u, err := url.Parse(httpTarget); err == nil {
				fullURL = u
				fullURL.Scheme = httpScheme
				if httpHost == "" {
					// Set host from net.peer.*
					httpHost = destAddr
					if destPort > 0 {
						httpHost = net.JoinHostPort(httpHost, strconv.Itoa(destPort))
					}
				}
				fullURL.Host = httpHost
				httpURL = fullURL.String()
			}
		}
		if fullURL != nil {
			url := url.URL{Scheme: fullURL.Scheme, Host: fullURL.Host}
			hostname := truncate(url.Hostname())
			var port int
			portString := url.Port()
			if portString != "" {
				port, _ = strconv.Atoi(portString)
			} else {
				port = schemeDefaultPort(url.Scheme)
			}

			// Set destination.{address,port} from the HTTP URL,
			// replacing peer.* based values to ensure consistency.
			destAddr = hostname
			if port > 0 {
				destPort = port
			}

			// Set destination.service.* from the HTTP URL, unless peer.service was specified.
			if destinationService.Name == "" {
				resource := url.Host
				if port > 0 && port == schemeDefaultPort(url.Scheme) {
					hasDefaultPort := portString != ""
					if hasDefaultPort {
						// Remove the default port from destination.service.name.
						url.Host = hostname
					} else {
						// Add the default port to destination.service.resource.
						resource = fmt.Sprintf("%s:%d", resource, port)
					}
				}
				destinationService.Name = url.String()
				destinationService.Resource = resource
			}
		}
	}

	switch foundSpanType {
	case httpSpan:
		if httpResponse.StatusCode > 0 {
			if event.Event.Outcome == outcomeUnknown {
				event.Event.Outcome = clientHTTPStatusCodeOutcome(httpResponse.StatusCode)
			}
		}
		event.Span.Type = "external"
		subtype := "http"
		event.Span.Subtype = subtype
		event.HTTP = http
		event.URL.Original = httpURL
	case dbSpan:
		event.Span.Type = "db"
		if db.Type != "" {
			event.Span.Subtype = db.Type
			if destinationService.Name == "" {
				// For database requests, we currently just identify
				// the destination service by db.system.
				destinationService.Name = event.Span.Subtype
				destinationService.Resource = event.Span.Subtype
			}
		}
		event.Span.DB = &db
	case messagingSpan:
		event.Span.Type = "messaging"
		event.Span.Subtype = messageSystem
		if messageOperation == "" && spanKind == pdata.SpanKindProducer {
			messageOperation = "send"
		}
		event.Span.Action = messageOperation
		if destinationService.Resource != "" && message.QueueName != "" {
			destinationService.Resource += "/" + message.QueueName
		}
		event.Span.Message = &message
	case rpcSpan:
		// Set destination.service.* from the peer address, unless peer.service was specified.
		if destinationService.Name == "" {
			destHostPort := net.JoinHostPort(destAddr, strconv.Itoa(destPort))
			destinationService.Name = destHostPort
			destinationService.Resource = destHostPort
		}
		event.Span.Type = "external"
		event.Span.Subtype = rpcSystem
	case appSpan:
		// Only set event.Span.Type if not set?
		// This is why it's being overwritten in tests.
		if event.Span.Type == "" {
			event.Span.Type = "app"
		}
		if event.Span.Subtype == "" {
			event.Span.Subtype = component
		}
	default:
		panic("unknown span type")
	}

	if spanKind == pdata.SpanKindUnspecified {
		switch event.Span.Type {
		// TODO: The spec only lists "external" and "storage"; what about "db"?
		case "external", "storage":
			event.Span.Kind = "CLIENT"
		default:
			event.Span.Kind = "INTERNAL"
		}
	}

	if destAddr != "" {
		event.Destination = model.Destination{Address: destAddr, Port: destPort}
	}
	if destinationService != (model.DestinationService{}) {
		if destinationService.Type == "" {
			// Copy span type to destination.service.type.
			destinationService.Type = event.Span.Type
		}
		event.Span.DestinationService = &destinationService
	}

	if samplerType != (pdata.AttributeValue{}) {
		// The client has reported its sampling rate, so we can use it to extrapolate transaction metrics.
		parseSamplerAttributes(samplerType, samplerParam, &event.Span.RepresentativeCount, event.Labels)
	} else {
		event.Span.RepresentativeCount = 1
	}
}

func parseSamplerAttributes(samplerType, samplerParam pdata.AttributeValue, representativeCount *float64, labels common.MapStr) {
	switch samplerType := samplerType.StringVal(); samplerType {
	case "probabilistic":
		probability := samplerParam.DoubleVal()
		if probability > 0 && probability <= 1 {
			*representativeCount = 1 / probability
		}
	default:
		labels["sampler_type"] = samplerType
		switch samplerParam.Type() {
		case pdata.AttributeValueTypeBool:
			labels["sampler_param"] = samplerParam.BoolVal()
		case pdata.AttributeValueTypeDouble:
			labels["sampler_param"] = samplerParam.DoubleVal()
		}
	}
}

func convertSpanEvent(
	logger *logp.Logger,
	spanEvent pdata.SpanEvent,
	parent model.APMEvent, // either span or transaction
	timeDelta time.Duration,
) model.APMEvent {
	event := parent
	event.Labels = initEventLabels(event.Labels)
	event.Transaction = nil
	event.Span = nil
	event.Timestamp = spanEvent.Timestamp().AsTime().Add(timeDelta)

	isJaeger := strings.HasPrefix(parent.Agent.Name, "Jaeger")
	if isJaeger {
		event.Error = convertJaegerErrorSpanEvent(logger, spanEvent, event.Labels)
	} else if spanEvent.Name() == "exception" {
		// Translate exception span events to errors.
		//
		// If it's not Jaeger, we assume OpenTelemetry semantic semconv.
		// Per OpenTelemetry semantic conventions:
		//   `The name of the event MUST be "exception"`
		var exceptionEscaped bool
		var exceptionMessage, exceptionStacktrace, exceptionType string
		spanEvent.Attributes().Range(func(k string, v pdata.AttributeValue) bool {
			switch k {
			case semconv.AttributeExceptionMessage:
				exceptionMessage = v.StringVal()
			case semconv.AttributeExceptionStacktrace:
				exceptionStacktrace = v.StringVal()
			case semconv.AttributeExceptionType:
				exceptionType = v.StringVal()
			case "exception.escaped":
				exceptionEscaped = v.BoolVal()
			default:
				event.Labels[replaceDots(k)] = ifaceAttributeValue(v)
			}
			return true
		})
		if exceptionMessage != "" || exceptionType != "" {
			// Per OpenTelemetry semantic conventions:
			//   `At least one of the following sets of attributes is required:
			//   - exception.type
			//   - exception.message`
			event.Error = convertOpenTelemetryExceptionSpanEvent(
				exceptionType, exceptionMessage, exceptionStacktrace,
				exceptionEscaped, parent.Service.Language.Name,
			)
		}
	}

	if event.Error != nil {
		event.Processor = model.ErrorProcessor
		setErrorContext(&event, parent)
	} else {
		event.Processor = model.LogProcessor
		event.DataStream.Type = datastreams.LogsType
		event.Message = spanEvent.Name()
		spanEvent.Attributes().Range(func(k string, v pdata.AttributeValue) bool {
			event.Labels[replaceDots(k)] = ifaceAttributeValue(v)
			return true
		})
	}
	return event
}

func convertJaegerErrorSpanEvent(logger *logp.Logger, event pdata.SpanEvent, labels common.MapStr) *model.Error {
	var isError bool
	var exMessage, exType string
	logMessage := event.Name()
	hasMinimalInfo := logMessage != ""
	event.Attributes().Range(func(k string, v pdata.AttributeValue) bool {
		if v.Type() != pdata.AttributeValueTypeString {
			return true
		}
		stringval := truncate(v.StringVal())
		switch k {
		case "error", "error.object":
			exMessage = stringval
			hasMinimalInfo = true
			isError = true
		case "event":
			if stringval == "error" { // according to opentracing spec
				isError = true
			} else if logMessage == "" {
				// Jaeger seems to send the message in the 'event' field.
				//
				// In case 'message' is sent, the event's name will be set
				// and we will use that. Otherwise we use 'event'.
				logMessage = stringval
				hasMinimalInfo = true
			}
		case "error.kind":
			exType = stringval
			hasMinimalInfo = true
			isError = true
		case "level":
			isError = stringval == "error"
		default:
			labels[replaceDots(k)] = ifaceAttributeValue(v)
		}
		return true
	})
	if !isError {
		return nil
	}
	if !hasMinimalInfo {
		logger.Debugf("Cannot convert span event (name=%q) into elastic apm error: %v", event.Name())
		return nil
	}
	e := &model.Error{}
	if logMessage != "" {
		e.Log = &model.Log{Message: logMessage}
	}
	if exMessage != "" || exType != "" {
		e.Exception = &model.Exception{
			Message: exMessage,
			Type:    exType,
		}
	}
	return e
}

func setErrorContext(out *model.APMEvent, parent model.APMEvent) {
	out.Trace.ID = parent.Trace.ID
	out.HTTP = parent.HTTP
	out.URL = parent.URL
	if parent.Transaction != nil {
		out.Transaction = &model.Transaction{
			ID:      parent.Transaction.ID,
			Sampled: parent.Transaction.Sampled,
			Type:    parent.Transaction.Type,
		}
		out.Error.Custom = parent.Transaction.Custom
		out.Parent.ID = parent.Transaction.ID
	}
	if parent.Span != nil {
		out.Parent.ID = parent.Span.ID
	}
}

func replaceDots(s string) string {
	return strings.ReplaceAll(s, dot, underscore)
}

// spanStatusOutcome returns the outcome for transactions and spans based on
// the given OTLP span status.
func spanStatusOutcome(status pdata.SpanStatus) string {
	switch status.Code() {
	case pdata.StatusCodeOk:
		return outcomeSuccess
	case pdata.StatusCodeError:
		return outcomeFailure
	}
	return outcomeUnknown
}

// spanStatusResult returns the result for transactions based on the given
// OTLP span status. If the span status is unknown, an empty result string
// is returned.
func spanStatusResult(status pdata.SpanStatus) string {
	switch status.Code() {
	case pdata.StatusCodeOk:
		return "Success"
	case pdata.StatusCodeError:
		return "Error"
	}
	return ""
}

var standardStatusCodeResults = [...]string{
	"HTTP 1xx",
	"HTTP 2xx",
	"HTTP 3xx",
	"HTTP 4xx",
	"HTTP 5xx",
}

// httpStatusCodeResult returns the transaction result value to use for the
// given HTTP status code.
func httpStatusCodeResult(statusCode int) string {
	switch i := statusCode / 100; i {
	case 1, 2, 3, 4, 5:
		return standardStatusCodeResults[i-1]
	}
	return fmt.Sprintf("HTTP %d", statusCode)
}

// serverHTTPStatusCodeOutcome returns the transaction outcome value to use for
// the given HTTP status code.
func serverHTTPStatusCodeOutcome(statusCode int) string {
	if statusCode >= 500 {
		return outcomeFailure
	}
	return outcomeSuccess
}

// clientHTTPStatusCodeOutcome returns the span outcome value to use for the
// given HTTP status code.
func clientHTTPStatusCodeOutcome(statusCode int) string {
	if statusCode >= 400 {
		return outcomeFailure
	}
	return outcomeSuccess
}

// truncate returns s truncated at n runes, and the number of runes in the resulting string (<= n).
func truncate(s string) string {
	var j int
	for i := range s {
		if j == keywordLength {
			return s[:i]
		}
		j++
	}
	return s
}

func schemeDefaultPort(scheme string) int {
	switch scheme {
	case "http":
		return 80
	case "https":
		return 443
	}
	return 0
}<|MERGE_RESOLUTION|>--- conflicted
+++ resolved
@@ -588,14 +588,9 @@
 				}
 				fallthrough
 			case semconv.AttributeDBStatement:
-<<<<<<< HEAD
-				db.Statement = stringval
-				foundSpanType = dbSpan
-=======
 				// Statement should not be truncated, use original string value.
 				db.Statement = v.StringVal()
-				isDBSpan = true
->>>>>>> f859e25f
+				foundSpanType = dbSpan
 			case semconv.AttributeDBName, "db.instance":
 				db.Instance = stringval
 				foundSpanType = dbSpan
