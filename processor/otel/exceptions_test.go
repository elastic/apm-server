// Licensed to Elasticsearch B.V. under one or more contributor
// license agreements. See the NOTICE file distributed with
// this work for additional information regarding copyright
// ownership. Elasticsearch B.V. licenses this file to you under
// the Apache License, Version 2.0 (the "License"); you may
// not use this file except in compliance with the License.
// You may obtain a copy of the License at
//
//     http://www.apache.org/licenses/LICENSE-2.0
//
// Unless required by applicable law or agreed to in writing,
// software distributed under the License is distributed on an
// "AS IS" BASIS, WITHOUT WARRANTIES OR CONDITIONS OF ANY
// KIND, either express or implied.  See the License for the
// specific language governing permissions and limitations
// under the License.

// Portions copied from OpenTelemetry Collector (contrib), from the
// elastic exporter.
//
// Copyright 2020, OpenTelemetry Authors
//
// Licensed under the Apache License, Version 2.0 (the "License");
// you may not use this file except in compliance with the License.
// You may obtain a copy of the License at
//
//     http://www.apache.org/licenses/LICENSE-2.0
//
// Unless required by applicable law or agreed to in writing, software
// distributed under the License is distributed on an "AS IS" BASIS,
// WITHOUT WARRANTIES OR CONDITIONS OF ANY KIND, either express or implied.
// See the License for the specific language governing permissions and
// limitations under the License.

package otel_test

import (
	"testing"
	"time"

	"github.com/stretchr/testify/assert"
	"github.com/stretchr/testify/require"
	"go.opentelemetry.io/collector/model/pdata"
	"go.opentelemetry.io/collector/translator/conventions"

	"github.com/elastic/apm-server/model"
)

func TestEncodeSpanEventsNonExceptions(t *testing.T) {
	nonExceptionEvent := pdata.NewSpanEvent()
	nonExceptionEvent.SetName("not_exception")

	incompleteExceptionEvent := pdata.NewSpanEvent()
	incompleteExceptionEvent.SetName("exception")
	incompleteExceptionEvent.Attributes().InitFromMap(map[string]pdata.AttributeValue{
		// At least one of exception.message and exception.type is required.
		conventions.AttributeExceptionStacktrace: pdata.NewAttributeValueString("stacktrace"),
	})

	_, errors := transformTransactionSpanEvents(t, "java", nonExceptionEvent, incompleteExceptionEvent)
	require.Empty(t, errors)
}

func TestEncodeSpanEventsJavaExceptions(t *testing.T) {
	timestamp := time.Unix(123, 0).UTC()

	exceptionEvent1 := pdata.NewSpanEvent()
	exceptionEvent1.SetTimestamp(pdata.TimestampFromTime(timestamp))
	exceptionEvent1.SetName("exception")
	exceptionEvent1.Attributes().InitFromMap(map[string]pdata.AttributeValue{
		"exception.type":    pdata.NewAttributeValueString("java.net.ConnectException.OSError"),
		"exception.message": pdata.NewAttributeValueString("Division by zero"),
		"exception.escaped": pdata.NewAttributeValueBool(true),
		"exception.stacktrace": pdata.NewAttributeValueString(`
Exception in thread "main" java.lang.RuntimeException: Test exception
	at com.example.GenerateTrace.methodB(GenerateTrace.java:13)
	at com.example.GenerateTrace.methodA(GenerateTrace.java:9)
	at com.example.GenerateTrace.main(GenerateTrace.java:5)
	at com.foo.loader/foo@9.0/com.foo.Main.run(Main.java)
	at com.foo.loader//com.foo.bar.App.run(App.java:12)
	at java.base/java.lang.Thread.run(Unknown Source)
`[1:],
		),
	})
	exceptionEvent2 := pdata.NewSpanEvent()
	exceptionEvent2.SetTimestamp(pdata.TimestampFromTime(timestamp))
	exceptionEvent2.SetName("exception")
	exceptionEvent2.Attributes().InitFromMap(map[string]pdata.AttributeValue{
		"exception.type":    pdata.NewAttributeValueString("HighLevelException"),
		"exception.message": pdata.NewAttributeValueString("MidLevelException: LowLevelException"),
		"exception.stacktrace": pdata.NewAttributeValueString(`
HighLevelException: MidLevelException: LowLevelException
	at Junk.a(Junk.java:13)
	at Junk.main(Junk.java:4)
Caused by: MidLevelException: LowLevelException
	at Junk.c(Junk.java:23)
	at Junk.b(Junk.java:17)
	at Junk.a(Junk.java:11)
	... 1 more
	Suppressed: java.lang.ArithmeticException: / by zero
		at Junk.c(Junk.java:25)
		... 3 more
Caused by: LowLevelException
	at Junk.e(Junk.java:37)
	at Junk.d(Junk.java:34)
	at Junk.c(Junk.java:21)
	... 3 more`[1:],
		),
	})

	service, agent := languageOnlyMetadata("java")
	transactionEvent, errorEvents := transformTransactionSpanEvents(t, "java", exceptionEvent1, exceptionEvent2)
	assert.Equal(t, []model.APMEvent{{
		Service:   service,
		Agent:     agent,
		Timestamp: timestamp,
<<<<<<< HEAD
		Processor: model.ErrorProcessor,
=======
		Trace:     transactionEvent.Trace,
>>>>>>> 67548186
		Error: &model.Error{
			ParentID:           transactionEvent.Transaction.ID,
			TransactionID:      transactionEvent.Transaction.ID,
			TransactionType:    transactionEvent.Transaction.Type,
			TransactionSampled: newBool(true),
			Exception: &model.Exception{
				Type:    "java.net.ConnectException.OSError",
				Message: "Division by zero",
				Handled: newBool(false),
				Stacktrace: []*model.StacktraceFrame{{
					Classname: "com.example.GenerateTrace",
					Function:  "methodB",
					Filename:  "GenerateTrace.java",
					Lineno:    newInt(13),
				}, {
					Classname: "com.example.GenerateTrace",
					Function:  "methodA",
					Filename:  "GenerateTrace.java",
					Lineno:    newInt(9),
				}, {
					Classname: "com.example.GenerateTrace",
					Function:  "main",
					Filename:  "GenerateTrace.java",
					Lineno:    newInt(5),
				}, {
					Module:    "foo@9.0",
					Classname: "com.foo.Main",
					Function:  "run",
					Filename:  "Main.java",
				}, {
					Classname: "com.foo.bar.App",
					Function:  "run",
					Filename:  "App.java",
					Lineno:    newInt(12),
				}, {
					Module:    "java.base",
					Classname: "java.lang.Thread",
					Function:  "run",
					Filename:  "Unknown Source",
				}},
			},
		},
	}, {
		Service:   service,
		Agent:     agent,
		Timestamp: timestamp,
<<<<<<< HEAD
		Processor: model.ErrorProcessor,
=======
		Trace:     transactionEvent.Trace,
>>>>>>> 67548186
		Error: &model.Error{
			ParentID:           transactionEvent.Transaction.ID,
			TransactionID:      transactionEvent.Transaction.ID,
			TransactionType:    transactionEvent.Transaction.Type,
			TransactionSampled: newBool(true),
			Exception: &model.Exception{
				Type:    "HighLevelException",
				Message: "MidLevelException: LowLevelException",
				Handled: newBool(true),
				Stacktrace: []*model.StacktraceFrame{{
					Classname: "Junk",
					Function:  "a",
					Filename:  "Junk.java",
					Lineno:    newInt(13),
				}, {
					Classname: "Junk",
					Function:  "main",
					Filename:  "Junk.java",
					Lineno:    newInt(4),
				}},
				Cause: []model.Exception{{
					Message: "MidLevelException: LowLevelException",
					Handled: newBool(true),
					Stacktrace: []*model.StacktraceFrame{{
						Classname: "Junk",
						Function:  "c",
						Filename:  "Junk.java",
						Lineno:    newInt(23),
					}, {
						Classname: "Junk",
						Function:  "b",
						Filename:  "Junk.java",
						Lineno:    newInt(17),
					}, {
						Classname: "Junk",
						Function:  "a",
						Filename:  "Junk.java",
						Lineno:    newInt(11),
					}, {
						Classname: "Junk",
						Function:  "main",
						Filename:  "Junk.java",
						Lineno:    newInt(4),
					}},
					Cause: []model.Exception{{
						Message: "LowLevelException",
						Handled: newBool(true),
						Stacktrace: []*model.StacktraceFrame{{
							Classname: "Junk",
							Function:  "e",
							Filename:  "Junk.java",
							Lineno:    newInt(37),
						}, {
							Classname: "Junk",
							Function:  "d",
							Filename:  "Junk.java",
							Lineno:    newInt(34),
						}, {
							Classname: "Junk",
							Function:  "c",
							Filename:  "Junk.java",
							Lineno:    newInt(21),
						}, {
							Classname: "Junk",
							Function:  "b",
							Filename:  "Junk.java",
							Lineno:    newInt(17),
						}, {
							Classname: "Junk",
							Function:  "a",
							Filename:  "Junk.java",
							Lineno:    newInt(11),
						}, {
							Classname: "Junk",
							Function:  "main",
							Filename:  "Junk.java",
							Lineno:    newInt(4),
						}},
					}},
				}},
			},
		},
	}}, errorEvents)
}

func TestEncodeSpanEventsJavaExceptionsUnparsedStacktrace(t *testing.T) {
	stacktraces := []string{
		// Unexpected prefix.
		"abc\ndef",

		// "... N more" with no preceding exception.
		"abc\n... 1 more",

		// "... N more" where N is greater than the number of stack
		// frames in the enclosing exception.
		`ignored message
	at Class.method(Class.java:1)
Caused by: something else
	at Class.method(Class.java:2)
	... 2 more`,

		// "... N more" where N is not a sequence of digits.
		`abc
	at Class.method(Class.java:1)
Caused by: whatever
	at Class.method(Class.java:2)
	... lots more`,

		// "at <location>" where <location> is invalid.
		`abc
	at the movies`,
	}

	var events []pdata.SpanEvent
	for _, stacktrace := range stacktraces {
		event := pdata.NewSpanEvent()
		event.SetName("exception")
		event.Attributes().InitFromMap(map[string]pdata.AttributeValue{
			"exception.type":       pdata.NewAttributeValueString("ExceptionType"),
			"exception.stacktrace": pdata.NewAttributeValueString(stacktrace),
		})
		events = append(events, event)
	}

	_, errorEvents := transformTransactionSpanEvents(t, "java", events...)
	require.Len(t, errorEvents, len(stacktraces))

	for i, event := range errorEvents {
		assert.Empty(t, event.Error.Exception.Stacktrace)
		assert.Equal(t, map[string]interface{}{"stacktrace": stacktraces[i]}, event.Error.Exception.Attributes)
	}
}

func TestEncodeSpanEventsNonJavaExceptions(t *testing.T) {
	timestamp := time.Unix(123, 0).UTC()

	exceptionEvent := pdata.NewSpanEvent()
	exceptionEvent.SetTimestamp(pdata.TimestampFromTime(timestamp))
	exceptionEvent.SetName("exception")
	exceptionEvent.Attributes().InitFromMap(map[string]pdata.AttributeValue{
		"exception.type":       pdata.NewAttributeValueString("the_type"),
		"exception.message":    pdata.NewAttributeValueString("the_message"),
		"exception.stacktrace": pdata.NewAttributeValueString("the_stacktrace"),
	})

	// For languages where we do not explicitly parse the stacktrace,
	// the raw stacktrace is stored as an attribute on the exception.
	transactionEvent, errorEvents := transformTransactionSpanEvents(t, "COBOL", exceptionEvent)
	require.Len(t, errorEvents, 1)

	service, agent := languageOnlyMetadata("COBOL")
	assert.Equal(t, model.APMEvent{
		Service:   service,
		Agent:     agent,
		Timestamp: timestamp,
<<<<<<< HEAD
		Processor: model.ErrorProcessor,
=======
		Trace:     transactionEvent.Trace,
>>>>>>> 67548186
		Error: &model.Error{
			ParentID:           transactionEvent.Transaction.ID,
			TransactionID:      transactionEvent.Transaction.ID,
			TransactionType:    transactionEvent.Transaction.Type,
			TransactionSampled: newBool(true),
			Exception: &model.Exception{
				Type:    "the_type",
				Message: "the_message",
				Handled: newBool(true),
				Attributes: map[string]interface{}{
					"stacktrace": "the_stacktrace",
				},
			},
		},
	}, errorEvents[0])
}

func languageOnlyMetadata(language string) (model.Service, model.Agent) {
	service := model.Service{
		Name:     "unknown",
		Language: model.Language{Name: language},
	}
	agent := model.Agent{
		Name:    "otlp/" + language,
		Version: "unknown",
	}
	return service, agent
}<|MERGE_RESOLUTION|>--- conflicted
+++ resolved
@@ -114,11 +114,8 @@
 		Service:   service,
 		Agent:     agent,
 		Timestamp: timestamp,
-<<<<<<< HEAD
 		Processor: model.ErrorProcessor,
-=======
 		Trace:     transactionEvent.Trace,
->>>>>>> 67548186
 		Error: &model.Error{
 			ParentID:           transactionEvent.Transaction.ID,
 			TransactionID:      transactionEvent.Transaction.ID,
@@ -165,11 +162,8 @@
 		Service:   service,
 		Agent:     agent,
 		Timestamp: timestamp,
-<<<<<<< HEAD
 		Processor: model.ErrorProcessor,
-=======
 		Trace:     transactionEvent.Trace,
->>>>>>> 67548186
 		Error: &model.Error{
 			ParentID:           transactionEvent.Transaction.ID,
 			TransactionID:      transactionEvent.Transaction.ID,
@@ -325,11 +319,8 @@
 		Service:   service,
 		Agent:     agent,
 		Timestamp: timestamp,
-<<<<<<< HEAD
 		Processor: model.ErrorProcessor,
-=======
 		Trace:     transactionEvent.Trace,
->>>>>>> 67548186
 		Error: &model.Error{
 			ParentID:           transactionEvent.Transaction.ID,
 			TransactionID:      transactionEvent.Transaction.ID,
