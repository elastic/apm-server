--- conflicted
+++ resolved
@@ -43,11 +43,8 @@
 - Updated readme doc urls {pull}356[356]
 - Use updated stack trace frame values for calculating error `grouping_keys` {pull}485[485]
 - Fix panic when a signal is delivered before the server is instantiated {pull}580[580]
-<<<<<<< HEAD
+- Use type integer instead of number in JSON schemas where applicable {pull}641[641]
 - Set array item types to string {pull}651[651]
-=======
-- Use type integer instead of number in JSON schemas where applicable {pull}641[641]
->>>>>>> 044a63e0
 
 ==== Added
 - Include build time and revision in version information {pull}396[396]
