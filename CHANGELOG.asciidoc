--- conflicted
+++ resolved
@@ -24,11 +24,8 @@
 - Add source_mapping.elasticsearch configuration option {pull}1114[1114].
 - Add /v1/metrics endpoint {pull}1000[1000] {pull}1121[1121].
 - Push onboarding doc to separate ES index {pull}1159[1159].
-<<<<<<< HEAD
+- Deprecate usage of `apm-server setup` {pull}1142[1142].
 - Disable metrics logging by default {pull}1127[1127].
-=======
-- Deprecate usage of `apm-server setup` {pull}1142[1142].
->>>>>>> 494e5d81
 
 
 [[release-notes-6.3]]
