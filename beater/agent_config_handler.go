--- conflicted
+++ resolved
@@ -82,14 +82,7 @@
 		etag := fmt.Sprintf("\"%s\"", upstreamEtag)
 		switch {
 		case len(cfg) == 0:
-<<<<<<< HEAD
-			logMsg := fmt.Sprintf("%s for %s", errMsgConfigNotFound, query.ID())
-			sendErr(http.StatusNotFound, errMsgConfigNotFound, logMsg)
-=======
 			sendResp(nil, http.StatusOK, cacheControl)
-		case upstreamEtag == "":
-			sendResp(cfg, http.StatusOK, cacheControl)
->>>>>>> 86503035
 		case etag == r.Header.Get(headers.IfNoneMatch):
 			w.Header().Set(headers.Etag, etag)
 			sendResp(nil, http.StatusNotModified, cacheControl)
