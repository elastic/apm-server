// Licensed to Elasticsearch B.V. under one or more contributor
// license agreements. See the NOTICE file distributed with
// this work for additional information regarding copyright
// ownership. Elasticsearch B.V. licenses this file to you under
// the Apache License, Version 2.0 (the "License"); you may
// not use this file except in compliance with the License.
// You may obtain a copy of the License at
//
//     http://www.apache.org/licenses/LICENSE-2.0
//
// Unless required by applicable law or agreed to in writing,
// software distributed under the License is distributed on an
// "AS IS" BASIS, WITHOUT WARRANTIES OR CONDITIONS OF ANY
// KIND, either express or implied.  See the License for the
// specific language governing permissions and limitations
// under the License.

package api

import (
	"expvar"
	"net/http"
	"regexp"

	"github.com/pkg/errors"

	"github.com/elastic/beats/libbeat/logp"
	"github.com/elastic/beats/libbeat/monitoring"

	"github.com/elastic/apm-server/beater/api/asset/sourcemap"
	"github.com/elastic/apm-server/beater/api/config/agent"
	"github.com/elastic/apm-server/beater/api/intake"
	"github.com/elastic/apm-server/beater/api/root"
	"github.com/elastic/apm-server/beater/config"
	"github.com/elastic/apm-server/beater/headers"
	"github.com/elastic/apm-server/beater/middleware"
	"github.com/elastic/apm-server/beater/middleware/authorization"
	"github.com/elastic/apm-server/beater/request"
	"github.com/elastic/apm-server/decoder"
	"github.com/elastic/apm-server/elasticsearch"
	"github.com/elastic/apm-server/kibana"
	logs "github.com/elastic/apm-server/log"
	"github.com/elastic/apm-server/model"
	psourcemap "github.com/elastic/apm-server/processor/asset/sourcemap"
	"github.com/elastic/apm-server/processor/stream"
	"github.com/elastic/apm-server/publish"
	"github.com/elastic/apm-server/transform"
)

const (
	// RootPath defines the server's root path
	RootPath = "/"

	// AgentConfigPath defines the path to query for agent config management
	AgentConfigPath = "/config/v1/agents"

	// AgentConfigRUMPath defines the path to query for the RUM agent config management
	AgentConfigRUMPath = "/config/v1/rum/agents"

	// IntakePath defines the path to ingest monitored events
	IntakePath = "/intake/v2/events"
	// IntakeRUMPath defines the path to ingest monitored RUM events
	IntakeRUMPath = "/intake/v2/rum/events"

	// AssetSourcemapPath defines the path to upload sourcemaps
	AssetSourcemapPath = "/assets/v1/sourcemaps"
)

var (
	emptyDecoder = func(*http.Request) (map[string]interface{}, error) { return map[string]interface{}{}, nil }
)

type route struct {
	path      string
	authMeans middleware.AuthMeans
	handlerFn func(*config.Config, middleware.AuthMeans, publish.Reporter) (request.Handler, error)
}

// NewMux registers apm handlers to paths building up the APM Server API.
func NewMux(beaterConfig *config.Config, report publish.Reporter) (*http.ServeMux, error) {
	pool := newContextPool()
	mux := http.NewServeMux()
	logger := logp.NewLogger(logs.Handler)

	backendAuthMeans, err := backendAuthMeans(beaterConfig)
	if err != nil {
		return nil, err
	}

	routeMap := []route{
<<<<<<< HEAD
		//If RUM starts to support API keys, the cache used in the root path needs to be changed.
		{RootPath, backendAuthMeans, rootHandler},

		{AssetSourcemapPath, backendAuthMeans, sourcemapHandler},
		{AgentConfigPath, backendAuthMeans, backendAgentConfigHandler},
		{IntakePath, backendAuthMeans, backendIntakeHandler},

		{IntakeRUMPath, nil, rumIntakeHandler},
=======
		{RootPath, rootHandler},
		{AssetSourcemapPath, sourcemapHandler},
		{AgentConfigPath, backendAgentConfigHandler},
		{AgentConfigRUMPath, rumAgentConfigHandler},
		{IntakeRUMPath, rumHandler},
		{IntakePath, backendHandler},
>>>>>>> 4e0cd7b4
	}

	for _, route := range routeMap {
		h, err := route.handlerFn(beaterConfig, route.authMeans, report)
		if err != nil {
			return nil, err
		}
		logger.Infof("Path %s added to request handler", route.path)
		mux.Handle(route.path, pool.handler(h))

	}
	if beaterConfig.Expvar.IsEnabled() {
		path := beaterConfig.Expvar.URL
		logger.Infof("Path %s added to request handler", path)
		mux.Handle(path, expvar.Handler())
	}
	return mux, nil
}

func backendIntakeHandler(cfg *config.Config, auth middleware.AuthMeans, reporter publish.Reporter) (request.Handler, error) {
	h := intake.Handler(systemMetadataDecoder(cfg, emptyDecoder),
		&stream.Processor{
			Tconfig:      transform.Config{},
			Mconfig:      model.Config{Experimental: cfg.Mode == config.ModeExperimental},
			MaxEventSize: cfg.MaxEventSize,
		},
		reporter)
	return middleware.Wrap(h, backendMiddleware(auth, authorization.PrivilegeAccess, intake.MonitoringMap)...)
}

func rumIntakeHandler(cfg *config.Config, _ middleware.AuthMeans, reporter publish.Reporter) (request.Handler, error) {
	tcfg, err := rumTransformConfig(cfg)
	if err != nil {
		return nil, err
	}
	h := intake.Handler(userMetaDataDecoder(cfg, emptyDecoder),
		&stream.Processor{
			Tconfig:      *tcfg,
			Mconfig:      model.Config{Experimental: cfg.Mode == config.ModeExperimental},
			MaxEventSize: cfg.MaxEventSize,
		},
		reporter)
	return middleware.Wrap(h, rumMiddleware(cfg, intake.MonitoringMap)...)
}

func sourcemapHandler(cfg *config.Config, auth middleware.AuthMeans, reporter publish.Reporter) (request.Handler, error) {
	tcfg, err := rumTransformConfig(cfg)
	if err != nil {
		return nil, err
	}
	h := sourcemap.Handler(systemMetadataDecoder(cfg, decoder.DecodeSourcemapFormData), psourcemap.Processor, *tcfg, reporter)
	return middleware.Wrap(h, sourcemapMiddleware(cfg, auth)...)
}

<<<<<<< HEAD
func backendAgentConfigHandler(cfg *config.Config, auth middleware.AuthMeans, _ publish.Reporter) (request.Handler, error) {
	return agentConfigHandler(cfg, backendMiddleware(auth, authorization.PrivilegeAccess, agent.MonitoringMap))
=======
func backendAgentConfigHandler(cfg *config.Config, _ publish.Reporter) (request.Handler, error) {
	return agentConfigHandler(cfg, backendMiddleware)
}

func rumAgentConfigHandler(cfg *config.Config, _ publish.Reporter) (request.Handler, error) {
	return agentConfigHandler(cfg, rumMiddleware)
>>>>>>> 4e0cd7b4
}

type middlewareFunc func(*config.Config, map[request.ResultID]*monitoring.Int) []middleware.Middleware

func agentConfigHandler(cfg *config.Config, middlewareFunc middlewareFunc) (request.Handler, error) {
	var client kibana.Client
	if cfg.Kibana.Enabled() {
		client = kibana.NewConnectingClient(cfg.Kibana)
	}
	h := agent.Handler(client, cfg.AgentConfig)
	ks := middleware.KillSwitchMiddleware(cfg.Kibana.Enabled())
	return middleware.Wrap(h, append(middlewareFunc(cfg, agent.MonitoringMap), ks)...)
}

func rootHandler(cfg *config.Config, auth middleware.AuthMeans, _ publish.Reporter) (request.Handler, error) {
	return middleware.Wrap(root.Handler(), rootMiddleware(auth)...)
}

func apmMiddleware(m map[request.ResultID]*monitoring.Int) []middleware.Middleware {
	return []middleware.Middleware{
		middleware.LogMiddleware(),
		middleware.RecoverPanicMiddleware(),
		middleware.MonitoringMiddleware(m),
		middleware.RequestTimeMiddleware(),
	}
}

func backendMiddleware(auth middleware.AuthMeans, privilege string, m map[request.ResultID]*monitoring.Int) []middleware.Middleware {
	return append(apmMiddleware(m),
		middleware.AuthorizationMiddleware(true, auth, privilege))
}

func rumMiddleware(cfg *config.Config, m map[request.ResultID]*monitoring.Int) []middleware.Middleware {
	return append(apmMiddleware(m),
		middleware.SetRumFlagMiddleware(),
		middleware.SetIPRateLimitMiddleware(cfg.RumConfig.EventRate),
		middleware.CORSMiddleware(cfg.RumConfig.AllowOrigins),
		middleware.KillSwitchMiddleware(cfg.RumConfig.IsEnabled()))
}

func sourcemapMiddleware(cfg *config.Config, auth middleware.AuthMeans) []middleware.Middleware {
	return append(apmMiddleware(sourcemap.MonitoringMap),
		middleware.KillSwitchMiddleware(cfg.RumConfig.IsEnabled() && cfg.RumConfig.SourceMapping.IsEnabled()),
		middleware.AuthorizationMiddleware(true, auth, authorization.PrivilegeAccess))
}

func rootMiddleware(auth middleware.AuthMeans) []middleware.Middleware {
	return append(apmMiddleware(root.MonitoringMap),
		middleware.AuthorizationMiddleware(false, auth, authorization.PrivilegeAccess))
}

func systemMetadataDecoder(beaterConfig *config.Config, d decoder.ReqDecoder) decoder.ReqDecoder {
	return decoder.DecodeSystemData(d, beaterConfig.AugmentEnabled)
}

func userMetaDataDecoder(beaterConfig *config.Config, d decoder.ReqDecoder) decoder.ReqDecoder {
	return decoder.DecodeUserData(d, beaterConfig.AugmentEnabled)
}

func rumTransformConfig(beaterConfig *config.Config) (*transform.Config, error) {
	mapper, err := beaterConfig.RumConfig.MemoizedSourcemapMapper()
	if err != nil {
		return nil, err
	}
	return &transform.Config{
		SourcemapMapper:     mapper,
		LibraryPattern:      regexp.MustCompile(beaterConfig.RumConfig.LibraryPattern),
		ExcludeFromGrouping: regexp.MustCompile(beaterConfig.RumConfig.ExcludeFromGrouping),
	}, nil
}

func backendAuthMeans(cfg *config.Config) (middleware.AuthMeans, error) {
	auth := middleware.AuthMeans{}
	addAuthBearer(cfg, &auth)
	if err := addAuthAPIKey(cfg, &auth); err != nil {
		return nil, err
	}
	return auth, nil
}

func addAuthAPIKey(cfg *config.Config, authMeans *middleware.AuthMeans) error {
	if !cfg.AuthConfig.APIKeyConfig.IsEnabled() {
		return nil
	}
	client, err := elasticsearch.Client(cfg.AuthConfig.APIKeyConfig.ESConfig)
	if err != nil {
		return errors.Wrap(err, "error connecting to Elasticsearch configured for API Key usage")
	}

	cache := authorization.NewAPIKeyCache(
		cfg.AuthConfig.APIKeyConfig.Cache.Expiration,
		cfg.AuthConfig.APIKeyConfig.Cache.Size,
		client)

	(*authMeans)[headers.APIKey] = &middleware.AuthMean{
		Authorization: func(token string) request.Authorization {
			return authorization.NewAPIKey(client, cache, token)
		},
	}
	return nil
}

func addAuthBearer(cfg *config.Config, authMeans *middleware.AuthMeans) {
	if cfg.AuthConfig.BearerToken != "" {
		(*authMeans)[headers.Bearer] = &middleware.AuthMean{
			Authorization: func(token string) request.Authorization {
				return authorization.NewBearer(cfg.AuthConfig.BearerToken, token)
			}}
	}
}<|MERGE_RESOLUTION|>--- conflicted
+++ resolved
@@ -22,10 +22,9 @@
 	"net/http"
 	"regexp"
 
-	"github.com/pkg/errors"
+	"github.com/elastic/beats/libbeat/monitoring"
 
 	"github.com/elastic/beats/libbeat/logp"
-	"github.com/elastic/beats/libbeat/monitoring"
 
 	"github.com/elastic/apm-server/beater/api/asset/sourcemap"
 	"github.com/elastic/apm-server/beater/api/config/agent"
@@ -88,23 +87,14 @@
 	}
 
 	routeMap := []route{
-<<<<<<< HEAD
-		//If RUM starts to support API keys, the cache used in the root path needs to be changed.
 		{RootPath, backendAuthMeans, rootHandler},
 
 		{AssetSourcemapPath, backendAuthMeans, sourcemapHandler},
 		{AgentConfigPath, backendAuthMeans, backendAgentConfigHandler},
 		{IntakePath, backendAuthMeans, backendIntakeHandler},
 
+		{AgentConfigRUMPath, nil, rumAgentConfigHandler},
 		{IntakeRUMPath, nil, rumIntakeHandler},
-=======
-		{RootPath, rootHandler},
-		{AssetSourcemapPath, sourcemapHandler},
-		{AgentConfigPath, backendAgentConfigHandler},
-		{AgentConfigRUMPath, rumAgentConfigHandler},
-		{IntakeRUMPath, rumHandler},
-		{IntakePath, backendHandler},
->>>>>>> 4e0cd7b4
 	}
 
 	for _, route := range routeMap {
@@ -124,7 +114,7 @@
 	return mux, nil
 }
 
-func backendIntakeHandler(cfg *config.Config, auth middleware.AuthMeans, reporter publish.Reporter) (request.Handler, error) {
+func backendIntakeHandler(cfg *config.Config, means middleware.AuthMeans, reporter publish.Reporter) (request.Handler, error) {
 	h := intake.Handler(systemMetadataDecoder(cfg, emptyDecoder),
 		&stream.Processor{
 			Tconfig:      transform.Config{},
@@ -132,7 +122,7 @@
 			MaxEventSize: cfg.MaxEventSize,
 		},
 		reporter)
-	return middleware.Wrap(h, backendMiddleware(auth, authorization.PrivilegeAccess, intake.MonitoringMap)...)
+	return middleware.Wrap(h, backendMiddleware(means, authorization.PrivilegeAccess, intake.MonitoringMap)...)
 }
 
 func rumIntakeHandler(cfg *config.Config, _ middleware.AuthMeans, reporter publish.Reporter) (request.Handler, error) {
@@ -150,42 +140,35 @@
 	return middleware.Wrap(h, rumMiddleware(cfg, intake.MonitoringMap)...)
 }
 
-func sourcemapHandler(cfg *config.Config, auth middleware.AuthMeans, reporter publish.Reporter) (request.Handler, error) {
+func sourcemapHandler(cfg *config.Config, means middleware.AuthMeans, reporter publish.Reporter) (request.Handler, error) {
 	tcfg, err := rumTransformConfig(cfg)
 	if err != nil {
 		return nil, err
 	}
 	h := sourcemap.Handler(systemMetadataDecoder(cfg, decoder.DecodeSourcemapFormData), psourcemap.Processor, *tcfg, reporter)
-	return middleware.Wrap(h, sourcemapMiddleware(cfg, auth)...)
-}
-
-<<<<<<< HEAD
-func backendAgentConfigHandler(cfg *config.Config, auth middleware.AuthMeans, _ publish.Reporter) (request.Handler, error) {
-	return agentConfigHandler(cfg, backendMiddleware(auth, authorization.PrivilegeAccess, agent.MonitoringMap))
-=======
-func backendAgentConfigHandler(cfg *config.Config, _ publish.Reporter) (request.Handler, error) {
-	return agentConfigHandler(cfg, backendMiddleware)
-}
-
-func rumAgentConfigHandler(cfg *config.Config, _ publish.Reporter) (request.Handler, error) {
-	return agentConfigHandler(cfg, rumMiddleware)
->>>>>>> 4e0cd7b4
-}
-
-type middlewareFunc func(*config.Config, map[request.ResultID]*monitoring.Int) []middleware.Middleware
-
-func agentConfigHandler(cfg *config.Config, middlewareFunc middlewareFunc) (request.Handler, error) {
-	var client kibana.Client
+	return middleware.Wrap(h, sourcemapMiddleware(cfg, means)...)
+}
+
+func backendAgentConfigHandler(cfg *config.Config, means middleware.AuthMeans, _ publish.Reporter) (request.Handler, error) {
+	return agentConfigHandler(cfg, backendMiddleware(means, authorization.PrivilegeAccess, agent.MonitoringMap))
+}
+
+func rumAgentConfigHandler(cfg *config.Config, _ middleware.AuthMeans, _ publish.Reporter) (request.Handler, error) {
+	return agentConfigHandler(cfg, rumMiddleware(cfg, agent.MonitoringMap))
+}
+
+func agentConfigHandler(cfg *config.Config, m []middleware.Middleware) (request.Handler, error) {
+	var kbClient kibana.Client
 	if cfg.Kibana.Enabled() {
-		client = kibana.NewConnectingClient(cfg.Kibana)
-	}
-	h := agent.Handler(client, cfg.AgentConfig)
+		kbClient = kibana.NewConnectingClient(cfg.Kibana)
+	}
+	h := agent.Handler(kbClient, cfg.AgentConfig)
 	ks := middleware.KillSwitchMiddleware(cfg.Kibana.Enabled())
-	return middleware.Wrap(h, append(middlewareFunc(cfg, agent.MonitoringMap), ks)...)
-}
-
-func rootHandler(cfg *config.Config, auth middleware.AuthMeans, _ publish.Reporter) (request.Handler, error) {
-	return middleware.Wrap(root.Handler(), rootMiddleware(auth)...)
+	return middleware.Wrap(h, append(m, ks)...)
+}
+
+func rootHandler(cfg *config.Config, means middleware.AuthMeans, _ publish.Reporter) (request.Handler, error) {
+	return middleware.Wrap(root.Handler(), rootMiddleware(means)...)
 }
 
 func apmMiddleware(m map[request.ResultID]*monitoring.Int) []middleware.Middleware {
@@ -256,7 +239,7 @@
 	}
 	client, err := elasticsearch.Client(cfg.AuthConfig.APIKeyConfig.ESConfig)
 	if err != nil {
-		return errors.Wrap(err, "error connecting to Elasticsearch configured for API Key usage")
+		return err
 	}
 
 	cache := authorization.NewAPIKeyCache(
