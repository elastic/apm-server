// Licensed to Elasticsearch B.V. under one or more contributor
// license agreements. See the NOTICE file distributed with
// this work for additional information regarding copyright
// ownership. Elasticsearch B.V. licenses this file to you under
// the Apache License, Version 2.0 (the "License"); you may
// not use this file except in compliance with the License.
// You may obtain a copy of the License at
//
//     http://www.apache.org/licenses/LICENSE-2.0
//
// Unless required by applicable law or agreed to in writing,
// software distributed under the License is distributed on an
// "AS IS" BASIS, WITHOUT WARRANTIES OR CONDITIONS OF ANY
// KIND, either express or implied.  See the License for the
// specific language governing permissions and limitations
// under the License.

package api

import (
	"github.com/elastic/apm-server/beater/otlp"
	"go.opentelemetry.io/collector/receiver/otlpreceiver"
	"net"
	"net/http"
	httppprof "net/http/pprof"
	"regexp"
	"runtime/pprof"

	"github.com/gorilla/mux"
	"github.com/pkg/errors"

	"github.com/elastic/beats/v7/libbeat/beat"
	"github.com/elastic/elastic-agent-libs/logp"
	"github.com/elastic/elastic-agent-libs/monitoring"

	"github.com/elastic/apm-server/agentcfg"
	"github.com/elastic/apm-server/beater/api/config/agent"
	"github.com/elastic/apm-server/beater/api/intake"
	"github.com/elastic/apm-server/beater/api/profile"
	"github.com/elastic/apm-server/beater/api/root"
	"github.com/elastic/apm-server/beater/auth"
	"github.com/elastic/apm-server/beater/config"
	"github.com/elastic/apm-server/beater/middleware"
	"github.com/elastic/apm-server/beater/ratelimit"
	"github.com/elastic/apm-server/beater/request"
	logs "github.com/elastic/apm-server/log"
	"github.com/elastic/apm-server/model"
	"github.com/elastic/apm-server/model/modelprocessor"
	"github.com/elastic/apm-server/processor/stream"
	"github.com/elastic/apm-server/sourcemap"
)

const (
	// RootPath defines the server's root path
	RootPath = "/"

	// Backend routes

	// AgentConfigPath defines the path to query for agent config management
	AgentConfigPath = "/config/v1/agents"
	// IntakePath defines the path to ingest monitored events
	IntakePath = "/intake/v2/events"
	// ProfilePath defines the path to ingest profiles
	ProfilePath = "/intake/v2/profile"

	// RUM routes

	// AgentConfigRUMPath defines the path to query for the RUM agent config management
	AgentConfigRUMPath = "/config/v1/rum/agents"
	// IntakeRUMPath defines the path to ingest monitored RUM events
	IntakeRUMPath = "/intake/v2/rum/events"

	IntakeRUMV3Path = "/intake/v3/rum/events"
<<<<<<< HEAD

	// FirehosePath defines the path to ingest firehose logs.
	// This endpoint is experimental and subject to breaking changes and removal.
	FirehosePath = "/firehose"

	// OtlpTracesIntakePath defines the path to ingest OpenTelemetry traces (HTTP Collector)
	OtlpTracesIntakePath = "/v1/traces"
	// OtlpMetricsIntakePath defines the path to ingest OpenTelemetry metrics (HTTP Collector)
	OtlpMetricsIntakePath = "/v1/metrics"
	// OtlpLogsIntakePath defines the path to ingest OpenTelemetry logs (HTTP Collector)
	OtlpLogsIntakePath = "/v1/logs"
=======
>>>>>>> a15e8375
)

// NewMux creates a new gorilla/mux router, with routes registered for handling the
// APM Server API.
func NewMux(
	beatInfo beat.Info,
	beaterConfig *config.Config,
	batchProcessor model.BatchProcessor,
	authenticator *auth.Authenticator,
	fetcher agentcfg.Fetcher,
	ratelimitStore *ratelimit.Store,
	sourcemapFetcher sourcemap.Fetcher,
	otlpReceivers *otlpreceiver.HTTPReceivers,
	fleetManaged bool,
	publishReady func() bool,
) (*mux.Router, error) {
	pool := request.NewContextPool()
	logger := logp.NewLogger(logs.Handler)
	router := mux.NewRouter()
	router.NotFoundHandler = pool.HTTPHandler(notFoundHandler)

	builder := routeBuilder{
		info:             beatInfo,
		cfg:              beaterConfig,
		authenticator:    authenticator,
		batchProcessor:   batchProcessor,
		ratelimitStore:   ratelimitStore,
		sourcemapFetcher: sourcemapFetcher,
		fleetManaged:     fleetManaged,
		intakeSemaphore:  make(chan struct{}, beaterConfig.MaxConcurrentDecoders),
	}

	type route struct {
		path      string
		handlerFn func() (request.Handler, error)
	}
	routeMap := []route{
		{RootPath, builder.rootHandler(publishReady)},
		{AgentConfigPath, builder.backendAgentConfigHandler(fetcher)},
		{AgentConfigRUMPath, builder.rumAgentConfigHandler(fetcher)},
		{IntakeRUMPath, builder.rumIntakeHandler(stream.RUMV2Processor)},
		{IntakeRUMV3Path, builder.rumIntakeHandler(stream.RUMV3Processor)},
		{IntakePath, builder.backendIntakeHandler},
		// The profile endpoint is in Beta
		{ProfilePath, builder.profileHandler},
<<<<<<< HEAD
		// The firehose endpoint is experimental and subject to breaking changes and removal.
		{FirehosePath, builder.firehoseHandler},
		{OtlpTracesIntakePath, builder.backendOtlpTracesIntakeHandler(otlpReceivers)},
		{OtlpMetricsIntakePath, builder.backendOtlpMetricsIntakeHandler(otlpReceivers)},
		{OtlpLogsIntakePath, builder.backendOtlpLogsIntakeHandler(otlpReceivers)},
=======
>>>>>>> a15e8375
	}

	for _, route := range routeMap {
		h, err := route.handlerFn()
		if err != nil {
			return nil, err
		}
		logger.Infof("Path %s added to request handler", route.path)
		router.Handle(route.path, pool.HTTPHandler(h))
	}
	if beaterConfig.Expvar.Enabled {
		path := beaterConfig.Expvar.URL
		logger.Infof("Path %s added to request handler", path)
		router.Handle(path, http.HandlerFunc(debugVarsHandler))
	}
	if beaterConfig.Pprof.Enabled {
		const path = "/debug/pprof"
		logger.Infof("Path %s added to request handler", path)

		pprofRouter := router.PathPrefix(path).Subrouter().StrictSlash(true)
		pprofRouter.Handle("/", http.HandlerFunc(httppprof.Index))
		for _, p := range pprof.Profiles() {
			pprofRouter.Handle("/"+p.Name(), http.HandlerFunc(httppprof.Index))
		}
		pprofRouter.Handle("/cmdline", http.HandlerFunc(httppprof.Cmdline))
		pprofRouter.Handle("/profile", http.HandlerFunc(httppprof.Profile))
		pprofRouter.Handle("/symbol", http.HandlerFunc(httppprof.Symbol))
		pprofRouter.Handle("/trace", http.HandlerFunc(httppprof.Trace))
	}
	return router, nil
}

type routeBuilder struct {
	info             beat.Info
	cfg              *config.Config
	authenticator    *auth.Authenticator
	batchProcessor   model.BatchProcessor
	ratelimitStore   *ratelimit.Store
	sourcemapFetcher sourcemap.Fetcher
	fleetManaged     bool
	intakeSemaphore  chan struct{}
}

func (r *routeBuilder) profileHandler() (request.Handler, error) {
	h := profile.Handler(backendRequestMetadataFunc(r.cfg), r.batchProcessor)
	return middleware.Wrap(h, backendMiddleware(r.cfg, r.authenticator, r.ratelimitStore, profile.MonitoringMap)...)
}

func (r *routeBuilder) backendIntakeHandler() (request.Handler, error) {
	h := intake.Handler(stream.BackendProcessor(r.cfg, r.intakeSemaphore), backendRequestMetadataFunc(r.cfg), r.batchProcessor)
	return middleware.Wrap(h, backendMiddleware(r.cfg, r.authenticator, r.ratelimitStore, intake.MonitoringMap)...)
}

func (r *routeBuilder) backendOtlpTracesIntakeHandler(otlpReceivers *otlpreceiver.HTTPReceivers) func() (request.Handler, error) {
	return func() (request.Handler, error) {
		h := intake.OtlpTracesHandler(otlpReceivers)
		return middleware.Wrap(h, backendMiddleware(r.cfg, r.authenticator, r.ratelimitStore, otlp.HttpTracesMonitoringMap)...)
	}
}

func (r *routeBuilder) backendOtlpMetricsIntakeHandler(otlpReceivers *otlpreceiver.HTTPReceivers) func() (request.Handler, error) {
	return func() (request.Handler, error) {
		h := intake.OtlpMetricsHandler(otlpReceivers)
		return middleware.Wrap(h, backendMiddleware(r.cfg, r.authenticator, r.ratelimitStore, otlp.HttpMetricsMonitoringMap)...)
	}
}

func (r *routeBuilder) backendOtlpLogsIntakeHandler(otlpReceivers *otlpreceiver.HTTPReceivers) func() (request.Handler, error) {
	return func() (request.Handler, error) {
		h := intake.OtlpLogsHandler(otlpReceivers)
		return middleware.Wrap(h, backendMiddleware(r.cfg, r.authenticator, r.ratelimitStore, otlp.HttpLogsMonitoringMap)...)
	}
}

func (r *routeBuilder) rumIntakeHandler(newProcessor func(*config.Config, chan struct{}) *stream.Processor) func() (request.Handler, error) {
	return func() (request.Handler, error) {
		var batchProcessors modelprocessor.Chained
		// The order of these processors is important. Source mapping must happen before identifying library frames, or
		// frames to exclude from error grouping; identifying library frames must happen before updating the error culprit.
		if r.sourcemapFetcher != nil {
			batchProcessors = append(batchProcessors, sourcemap.BatchProcessor{
				Fetcher: r.sourcemapFetcher,
				Timeout: r.cfg.RumConfig.SourceMapping.Timeout,
			})
		}
		if r.cfg.RumConfig.LibraryPattern != "" {
			re, err := regexp.Compile(r.cfg.RumConfig.LibraryPattern)
			if err != nil {
				return nil, errors.Wrap(err, "invalid library pattern regex")
			}
			batchProcessors = append(batchProcessors, modelprocessor.SetLibraryFrame{Pattern: re})
		}
		if r.cfg.RumConfig.ExcludeFromGrouping != "" {
			re, err := regexp.Compile(r.cfg.RumConfig.ExcludeFromGrouping)
			if err != nil {
				return nil, errors.Wrap(err, "invalid exclude from grouping regex")
			}
			batchProcessors = append(batchProcessors, modelprocessor.SetExcludeFromGrouping{Pattern: re})
		}
		if r.sourcemapFetcher != nil {
			batchProcessors = append(batchProcessors, modelprocessor.SetCulprit{})
		}
		batchProcessors = append(batchProcessors, r.batchProcessor) // r.batchProcessor always goes last
		h := intake.Handler(newProcessor(r.cfg, r.intakeSemaphore), rumRequestMetadataFunc(r.cfg), batchProcessors)
		return middleware.Wrap(h, rumMiddleware(r.cfg, r.authenticator, r.ratelimitStore, intake.MonitoringMap)...)
	}
}

func (r *routeBuilder) rootHandler(publishReady func() bool) func() (request.Handler, error) {
	return func() (request.Handler, error) {
		h := root.Handler(root.HandlerConfig{
			Version:      r.info.Version,
			PublishReady: publishReady,
		})
		return middleware.Wrap(h, rootMiddleware(r.cfg, r.authenticator)...)
	}
}

func (r *routeBuilder) backendAgentConfigHandler(f agentcfg.Fetcher) func() (request.Handler, error) {
	return func() (request.Handler, error) {
		return agentConfigHandler(r.cfg, r.authenticator, r.ratelimitStore, backendMiddleware, f, r.fleetManaged)
	}
}

func (r *routeBuilder) rumAgentConfigHandler(f agentcfg.Fetcher) func() (request.Handler, error) {
	return func() (request.Handler, error) {
		return agentConfigHandler(r.cfg, r.authenticator, r.ratelimitStore, rumMiddleware, f, r.fleetManaged)
	}
}

type middlewareFunc func(*config.Config, *auth.Authenticator, *ratelimit.Store, map[request.ResultID]*monitoring.Int) []middleware.Middleware

func agentConfigHandler(
	cfg *config.Config,
	authenticator *auth.Authenticator,
	ratelimitStore *ratelimit.Store,
	middlewareFunc middlewareFunc,
	f agentcfg.Fetcher,
	fleetManaged bool,
) (request.Handler, error) {
	mw := middlewareFunc(cfg, authenticator, ratelimitStore, agent.MonitoringMap)
	h := agent.NewHandler(f, cfg.KibanaAgentConfig, cfg.DefaultServiceEnvironment, cfg.AgentAuth.Anonymous.AllowAgent)

	if !cfg.Kibana.Enabled && !fleetManaged {
		msg := "Agent remote configuration is disabled. " +
			"Configure the `apm-server.kibana` section in apm-server.yml to enable it. " +
			"If you are using a RUM agent, you also need to configure the `apm-server.rum` section. " +
			"If you are not using remote configuration, you can safely ignore this error."
		mw = append(mw, middleware.KillSwitchMiddleware(cfg.Kibana.Enabled, msg))
	}

	return middleware.Wrap(h, mw...)
}

func apmMiddleware(m map[request.ResultID]*monitoring.Int) []middleware.Middleware {
	return []middleware.Middleware{
		middleware.LogMiddleware(),
		middleware.TimeoutMiddleware(),
		middleware.RecoverPanicMiddleware(),
		middleware.MonitoringMiddleware(m),
	}
}

func backendMiddleware(cfg *config.Config, authenticator *auth.Authenticator, ratelimitStore *ratelimit.Store, m map[request.ResultID]*monitoring.Int) []middleware.Middleware {
	backendMiddleware := append(apmMiddleware(m),
		middleware.ResponseHeadersMiddleware(cfg.ResponseHeaders),
		middleware.AuthMiddleware(authenticator, true),
		middleware.AnonymousRateLimitMiddleware(ratelimitStore),
	)
	return backendMiddleware
}

func rumMiddleware(cfg *config.Config, authenticator *auth.Authenticator, ratelimitStore *ratelimit.Store, m map[request.ResultID]*monitoring.Int) []middleware.Middleware {
	msg := "RUM endpoint is disabled. " +
		"Configure the `apm-server.rum` section in apm-server.yml to enable ingestion of RUM events. " +
		"If you are not using the RUM agent, you can safely ignore this error."
	rumMiddleware := append(apmMiddleware(m),
		middleware.ResponseHeadersMiddleware(cfg.ResponseHeaders),
		middleware.ResponseHeadersMiddleware(cfg.RumConfig.ResponseHeaders),
		middleware.CORSMiddleware(cfg.RumConfig.AllowOrigins, cfg.RumConfig.AllowHeaders),
		middleware.AuthMiddleware(authenticator, true),
		middleware.AnonymousRateLimitMiddleware(ratelimitStore),
	)
	return append(rumMiddleware, middleware.KillSwitchMiddleware(cfg.RumConfig.Enabled, msg))
}

func rootMiddleware(cfg *config.Config, authenticator *auth.Authenticator) []middleware.Middleware {
	return append(apmMiddleware(root.MonitoringMap),
		middleware.ResponseHeadersMiddleware(cfg.ResponseHeaders),
		middleware.AuthMiddleware(authenticator, false),
	)
}

func baseRequestMetadata(c *request.Context) model.APMEvent {
	return model.APMEvent{
		Timestamp: c.Timestamp,
	}
}

func backendRequestMetadataFunc(cfg *config.Config) func(c *request.Context) model.APMEvent {
	if !cfg.AugmentEnabled {
		return baseRequestMetadata
	}
	return func(c *request.Context) model.APMEvent {
		var hostIP []net.IP
		if c.ClientIP != nil {
			hostIP = []net.IP{c.ClientIP}
		}
		return model.APMEvent{
			Host:      model.Host{IP: hostIP},
			Timestamp: c.Timestamp,
		}
	}
}

func rumRequestMetadataFunc(cfg *config.Config) func(c *request.Context) model.APMEvent {
	if !cfg.AugmentEnabled {
		return baseRequestMetadata
	}
	return func(c *request.Context) model.APMEvent {
		e := model.APMEvent{
			Client:    model.Client{IP: c.ClientIP},
			Source:    model.Source{IP: c.SourceIP, Port: c.SourcePort},
			Timestamp: c.Timestamp,
			UserAgent: model.UserAgent{Original: c.UserAgent},
		}
		if c.SourceNATIP != nil {
			e.Source.NAT = &model.NAT{IP: c.SourceNATIP}
		}
		return e
	}
}

func notFoundHandler(c *request.Context) {
	c.Result.SetDefault(request.IDResponseErrorsNotFound)
	c.Write()
}<|MERGE_RESOLUTION|>--- conflicted
+++ resolved
@@ -71,11 +71,6 @@
 	IntakeRUMPath = "/intake/v2/rum/events"
 
 	IntakeRUMV3Path = "/intake/v3/rum/events"
-<<<<<<< HEAD
-
-	// FirehosePath defines the path to ingest firehose logs.
-	// This endpoint is experimental and subject to breaking changes and removal.
-	FirehosePath = "/firehose"
 
 	// OtlpTracesIntakePath defines the path to ingest OpenTelemetry traces (HTTP Collector)
 	OtlpTracesIntakePath = "/v1/traces"
@@ -83,8 +78,6 @@
 	OtlpMetricsIntakePath = "/v1/metrics"
 	// OtlpLogsIntakePath defines the path to ingest OpenTelemetry logs (HTTP Collector)
 	OtlpLogsIntakePath = "/v1/logs"
-=======
->>>>>>> a15e8375
 )
 
 // NewMux creates a new gorilla/mux router, with routes registered for handling the
@@ -130,14 +123,9 @@
 		{IntakePath, builder.backendIntakeHandler},
 		// The profile endpoint is in Beta
 		{ProfilePath, builder.profileHandler},
-<<<<<<< HEAD
-		// The firehose endpoint is experimental and subject to breaking changes and removal.
-		{FirehosePath, builder.firehoseHandler},
 		{OtlpTracesIntakePath, builder.backendOtlpTracesIntakeHandler(otlpReceivers)},
 		{OtlpMetricsIntakePath, builder.backendOtlpMetricsIntakeHandler(otlpReceivers)},
 		{OtlpLogsIntakePath, builder.backendOtlpLogsIntakeHandler(otlpReceivers)},
-=======
->>>>>>> a15e8375
 	}
 
 	for _, route := range routeMap {
