--- conflicted
+++ resolved
@@ -177,9 +177,6 @@
 	}
 	return func() (request.Handler, error) {
 		var batchProcessors modelprocessor.Chained
-		if len(r.cfg.RumConfig.AllowServiceNames) > 0 {
-			batchProcessors = append(batchProcessors, allowedServiceNamesBatchProcessor(r.cfg.RumConfig.AllowServiceNames))
-		}
 		// The order of these processors is important. Source mapping must happen before identifying library frames, or
 		// frames to exclude from error grouping; identifying library frames must happen before updating the error culprit.
 		if r.sourcemapStore != nil {
@@ -202,15 +199,11 @@
 			}
 			batchProcessors = append(batchProcessors, modelprocessor.SetExcludeFromGrouping{Pattern: re})
 		}
-<<<<<<< HEAD
 		if r.sourcemapStore != nil {
 			batchProcessors = append(batchProcessors, modelprocessor.SetCulprit{})
 		}
 		batchProcessors = append(batchProcessors, r.batchProcessor) // r.batchProcessor always goes last
 		h := intake.Handler(newProcessor(r.cfg), requestMetadataFunc, batchProcessors)
-=======
-		h := intake.Handler(newProcessor(r.cfg), requestMetadataFunc, batchProcessor)
->>>>>>> 4ed27612
 		return middleware.Wrap(h, rumMiddleware(r.cfg, r.authenticator, r.ratelimitStore, intake.MonitoringMap)...)
 	}
 }
@@ -312,26 +305,6 @@
 	)
 }
 
-<<<<<<< HEAD
-// TODO(axw) move this into the auth package when introducing anonymous auth.
-func allowedServiceNamesBatchProcessor(allowedServiceNames []string) model.BatchProcessor {
-	m := make(map[string]bool)
-	for _, name := range allowedServiceNames {
-		m[name] = true
-	}
-	return modelprocessor.MetadataProcessorFunc(func(ctx context.Context, meta *model.Metadata) error {
-		// Restrict to explicitly allowed service names.
-		// The list of allowed service names is not considered secret,
-		// so we do not use constant time comparison.
-		if !m[meta.Service.Name] {
-			return &stream.InvalidInputError{Message: "service name is not allowed"}
-		}
-		return nil
-	})
-}
-
-=======
->>>>>>> 4ed27612
 func emptyRequestMetadata(c *request.Context) model.Metadata {
 	return model.Metadata{}
 }
