--- conflicted
+++ resolved
@@ -36,25 +36,6 @@
 const DefaultPort = "8200"
 
 type Config struct {
-<<<<<<< HEAD
-	Host                string                 `config:"host"`
-	MaxHeaderSize       int                    `config:"max_header_size"`
-	IdleTimeout         time.Duration          `config:"idle_timeout"`
-	ReadTimeout         time.Duration          `config:"read_timeout"`
-	WriteTimeout        time.Duration          `config:"write_timeout"`
-	MaxEventSize        int                    `config:"max_event_size"`
-	ShutdownTimeout     time.Duration          `config:"shutdown_timeout"`
-	SecretToken         string                 `config:"secret_token"`
-	SSL                 *SSLConfig             `config:"ssl"`
-	MaxConnections      int                    `config:"max_connections"`
-	Expvar              *ExpvarConfig          `config:"expvar"`
-	AugmentEnabled      bool                   `config:"capture_personal_data"`
-	SelfInstrumentation *InstrumentationConfig `config:"instrumentation"`
-	RumConfig           *rumConfig             `config:"rum"`
-	Register            *registerConfig        `config:"register"`
-	Mode                Mode                   `config:"mode"`
-	Kibana              *common.Config         `config:"kibana"`
-=======
 	Host                string                  `config:"host"`
 	MaxHeaderSize       int                     `config:"max_header_size"`
 	IdleTimeout         time.Duration           `config:"idle_timeout"`
@@ -71,7 +52,7 @@
 	RumConfig           *rumConfig              `config:"rum"`
 	Register            *registerConfig         `config:"register"`
 	Mode                Mode                    `config:"mode"`
->>>>>>> 51942e84
+	Kibana              *common.Config          `config:"kibana"`
 }
 
 type ExpvarConfig struct {
