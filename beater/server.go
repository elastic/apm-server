// Licensed to Elasticsearch B.V. under one or more contributor
// license agreements. See the NOTICE file distributed with
// this work for additional information regarding copyright
// ownership. Elasticsearch B.V. licenses this file to you under
// the Apache License, Version 2.0 (the "License"); you may
// not use this file except in compliance with the License.
// You may obtain a copy of the License at
//
//     http://www.apache.org/licenses/LICENSE-2.0
//
// Unless required by applicable law or agreed to in writing,
// software distributed under the License is distributed on an
// "AS IS" BASIS, WITHOUT WARRANTIES OR CONDITIONS OF ANY
// KIND, either express or implied.  See the License for the
// specific language governing permissions and limitations
// under the License.

package beater

import (
	"context"
	"crypto/tls"
	"net/http"

	"go.elastic.co/apm"
	"go.elastic.co/apm/module/apmgrpc"
	"golang.org/x/sync/errgroup"
	"google.golang.org/grpc"

	"github.com/elastic/beats/v7/libbeat/beat"
	"github.com/elastic/beats/v7/libbeat/logp"
	"github.com/elastic/beats/v7/libbeat/version"

	"github.com/elastic/apm-server/agentcfg"
	"github.com/elastic/apm-server/beater/api/ratelimit"
	"github.com/elastic/apm-server/beater/authorization"
	"github.com/elastic/apm-server/beater/config"
	"github.com/elastic/apm-server/beater/interceptors"
	"github.com/elastic/apm-server/beater/jaeger"
	"github.com/elastic/apm-server/beater/otlp"
	"github.com/elastic/apm-server/model"
	"github.com/elastic/apm-server/model/modelprocessor"
	"github.com/elastic/apm-server/publish"
)

// RunServerFunc is a function which runs the APM Server until a
// fatal error occurs, or the context is cancelled.
type RunServerFunc func(context.Context, ServerParams) error

// ServerParams holds parameters for running the APM Server.
type ServerParams struct {
	// Info holds metadata about the server, such as its UUID.
	Info beat.Info

	// Config is the configuration used for running the APM Server.
	Config *config.Config

	// Managed indicates that the server is managed by Fleet.
	Managed bool

	// Namespace holds the data stream namespace for the server.
	Namespace string

	// Logger is the logger for the beater component.
	Logger *logp.Logger

	// Tracer is an apm.Tracer that the APM Server may use
	// for self-instrumentation.
	Tracer *apm.Tracer

	// BatchProcessor is the model.BatchProcessor that is used
	// for publishing events to the output, such as Elasticsearch.
	BatchProcessor model.BatchProcessor
}

// newBaseRunServer returns the base RunServerFunc.
//
// reporter is the publish.Reporter that the server should use
// uploading sourcemaps and publishing its onboarding doc.
// Everything else should be using ServerParams.BatchProcessor.
//
// Once we remove sourcemap uploading and onboarding docs, we
// should remove the reporter parameter.
func newBaseRunServer(reporter publish.Reporter) RunServerFunc {
	return func(ctx context.Context, args ServerParams) error {
		srv, err := newServer(args.Logger, args.Info, args.Config, args.Tracer, reporter, args.BatchProcessor)
		if err != nil {
			return err
		}
		done := make(chan struct{})
		defer close(done)
		go func() {
			select {
			case <-ctx.Done():
				srv.stop()
			case <-done:
			}
		}()
		go srv.fetchReporter.Run(ctx)
		return srv.run()
	}
}

type server struct {
	logger        *logp.Logger
	cfg           *config.Config
	fetchReporter agentcfg.Reporter

	httpServer   *httpServer
	grpcServer   *grpc.Server
	jaegerServer *jaeger.Server
}

func newServer(
	logger *logp.Logger,
	info beat.Info,
	cfg *config.Config,
	tracer *apm.Tracer,
	reporter publish.Reporter,
	batchProcessor model.BatchProcessor,
) (server, error) {
<<<<<<< HEAD
	fetchReporter := agentcfg.NewReporter(agentcfg.NewFetcher(cfg), batchProcessor)
	httpServer, err := newHTTPServer(logger, info, cfg, tracer, reporter, batchProcessor, fetchReporter)
	if err != nil {
		return server{}, err
	}
	grpcServer, err := newGRPCServer(logger, cfg, tracer, batchProcessor, httpServer.TLSConfig, fetchReporter)
	if err != nil {
		return server{}, err
	}
	jaegerServer, err := jaeger.NewServer(logger, cfg, tracer, batchProcessor, fetchReporter)
=======
	agentcfgFetcher := agentcfg.NewFetcher(cfg)
	ratelimitStore, err := ratelimit.NewStore(
		cfg.RumConfig.EventRate.LruSize,
		cfg.RumConfig.EventRate.Limit,
		3, // burst multiplier
	)
	if err != nil {
		return server{}, err
	}
	httpServer, err := newHTTPServer(logger, info, cfg, tracer, reporter, batchProcessor, agentcfgFetcher, ratelimitStore)
	if err != nil {
		return server{}, err
	}
	grpcServer, err := newGRPCServer(logger, cfg, tracer, batchProcessor, httpServer.TLSConfig, agentcfgFetcher, ratelimitStore)
	if err != nil {
		return server{}, err
	}
	jaegerServer, err := jaeger.NewServer(logger, cfg, tracer, batchProcessor, agentcfgFetcher)
>>>>>>> 9f7d9b68
	if err != nil {
		return server{}, err
	}
	return server{
		logger:        logger,
		cfg:           cfg,
		httpServer:    httpServer,
		grpcServer:    grpcServer,
		jaegerServer:  jaegerServer,
		fetchReporter: fetchReporter,
	}, nil
}

func newGRPCServer(
	logger *logp.Logger,
	cfg *config.Config,
	tracer *apm.Tracer,
	batchProcessor model.BatchProcessor,
	tlsConfig *tls.Config,
	agentcfgFetcher agentcfg.Fetcher,
	ratelimitStore *ratelimit.Store,
) (*grpc.Server, error) {
	// TODO(axw) share auth builder with beater/api.
	authBuilder, err := authorization.NewBuilder(cfg.AgentAuth)
	if err != nil {
		return nil, err
	}

	apmInterceptor := apmgrpc.NewUnaryServerInterceptor(apmgrpc.WithRecovery(), apmgrpc.WithTracer(tracer))
	authInterceptor := newAuthUnaryServerInterceptor(authBuilder)

	// Note that we intentionally do not use a grpc.Creds ServerOption
	// even if TLS is enabled, as TLS is handled by the net/http server.
	logger = logger.Named("grpc")
	srv := grpc.NewServer(
		grpc.ChainUnaryInterceptor(
			apmInterceptor,
			interceptors.ClientMetadata(),
			interceptors.Logging(logger),
			interceptors.Metrics(logger, otlp.RegistryMonitoringMaps, jaeger.RegistryMonitoringMaps),
			interceptors.Timeout(),
			authInterceptor,

			// TODO(axw) add a rate limiting interceptor here once we've
			// updated authInterceptor to handle auth for Jaeger requests.
		),
	)

	if cfg.AugmentEnabled {
		// Add a model processor that sets `client.ip` for events from end-user devices.
		batchProcessor = modelprocessor.Chained{
			modelprocessor.MetadataProcessorFunc(otlp.SetClientMetadata),
			batchProcessor,
		}
	}

	// Add a model processor that checks authorization for the agent and service for each event.
	batchProcessor = modelprocessor.Chained{
		modelprocessor.MetadataProcessorFunc(verifyAuthorizedFor),
		batchProcessor,
	}

	jaeger.RegisterGRPCServices(srv, authBuilder, jaeger.ElasticAuthTag, logger, batchProcessor, agentcfgFetcher)
	if err := otlp.RegisterGRPCServices(srv, batchProcessor); err != nil {
		return nil, err
	}
	return srv, nil
}

func (s server) run() error {
	s.logger.Infof("Starting apm-server [%s built %s]. Hit CTRL-C to stop it.", version.Commit(), version.BuildTime())
	var g errgroup.Group
	g.Go(s.httpServer.start)
	g.Go(func() error {
		return s.grpcServer.Serve(s.httpServer.grpcListener)
	})
	if s.jaegerServer != nil {
		g.Go(s.jaegerServer.Serve)
	}
	if err := g.Wait(); err != http.ErrServerClosed {
		return err
	}
	s.logger.Infof("Server stopped")
	return nil
}

func (s server) stop() {
	if s.jaegerServer != nil {
		s.jaegerServer.Stop()
	}
	s.grpcServer.GracefulStop()
	s.httpServer.stop()
}<|MERGE_RESOLUTION|>--- conflicted
+++ resolved
@@ -119,19 +119,7 @@
 	reporter publish.Reporter,
 	batchProcessor model.BatchProcessor,
 ) (server, error) {
-<<<<<<< HEAD
 	fetchReporter := agentcfg.NewReporter(agentcfg.NewFetcher(cfg), batchProcessor)
-	httpServer, err := newHTTPServer(logger, info, cfg, tracer, reporter, batchProcessor, fetchReporter)
-	if err != nil {
-		return server{}, err
-	}
-	grpcServer, err := newGRPCServer(logger, cfg, tracer, batchProcessor, httpServer.TLSConfig, fetchReporter)
-	if err != nil {
-		return server{}, err
-	}
-	jaegerServer, err := jaeger.NewServer(logger, cfg, tracer, batchProcessor, fetchReporter)
-=======
-	agentcfgFetcher := agentcfg.NewFetcher(cfg)
 	ratelimitStore, err := ratelimit.NewStore(
 		cfg.RumConfig.EventRate.LruSize,
 		cfg.RumConfig.EventRate.Limit,
@@ -140,16 +128,15 @@
 	if err != nil {
 		return server{}, err
 	}
-	httpServer, err := newHTTPServer(logger, info, cfg, tracer, reporter, batchProcessor, agentcfgFetcher, ratelimitStore)
-	if err != nil {
-		return server{}, err
-	}
-	grpcServer, err := newGRPCServer(logger, cfg, tracer, batchProcessor, httpServer.TLSConfig, agentcfgFetcher, ratelimitStore)
-	if err != nil {
-		return server{}, err
-	}
-	jaegerServer, err := jaeger.NewServer(logger, cfg, tracer, batchProcessor, agentcfgFetcher)
->>>>>>> 9f7d9b68
+	httpServer, err := newHTTPServer(logger, info, cfg, tracer, reporter, batchProcessor, fetchReporter, ratelimitStore)
+	if err != nil {
+		return server{}, err
+	}
+	grpcServer, err := newGRPCServer(logger, cfg, tracer, batchProcessor, httpServer.TLSConfig, fetchReporter)
+	if err != nil {
+		return server{}, err
+	}
+	jaegerServer, err := jaeger.NewServer(logger, cfg, tracer, batchProcessor, fetchReporter)
 	if err != nil {
 		return server{}, err
 	}
