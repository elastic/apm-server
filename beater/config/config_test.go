// Licensed to Elasticsearch B.V. under one or more contributor
// license agreements. See the NOTICE file distributed with
// this work for additional information regarding copyright
// ownership. Elasticsearch B.V. licenses this file to you under
// the Apache License, Version 2.0 (the "License"); you may
// not use this file except in compliance with the License.
// You may obtain a copy of the License at
//
//     http://www.apache.org/licenses/LICENSE-2.0
//
// Unless required by applicable law or agreed to in writing,
// software distributed under the License is distributed on an
// "AS IS" BASIS, WITHOUT WARRANTIES OR CONDITIONS OF ANY
// KIND, either express or implied.  See the License for the
// specific language governing permissions and limitations
// under the License.

package config

import (
	"crypto/tls"
	"fmt"
	"path/filepath"
	"testing"
	"time"

	"github.com/stretchr/testify/assert"
	"github.com/stretchr/testify/require"

	"github.com/elastic/beats/v7/libbeat/common"
	"github.com/elastic/beats/v7/libbeat/common/transport/tlscommon"

	"github.com/elastic/apm-server/elasticsearch"
)

var testdataCertificateConfig = tlscommon.CertificateConfig{
	Certificate: "../../testdata/tls/certificate.pem",
	Key:         "../../testdata/tls/key.pem",
}

// TODO fix
func Test_UnpackConfig(t *testing.T) {
	falsy, truthy := false, true

	kibanaNoSlashConfig := DefaultConfig()
	kibanaNoSlashConfig.Kibana.Enabled = true
	kibanaNoSlashConfig.Kibana.Host = "kibanahost:5601/proxy"

	kibanaHeadersConfig := DefaultConfig()
	kibanaHeadersConfig.Kibana.Enabled = true
	kibanaHeadersConfig.Kibana.Headers = map[string]string{"foo": "bar"}

	tests := map[string]struct {
		inpCfg map[string]interface{}
		outCfg *Config
	}{
		"default config": {
			inpCfg: map[string]interface{}{},
			outCfg: DefaultConfig(),
		},
		"overwrite default": {
			inpCfg: map[string]interface{}{
				"host":                  "localhost:3000",
				"max_header_size":       8,
				"max_event_size":        100,
				"idle_timeout":          5 * time.Second,
				"read_timeout":          3 * time.Second,
				"write_timeout":         4 * time.Second,
				"shutdown_timeout":      9 * time.Second,
				"capture_personal_data": true,
				"secret_token":          "1234random",
				"ssl": map[string]interface{}{
					"enabled":                 true,
					"key":                     "../../testdata/tls/key.pem",
					"certificate":             "../../testdata/tls/certificate.pem",
					"certificate_authorities": []string{"../../testdata/tls/ca.crt.pem"},
					"client_authentication":   "required",
				},
				"expvar": map[string]interface{}{
					"enabled": true,
					"url":     "/debug/vars",
				},
				"rum": map[string]interface{}{
					"enabled": true,
					"event_rate": map[string]interface{}{
						"limit":    7200,
						"lru_size": 2000,
					},
					"allow_origins": []string{"example*"},
					"allow_headers": []string{"Authorization"},
					"source_mapping": map[string]interface{}{
						"cache": map[string]interface{}{
							"expiration": 8 * time.Minute,
						},
						"index_pattern":       "apm-test*",
						"elasticsearch.hosts": []string{"localhost:9201", "localhost:9202"},
					},
					"library_pattern":       "^custom",
					"exclude_from_grouping": "^grouping",
				},
				"register": map[string]interface{}{
					"ingest": map[string]interface{}{
						"pipeline": map[string]interface{}{
							"overwrite": false,
							"path":      filepath.Join("tmp", "definition.json"),
						},
					},
				},
				"kibana":                        map[string]interface{}{"enabled": "true"},
				"agent.config.cache.expiration": "2m",
				"jaeger.grpc.enabled":           true,
				"jaeger.grpc.host":              "localhost:12345",
				"jaeger.http.enabled":           true,
				"jaeger.http.host":              "localhost:6789",
				"api_key": map[string]interface{}{
					"enabled":             true,
					"limit":               200,
					"elasticsearch.hosts": []string{"localhost:9201", "localhost:9202"},
				},
				"aggregation": map[string]interface{}{
					"transactions": map[string]interface{}{
						"enabled":                          true,
						"interval":                         "1s",
						"max_groups":                       123,
						"hdrhistogram_significant_figures": 1,
						"rum": map[string]interface{}{
							"user_agent": map[string]interface{}{
								"lru_size": 123,
							},
						},
					},
				},
			},
			outCfg: &Config{
				Host:            "localhost:3000",
				MaxHeaderSize:   8,
				MaxEventSize:    100,
				IdleTimeout:     5000000000,
				ReadTimeout:     3000000000,
				WriteTimeout:    4000000000,
				ShutdownTimeout: 9000000000,
				SecretToken:     "1234random",
				TLS: &tlscommon.ServerConfig{
					Enabled:     &truthy,
					Certificate: testdataCertificateConfig,
					ClientAuth:  4,
					CAs:         []string{"../../testdata/tls/ca.crt.pem"},
				},
				AugmentEnabled: true,
				Expvar: &ExpvarConfig{
					Enabled: &truthy,
					URL:     "/debug/vars",
				},
				RumConfig: &RumConfig{
					Enabled: &truthy,
					EventRate: &EventRate{
						Limit:   7200,
						LruSize: 2000,
					},
					AllowOrigins: []string{"example*"},
					AllowHeaders: []string{"Authorization"},
					SourceMapping: &SourceMapping{
						Cache:        &Cache{Expiration: 8 * time.Minute},
						IndexPattern: "apm-test*",
						ESConfig: &elasticsearch.Config{
							Hosts:    elasticsearch.Hosts{"localhost:9201", "localhost:9202"},
							Protocol: "http",
							Timeout:  5 * time.Second},
						esConfigured: true,
					},
					LibraryPattern:      "^custom",
					ExcludeFromGrouping: "^grouping",
				},
				Register: &RegisterConfig{
					Ingest: &IngestConfig{
						Pipeline: &PipelineConfig{
							Enabled:   &truthy,
							Overwrite: &falsy,
							Path:      filepath.Join("tmp", "definition.json"),
						},
					},
				},
				Kibana: KibanaConfig{
					Enabled:      true,
					ClientConfig: defaultKibanaConfig().ClientConfig,
				},
				AgentConfig: &AgentConfig{Cache: &Cache{Expiration: 2 * time.Minute}},
				Pipeline:    defaultAPMPipeline,
				JaegerConfig: JaegerConfig{
					GRPC: JaegerGRPCConfig{
						Enabled: true,
						Host:    "localhost:12345",
						TLS: func() *tls.Config {
							tlsServerConfig, err := tlscommon.LoadTLSServerConfig(&tlscommon.ServerConfig{
								Enabled:     &truthy,
								Certificate: testdataCertificateConfig,
								ClientAuth:  4,
								CAs:         []string{"../../testdata/tls/ca.crt.pem"}})
							require.NoError(t, err)
							return tlsServerConfig.BuildModuleConfig("localhost:12345")
						}(),
					},
					HTTP: JaegerHTTPConfig{
						Enabled: true,
						Host:    "localhost:6789",
					},
				},
				APIKeyConfig: &APIKeyConfig{
					Enabled:     true,
					LimitPerMin: 200,
					ESConfig: &elasticsearch.Config{
						Hosts:    elasticsearch.Hosts{"localhost:9201", "localhost:9202"},
						Protocol: "http",
						Timeout:  5 * time.Second},
					esConfigured: true,
				},
<<<<<<< HEAD
				Aggregation: AggregationConfig{Transactions: TransactionAggregationConfig{
					Enabled:                        true,
					Interval:                       time.Second,
					MaxTransactionGroups:           123,
					HDRHistogramSignificantFigures: 1,
					RUMUserAgentLRUSize:            123,
				}},
=======
				Aggregation: AggregationConfig{
					Transactions: TransactionAggregationConfig{
						Enabled:                        true,
						Interval:                       time.Second,
						MaxTransactionGroups:           123,
						HDRHistogramSignificantFigures: 1,
						RUMUserAgentLRUSize:            123,
					},
				},
>>>>>>> 8ab79289
				Sampling: SamplingConfig{
					KeepUnsampled: true,
				},
			},
		},
		"merge config with default": {
			inpCfg: map[string]interface{}{
				"host":         "localhost:3000",
				"secret_token": "1234random",
				"ssl": map[string]interface{}{
					"enabled":     true,
					"certificate": "../../testdata/tls/certificate.pem",
					"key":         "../../testdata/tls/key.pem",
				},
				"expvar": map[string]interface{}{
					"enabled": true,
					"url":     "/debug/vars",
				},
				"rum": map[string]interface{}{
					"enabled": true,
					"source_mapping": map[string]interface{}{
						"cache": map[string]interface{}{
							"expiration": 7,
						},
					},
					"library_pattern": "rum",
				},
				"register": map[string]interface{}{
					"ingest": map[string]interface{}{
						"pipeline": map[string]interface{}{
							"enabled": false,
						},
					},
				},
				"jaeger.grpc.enabled":                              true,
				"api_key.enabled":                                  true,
				"aggregation.transactions.enabled":                 true,
				"aggregation.transactions.rum.user_agent.lru_size": 123,
				"sampling.keep_unsampled":                          false,
			},
			outCfg: &Config{
				Host:            "localhost:3000",
				MaxHeaderSize:   1048576,
				MaxEventSize:    307200,
				IdleTimeout:     45000000000,
				ReadTimeout:     30000000000,
				WriteTimeout:    30000000000,
				ShutdownTimeout: 5000000000,
				SecretToken:     "1234random",
				TLS: &tlscommon.ServerConfig{
					Enabled:     &truthy,
					Certificate: testdataCertificateConfig,
					ClientAuth:  0,
				},
				AugmentEnabled: true,
				Expvar: &ExpvarConfig{
					Enabled: &truthy,
					URL:     "/debug/vars",
				},
				RumConfig: &RumConfig{
					Enabled: &truthy,
					EventRate: &EventRate{
						Limit:   300,
						LruSize: 1000,
					},
					AllowOrigins: []string{"*"},
					AllowHeaders: []string{},
					SourceMapping: &SourceMapping{
						Cache: &Cache{
							Expiration: 7 * time.Second,
						},
						IndexPattern: "apm-*-sourcemap*",
						ESConfig:     elasticsearch.DefaultConfig(),
					},
					LibraryPattern:      "rum",
					ExcludeFromGrouping: "^/webpack",
				},
				Register: &RegisterConfig{
					Ingest: &IngestConfig{
						Pipeline: &PipelineConfig{
							Enabled: &falsy,
							Path:    filepath.Join("ingest", "pipeline", "definition.json"),
						},
					},
				},
				Kibana:      defaultKibanaConfig(),
				AgentConfig: &AgentConfig{Cache: &Cache{Expiration: 30 * time.Second}},
				Pipeline:    defaultAPMPipeline,
				JaegerConfig: JaegerConfig{
					GRPC: JaegerGRPCConfig{
						Enabled: true,
						Host:    "localhost:14250",
						TLS: func() *tls.Config {
							tlsServerConfig, err := tlscommon.LoadTLSServerConfig(&tlscommon.ServerConfig{
								Enabled:     &truthy,
								Certificate: testdataCertificateConfig,
								ClientAuth:  0})
							require.NoError(t, err)
							return tlsServerConfig.BuildModuleConfig("localhost:14250")
						}(),
					},
					HTTP: JaegerHTTPConfig{
						Enabled: false,
						Host:    "localhost:14268",
					},
				},
				APIKeyConfig: &APIKeyConfig{Enabled: true, LimitPerMin: 100, ESConfig: elasticsearch.DefaultConfig()},
<<<<<<< HEAD
				Aggregation: AggregationConfig{Transactions: TransactionAggregationConfig{
					Enabled:                        true,
					Interval:                       time.Minute,
					MaxTransactionGroups:           1000,
					HDRHistogramSignificantFigures: 2,
					RUMUserAgentLRUSize:            123,
				}},
=======
				Aggregation: AggregationConfig{
					Transactions: TransactionAggregationConfig{
						Enabled:                        true,
						Interval:                       time.Minute,
						MaxTransactionGroups:           1000,
						HDRHistogramSignificantFigures: 2,
						RUMUserAgentLRUSize:            123,
					},
				},
>>>>>>> 8ab79289
				Sampling: SamplingConfig{
					KeepUnsampled: false,
				},
			},
		},
		"kibana trailing slash": {
			inpCfg: map[string]interface{}{
				"kibana": map[string]interface{}{
					"enabled": "true",
					"host":    "kibanahost:5601/proxy/",
				},
			},
			outCfg: kibanaNoSlashConfig,
		},
		"kibana headers": {
			inpCfg: map[string]interface{}{
				"kibana": map[string]interface{}{
					"enabled": "true",
					"headers": map[string]interface{}{
						"foo": "bar",
					},
				},
			},
			outCfg: kibanaHeadersConfig,
		},
	}

	for name, test := range tests {
		t.Run(name, func(t *testing.T) {
			inpCfg, err := common.NewConfigFrom(test.inpCfg)
			assert.NoError(t, err)

			cfg, err := NewConfig(inpCfg, nil)
			require.NoError(t, err)
			require.NotNil(t, cfg)
			assert.Equal(t, test.outCfg, cfg)
		})
	}
}

func TestPipeline(t *testing.T) {
	truthy, falsy := true, false
	cases := []struct {
		c                  *PipelineConfig
		enabled, overwrite bool
	}{
		{c: nil, enabled: false, overwrite: false},
		{c: &PipelineConfig{}, enabled: true, overwrite: false}, //default values
		{c: &PipelineConfig{Enabled: &falsy, Overwrite: &truthy},
			enabled: false, overwrite: true},
		{c: &PipelineConfig{Enabled: &truthy, Overwrite: &falsy},
			enabled: true, overwrite: false},
	}

	for idx, test := range cases {
		assert.Equal(t, test.enabled, test.c.IsEnabled(),
			fmt.Sprintf("<%v> IsEnabled() expected %v", idx, test.enabled))
		assert.Equal(t, test.overwrite, test.c.ShouldOverwrite(),
			fmt.Sprintf("<%v> ShouldOverwrite() expected %v", idx, test.overwrite))
	}
}

func TestTLSSettings(t *testing.T) {

	t.Run("ClientAuthentication", func(t *testing.T) {
		for name, tc := range map[string]struct {
			config map[string]interface{}

			tls *tlscommon.ServerConfig
		}{
			"Defaults": {
				config: map[string]interface{}{"ssl": map[string]interface{}{
					"enabled":     true,
					"key":         "../../testdata/tls/key.pem",
					"certificate": "../../testdata/tls/certificate.pem",
				}},
				tls: &tlscommon.ServerConfig{ClientAuth: 0, Certificate: testdataCertificateConfig},
			},
			"ConfiguredToRequired": {
				config: map[string]interface{}{"ssl": map[string]interface{}{
					"client_authentication": "required",
					"key":                   "../../testdata/tls/key.pem",
					"certificate":           "../../testdata/tls/certificate.pem",
				}},
				tls: &tlscommon.ServerConfig{ClientAuth: 4, Certificate: testdataCertificateConfig},
			},
			"ConfiguredToOptional": {
				config: map[string]interface{}{"ssl": map[string]interface{}{
					"client_authentication": "optional",
					"key":                   "../../testdata/tls/key.pem",
					"certificate":           "../../testdata/tls/certificate.pem",
				}},
				tls: &tlscommon.ServerConfig{ClientAuth: 3, Certificate: testdataCertificateConfig},
			},
			"DefaultRequiredByCA": {
				config: map[string]interface{}{"ssl": map[string]interface{}{
					"certificate_authorities": []string{"../../testdata/tls/ca.crt.pem"},
					"key":                     "../../testdata/tls/key.pem",
					"certificate":             "../../testdata/tls/certificate.pem",
				}},
				tls: &tlscommon.ServerConfig{ClientAuth: 4, Certificate: testdataCertificateConfig},
			},
			"ConfiguredWithCA": {
				config: map[string]interface{}{"ssl": map[string]interface{}{
					"client_authentication":   "none",
					"certificate_authorities": []string{"../../testdata/tls/ca.crt.pem"},
					"key":                     "../../testdata/tls/key.pem",
					"certificate":             "../../testdata/tls/certificate.pem",
				}},
				tls: &tlscommon.ServerConfig{ClientAuth: 0, Certificate: testdataCertificateConfig},
			},
		} {
			t.Run(name, func(t *testing.T) {
				ucfgCfg, err := common.NewConfigFrom(tc.config)
				require.NoError(t, err)

				cfg, err := NewConfig(ucfgCfg, nil)
				require.NoError(t, err)
				assert.Equal(t, tc.tls.ClientAuth, cfg.TLS.ClientAuth)
			})
		}
	})

	t.Run("Enabled", func(t *testing.T) {
		truthy := true
		falsy := false
		for name, tc := range map[string]struct {
			tlsServerCfg *tlscommon.ServerConfig
			expected     bool
		}{
			"NoConfig":          {tlsServerCfg: nil, expected: false},
			"SSL":               {tlsServerCfg: &tlscommon.ServerConfig{Enabled: nil}, expected: true},
			"WithCert":          {tlsServerCfg: &tlscommon.ServerConfig{Certificate: tlscommon.CertificateConfig{Certificate: "Cert"}}, expected: true},
			"WithCertAndKey":    {tlsServerCfg: &tlscommon.ServerConfig{Certificate: tlscommon.CertificateConfig{Certificate: "Cert", Key: "key"}}, expected: true},
			"ConfiguredToFalse": {tlsServerCfg: &tlscommon.ServerConfig{Certificate: tlscommon.CertificateConfig{Certificate: "Cert", Key: "key"}, Enabled: &falsy}, expected: false},
			"ConfiguredToTrue":  {tlsServerCfg: &tlscommon.ServerConfig{Enabled: &truthy}, expected: true},
		} {
			t.Run(name, func(t *testing.T) {
				b := tc.expected
				isEnabled := tc.tlsServerCfg.IsEnabled()
				assert.Equal(t, b, isEnabled)
			})
		}
	})
}

func TestAgentConfig(t *testing.T) {
	t.Run("InvalidValueTooSmall", func(t *testing.T) {
		cfg, err := NewConfig(common.MustNewConfigFrom(map[string]string{"agent.config.cache.expiration": "123ms"}), nil)
		require.Error(t, err)
		assert.Nil(t, cfg)
	})

	t.Run("InvalidUnit", func(t *testing.T) {
		cfg, err := NewConfig(common.MustNewConfigFrom(map[string]string{"agent.config.cache.expiration": "1230ms"}), nil)
		require.Error(t, err)
		assert.Nil(t, cfg)
	})

	t.Run("Valid", func(t *testing.T) {
		cfg, err := NewConfig(common.MustNewConfigFrom(map[string]string{"agent.config.cache.expiration": "123000ms"}), nil)
		require.NoError(t, err)
		assert.Equal(t, time.Second*123, cfg.AgentConfig.Cache.Expiration)
	})
}

func TestNewConfig_ESConfig(t *testing.T) {
	ucfg, err := common.NewConfigFrom(`{"rum.enabled":true,"api_key.enabled":true}`)
	require.NoError(t, err)

	// no es config given
	cfg, err := NewConfig(ucfg, nil)
	require.NoError(t, err)
	assert.Equal(t, elasticsearch.DefaultConfig(), cfg.RumConfig.SourceMapping.ESConfig)
	assert.Equal(t, elasticsearch.DefaultConfig(), cfg.APIKeyConfig.ESConfig)

	// with es config
	outputESCfg := common.MustNewConfigFrom(`{"hosts":["192.0.0.168:9200"]}`)
	cfg, err = NewConfig(ucfg, outputESCfg)
	require.NoError(t, err)
	assert.NotNil(t, cfg.RumConfig.SourceMapping.ESConfig)
	assert.Equal(t, []string{"192.0.0.168:9200"}, []string(cfg.RumConfig.SourceMapping.ESConfig.Hosts))
	assert.NotNil(t, cfg.APIKeyConfig.ESConfig)
	assert.Equal(t, []string{"192.0.0.168:9200"}, []string(cfg.APIKeyConfig.ESConfig.Hosts))
}<|MERGE_RESOLUTION|>--- conflicted
+++ resolved
@@ -38,7 +38,6 @@
 	Key:         "../../testdata/tls/key.pem",
 }
 
-// TODO fix
 func Test_UnpackConfig(t *testing.T) {
 	falsy, truthy := false, true
 
@@ -214,15 +213,6 @@
 						Timeout:  5 * time.Second},
 					esConfigured: true,
 				},
-<<<<<<< HEAD
-				Aggregation: AggregationConfig{Transactions: TransactionAggregationConfig{
-					Enabled:                        true,
-					Interval:                       time.Second,
-					MaxTransactionGroups:           123,
-					HDRHistogramSignificantFigures: 1,
-					RUMUserAgentLRUSize:            123,
-				}},
-=======
 				Aggregation: AggregationConfig{
 					Transactions: TransactionAggregationConfig{
 						Enabled:                        true,
@@ -232,7 +222,6 @@
 						RUMUserAgentLRUSize:            123,
 					},
 				},
->>>>>>> 8ab79289
 				Sampling: SamplingConfig{
 					KeepUnsampled: true,
 				},
@@ -340,15 +329,6 @@
 					},
 				},
 				APIKeyConfig: &APIKeyConfig{Enabled: true, LimitPerMin: 100, ESConfig: elasticsearch.DefaultConfig()},
-<<<<<<< HEAD
-				Aggregation: AggregationConfig{Transactions: TransactionAggregationConfig{
-					Enabled:                        true,
-					Interval:                       time.Minute,
-					MaxTransactionGroups:           1000,
-					HDRHistogramSignificantFigures: 2,
-					RUMUserAgentLRUSize:            123,
-				}},
-=======
 				Aggregation: AggregationConfig{
 					Transactions: TransactionAggregationConfig{
 						Enabled:                        true,
@@ -358,7 +338,6 @@
 						RUMUserAgentLRUSize:            123,
 					},
 				},
->>>>>>> 8ab79289
 				Sampling: SamplingConfig{
 					KeepUnsampled: false,
 				},
