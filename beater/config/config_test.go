// Licensed to Elasticsearch B.V. under one or more contributor
// license agreements. See the NOTICE file distributed with
// this work for additional information regarding copyright
// ownership. Elasticsearch B.V. licenses this file to you under
// the Apache License, Version 2.0 (the "License"); you may
// not use this file except in compliance with the License.
// You may obtain a copy of the License at
//
//     http://www.apache.org/licenses/LICENSE-2.0
//
// Unless required by applicable law or agreed to in writing,
// software distributed under the License is distributed on an
// "AS IS" BASIS, WITHOUT WARRANTIES OR CONDITIONS OF ANY
// KIND, either express or implied.  See the License for the
// specific language governing permissions and limitations
// under the License.

package config

import (
	"path/filepath"
	"testing"
	"time"

	"github.com/stretchr/testify/assert"
	"github.com/stretchr/testify/require"

	"github.com/elastic/beats/v7/libbeat/common"
	"github.com/elastic/beats/v7/libbeat/common/transport/tlscommon"

	"github.com/elastic/apm-server/elasticsearch"
)

var testdataCertificateConfig = tlscommon.CertificateConfig{
	Certificate: "../../testdata/tls/certificate.pem",
	Key:         "../../testdata/tls/key.pem",
}

func TestUnpackConfig(t *testing.T) {
	// When unpacking libbeat/kibana.ClientConfig, proxy headers
	// are set to nil rather than an empty map like in the default
	// instantiated value.
	defaultDecodedKibanaClientConfig := defaultKibanaConfig().ClientConfig
	defaultDecodedKibanaClientConfig.Transport.Proxy.Headers = nil

	kibanaNoSlashConfig := DefaultConfig()
	kibanaNoSlashConfig.Kibana.ClientConfig = defaultDecodedKibanaClientConfig
	kibanaNoSlashConfig.Kibana.Enabled = true
	kibanaNoSlashConfig.Kibana.Host = "kibanahost:5601/proxy"

	kibanaHeadersConfig := DefaultConfig()
	kibanaHeadersConfig.Kibana.ClientConfig = defaultDecodedKibanaClientConfig
	kibanaHeadersConfig.Kibana.Enabled = true
	kibanaHeadersConfig.Kibana.Headers = map[string]string{"foo": "bar"}

	responseHeadersConfig := DefaultConfig()
	responseHeadersConfig.ResponseHeaders = map[string][]string{
		"k1": []string{"v1"},
		"k2": []string{"v2", "v3"},
	}
	responseHeadersConfig.RumConfig.ResponseHeaders = map[string][]string{
		"k4": []string{"v4"},
	}

	tests := map[string]struct {
		inpCfg map[string]interface{}
		outCfg *Config
	}{
		"default config": {
			inpCfg: map[string]interface{}{},
			outCfg: DefaultConfig(),
		},
		"overwrite default": {
			inpCfg: map[string]interface{}{
				"host":                  "localhost:3000",
				"max_header_size":       8,
				"max_event_size":        100,
				"idle_timeout":          5 * time.Second,
				"read_timeout":          3 * time.Second,
				"write_timeout":         4 * time.Second,
				"shutdown_timeout":      9 * time.Second,
				"capture_personal_data": true,
				"auth": map[string]interface{}{
					"secret_token": "1234random",
					"api_key": map[string]interface{}{
						"enabled":             true,
						"limit":               200,
						"elasticsearch.hosts": []string{"localhost:9201", "localhost:9202"},
					},
					"anonymous": map[string]interface{}{
						"enabled":       true,
						"allow_service": []string{"opbeans-rum"},
						"rate_limit": map[string]interface{}{
							"event_limit": 7200,
							"ip_limit":    2000,
						},
					},
				},
				"output": map[string]interface{}{
					"backoff.init": time.Second,
					"backoff.max":  time.Minute,
				},
				"ssl": map[string]interface{}{
					"enabled":                 true,
					"key":                     "../../testdata/tls/key.pem",
					"certificate":             "../../testdata/tls/certificate.pem",
					"certificate_authorities": []string{"../../testdata/tls/ca.crt.pem"},
					"client_authentication":   "required",
				},
				"expvar": map[string]interface{}{
					"enabled": true,
					"url":     "/debug/vars",
				},
				"rum": map[string]interface{}{
					"enabled":       true,
					"allow_origins": []string{"example*"},
					"allow_headers": []string{"Authorization"},
					"source_mapping": map[string]interface{}{
						"cache": map[string]interface{}{
							"expiration": 8 * time.Minute,
						},
						"index_pattern":       "apm-test*",
						"elasticsearch.hosts": []string{"localhost:9201", "localhost:9202"},
						"timeout":             "2s",
					},
					"library_pattern":       "^custom",
					"exclude_from_grouping": "^grouping",
				},
				"register": map[string]interface{}{
					"ingest": map[string]interface{}{
						"pipeline": map[string]interface{}{
							"overwrite": false,
							"path":      filepath.Join("tmp", "definition.json"),
						},
					},
				},
				"kibana":                        map[string]interface{}{"enabled": "true"},
				"agent.config.cache.expiration": "2m",
				"aggregation": map[string]interface{}{
					"transactions": map[string]interface{}{
						"interval":                         "1s",
						"max_groups":                       123,
						"hdrhistogram_significant_figures": 1,
					},
					"service_destinations": map[string]interface{}{
						"max_groups": 456,
					},
				},
				"default_service_environment": "overridden",
			},
			outCfg: &Config{
				Host:            "localhost:3000",
				MaxHeaderSize:   8,
				MaxEventSize:    100,
				IdleTimeout:     5000000000,
				ReadTimeout:     3000000000,
				WriteTimeout:    4000000000,
				ShutdownTimeout: 9000000000,
				AgentAuth: AgentAuth{
					SecretToken: "1234random",
					APIKey: APIKeyAgentAuth{
						Enabled:     true,
						LimitPerMin: 200,
						ESConfig: &elasticsearch.Config{
							Hosts:      elasticsearch.Hosts{"localhost:9201", "localhost:9202"},
							Protocol:   "http",
							Timeout:    5 * time.Second,
							MaxRetries: 3,
							Backoff:    elasticsearch.DefaultBackoffConfig,
						},
						configured:   true,
						esConfigured: true,
					},
					Anonymous: AnonymousAgentAuth{
						Enabled:      true,
						AllowService: []string{"opbeans-rum"},
						AllowAgent:   []string{"rum-js", "js-base"},
						RateLimit: RateLimit{
							EventLimit: 7200,
							IPLimit:    2000,
						},
						configured: true,
					},
				},
				TLS: &tlscommon.ServerConfig{
					Enabled:     newBool(true),
					Certificate: testdataCertificateConfig,
					ClientAuth:  4,
					CAs:         []string{"../../testdata/tls/ca.crt.pem"},
				},
				AugmentEnabled: true,
				Expvar: ExpvarConfig{
					Enabled: true,
					URL:     "/debug/vars",
				},
				Pprof: PprofConfig{
					Enabled: false,
				},
				RumConfig: RumConfig{
					Enabled:      true,
					AllowOrigins: []string{"example*"},
					AllowHeaders: []string{"Authorization"},
					SourceMapping: SourceMapping{
						Enabled:      true,
						Cache:        Cache{Expiration: 8 * time.Minute},
						IndexPattern: "apm-test*",
						ESConfig: &elasticsearch.Config{
							Hosts:      elasticsearch.Hosts{"localhost:9201", "localhost:9202"},
							Protocol:   "http",
							Timeout:    5 * time.Second,
							MaxRetries: 3,
							Backoff:    elasticsearch.DefaultBackoffConfig,
						},
						Metadata:     []SourceMapMetadata{},
						Timeout:      2 * time.Second,
						esConfigured: true,
					},
					LibraryPattern:      "^custom",
					ExcludeFromGrouping: "^grouping",
				},
				Kibana: KibanaConfig{
					Enabled:      true,
					ClientConfig: defaultDecodedKibanaClientConfig,
				},
				KibanaAgentConfig: KibanaAgentConfig{Cache: Cache{Expiration: 2 * time.Minute}},
<<<<<<< HEAD
				JaegerConfig: JaegerConfig{
					GRPC: JaegerGRPCConfig{
						Enabled: true,
						Host:    "localhost:12345",
						TLS: func() *tls.Config {
							tlsServerConfig, err := tlscommon.LoadTLSServerConfig(&tlscommon.ServerConfig{
								Enabled:     newBool(true),
								Certificate: testdataCertificateConfig,
								ClientAuth:  4,
								CAs:         []string{"../../testdata/tls/ca.crt.pem"}})
							require.NoError(t, err)
							return tlsServerConfig.BuildServerConfig("localhost:12345")
						}(),
					},
					HTTP: JaegerHTTPConfig{
						Enabled: true,
						Host:    "localhost:6789",
					},
				},
=======
				Pipeline:          defaultAPMPipeline,
>>>>>>> e0078600
				Aggregation: AggregationConfig{
					Transactions: TransactionAggregationConfig{
						Interval:                       time.Second,
						MaxTransactionGroups:           123,
						HDRHistogramSignificantFigures: 1,
					},
					ServiceDestinations: ServiceDestinationAggregationConfig{
						Interval:  time.Minute,
						MaxGroups: 456,
					},
				},
				Sampling: SamplingConfig{
					Tail: TailSamplingConfig{
						Enabled:               false,
						ESConfig:              elasticsearch.DefaultConfig(),
						Interval:              1 * time.Minute,
						IngestRateDecayFactor: 0.25,
						StorageGCInterval:     5 * time.Minute,
						TTL:                   30 * time.Minute,
					},
				},
				DefaultServiceEnvironment: "overridden",
				DataStreams: DataStreamsConfig{
					Enabled:            false,
					WaitForIntegration: true,
				},
				WaitReadyInterval: 5 * time.Second,
			},
		},
		"merge config with default": {
			inpCfg: map[string]interface{}{
				"host": "localhost:3000",
				"auth": map[string]interface{}{
					"api_key.enabled": true,
					"secret_token":    "1234random",
				},
				"ssl": map[string]interface{}{
					"enabled":     true,
					"certificate": "../../testdata/tls/certificate.pem",
					"key":         "../../testdata/tls/key.pem",
				},
				"expvar": map[string]interface{}{
					"enabled": true,
					"url":     "/debug/vars",
				},
				"pprof": map[string]interface{}{
					"enabled": true,
				},
				"rum": map[string]interface{}{
					"enabled": true,
					"source_mapping": map[string]interface{}{
						"metadata": []map[string]string{
							{
								"service.name":    "opbeans-rum",
								"service.version": "1.2.3",
								"bundle.filepath": "/test/e2e/general-usecase/bundle.js.map",
								"sourcemap.url":   "http://somewhere.com/bundle.js.map",
							},
						},
						"cache": map[string]interface{}{
							"expiration": 7,
						},
					},
					"library_pattern": "rum",
				},
				"register": map[string]interface{}{
					"ingest": map[string]interface{}{
						"pipeline": map[string]interface{}{
							"enabled": false,
						},
					},
				},
				"sampling.tail": map[string]interface{}{
					"enabled":           false,
					"policies":          []map[string]interface{}{{"sample_rate": 0.5}},
					"interval":          "2m",
					"ingest_rate_decay": 1.0,
				},
				"data_streams.wait_for_integration": false,
			},
			outCfg: &Config{
				Host:            "localhost:3000",
				MaxHeaderSize:   1048576,
				MaxEventSize:    307200,
				IdleTimeout:     45000000000,
				ReadTimeout:     30000000000,
				WriteTimeout:    30000000000,
				ShutdownTimeout: 5000000000,
				AgentAuth: AgentAuth{
					SecretToken: "1234random",
					APIKey: APIKeyAgentAuth{
						Enabled:     true,
						LimitPerMin: 100,
						ESConfig:    elasticsearch.DefaultConfig(),
						configured:  true,
					},
					Anonymous: AnonymousAgentAuth{
						Enabled:    true,
						AllowAgent: []string{"rum-js", "js-base"},
						RateLimit: RateLimit{
							EventLimit: 300,
							IPLimit:    1000,
						},
					},
				},
				TLS: &tlscommon.ServerConfig{
					Enabled:     newBool(true),
					Certificate: testdataCertificateConfig,
					ClientAuth:  0,
				},
				AugmentEnabled: true,
				Expvar: ExpvarConfig{
					Enabled: true,
					URL:     "/debug/vars",
				},
				Pprof: PprofConfig{
					Enabled: true,
				},
				RumConfig: RumConfig{
					Enabled:      true,
					AllowOrigins: []string{"*"},
					AllowHeaders: []string{},
					SourceMapping: SourceMapping{
						Enabled: true,
						Cache: Cache{
							Expiration: 7 * time.Second,
						},
						IndexPattern: "apm-*-sourcemap*",
						ESConfig:     elasticsearch.DefaultConfig(),
						Metadata: []SourceMapMetadata{
							{
								ServiceName:    "opbeans-rum",
								ServiceVersion: "1.2.3",
								BundleFilepath: "/test/e2e/general-usecase/bundle.js.map",
								SourceMapURL:   "http://somewhere.com/bundle.js.map",
							},
						},
						Timeout: 5 * time.Second,
					},
					LibraryPattern:      "rum",
					ExcludeFromGrouping: "^/webpack",
				},
				Kibana:            defaultKibanaConfig(),
				KibanaAgentConfig: KibanaAgentConfig{Cache: Cache{Expiration: 30 * time.Second}},
<<<<<<< HEAD
				JaegerConfig: JaegerConfig{
					GRPC: JaegerGRPCConfig{
						Enabled: true,
						Host:    "localhost:14250",
						TLS: func() *tls.Config {
							tlsServerConfig, err := tlscommon.LoadTLSServerConfig(&tlscommon.ServerConfig{
								Enabled:     newBool(true),
								Certificate: testdataCertificateConfig,
								ClientAuth:  0,
							})
							require.NoError(t, err)
							return tlsServerConfig.BuildServerConfig("localhost:14250")
						}(),
					},
					HTTP: JaegerHTTPConfig{
						Enabled: false,
						Host:    "localhost:14268",
					},
				},
=======
				Pipeline:          defaultAPMPipeline,
>>>>>>> e0078600
				Aggregation: AggregationConfig{
					Transactions: TransactionAggregationConfig{
						Interval:                       time.Minute,
						MaxTransactionGroups:           10000,
						HDRHistogramSignificantFigures: 2,
					},
					ServiceDestinations: ServiceDestinationAggregationConfig{
						Interval:  time.Minute,
						MaxGroups: 10000,
					},
				},
				Sampling: SamplingConfig{
					Tail: TailSamplingConfig{
						Enabled:               false,
						Policies:              []TailSamplingPolicy{{SampleRate: 0.5}},
						ESConfig:              elasticsearch.DefaultConfig(),
						Interval:              2 * time.Minute,
						IngestRateDecayFactor: 1.0,
						StorageGCInterval:     5 * time.Minute,
						TTL:                   30 * time.Minute,
					},
				},
				DataStreams: DataStreamsConfig{
					Enabled:            false,
					WaitForIntegration: false,
				},
				WaitReadyInterval: 5 * time.Second,
			},
		},
		"kibana trailing slash": {
			inpCfg: map[string]interface{}{
				"kibana": map[string]interface{}{
					"enabled": "true",
					"host":    "kibanahost:5601/proxy/",
				},
			},
			outCfg: kibanaNoSlashConfig,
		},
		"kibana headers": {
			inpCfg: map[string]interface{}{
				"kibana": map[string]interface{}{
					"enabled": "true",
					"headers": map[string]interface{}{
						"foo": "bar",
					},
				},
			},
			outCfg: kibanaHeadersConfig,
		},
		"response headers": {
			inpCfg: map[string]interface{}{
				"response_headers": map[string]interface{}{
					"k1": "v1",
					"k2": []string{"v2", "v3"},
				},
				"rum": map[string]interface{}{
					"response_headers": map[string]interface{}{
						"k4": []string{"v4"},
					},
				},
			},
			outCfg: responseHeadersConfig,
		},
	}

	for name, test := range tests {
		t.Run(name, func(t *testing.T) {
			inpCfg, err := common.NewConfigFrom(test.inpCfg)
			assert.NoError(t, err)

			cfg, err := NewConfig(inpCfg, nil)
			require.NoError(t, err)
			require.NotNil(t, cfg)

			assert.Equal(t, test.outCfg, cfg)
		})
	}
}

func TestTLSSettings(t *testing.T) {
	t.Run("ClientAuthentication", func(t *testing.T) {
		for name, tc := range map[string]struct {
			config map[string]interface{}

			tls *tlscommon.ServerConfig
		}{
			"Defaults": {
				config: map[string]interface{}{"ssl": map[string]interface{}{
					"enabled":     true,
					"key":         "../../testdata/tls/key.pem",
					"certificate": "../../testdata/tls/certificate.pem",
				}},
				tls: &tlscommon.ServerConfig{ClientAuth: 0, Certificate: testdataCertificateConfig},
			},
			"ConfiguredToRequired": {
				config: map[string]interface{}{"ssl": map[string]interface{}{
					"client_authentication": "required",
					"key":                   "../../testdata/tls/key.pem",
					"certificate":           "../../testdata/tls/certificate.pem",
				}},
				tls: &tlscommon.ServerConfig{ClientAuth: 4, Certificate: testdataCertificateConfig},
			},
			"ConfiguredToOptional": {
				config: map[string]interface{}{"ssl": map[string]interface{}{
					"client_authentication": "optional",
					"key":                   "../../testdata/tls/key.pem",
					"certificate":           "../../testdata/tls/certificate.pem",
				}},
				tls: &tlscommon.ServerConfig{ClientAuth: 3, Certificate: testdataCertificateConfig},
			},
			"DefaultRequiredByCA": {
				config: map[string]interface{}{"ssl": map[string]interface{}{
					"certificate_authorities": []string{"../../testdata/tls/ca.crt.pem"},
					"key":                     "../../testdata/tls/key.pem",
					"certificate":             "../../testdata/tls/certificate.pem",
				}},
				tls: &tlscommon.ServerConfig{ClientAuth: 4, Certificate: testdataCertificateConfig},
			},
			"ConfiguredWithCA": {
				config: map[string]interface{}{"ssl": map[string]interface{}{
					"client_authentication":   "none",
					"certificate_authorities": []string{"../../testdata/tls/ca.crt.pem"},
					"key":                     "../../testdata/tls/key.pem",
					"certificate":             "../../testdata/tls/certificate.pem",
				}},
				tls: &tlscommon.ServerConfig{ClientAuth: 0, Certificate: testdataCertificateConfig},
			},
		} {
			t.Run(name, func(t *testing.T) {
				ucfgCfg, err := common.NewConfigFrom(tc.config)
				require.NoError(t, err)

				cfg, err := NewConfig(ucfgCfg, nil)
				require.NoError(t, err)
				assert.Equal(t, tc.tls.ClientAuth, cfg.TLS.ClientAuth)
			})
		}
	})

	t.Run("Enabled", func(t *testing.T) {
		for name, tc := range map[string]struct {
			tlsServerCfg *tlscommon.ServerConfig
			expected     bool
		}{
			"NoConfig":          {tlsServerCfg: nil, expected: false},
			"SSL":               {tlsServerCfg: &tlscommon.ServerConfig{Enabled: nil}, expected: true},
			"WithCert":          {tlsServerCfg: &tlscommon.ServerConfig{Certificate: tlscommon.CertificateConfig{Certificate: "Cert"}}, expected: true},
			"WithCertAndKey":    {tlsServerCfg: &tlscommon.ServerConfig{Certificate: tlscommon.CertificateConfig{Certificate: "Cert", Key: "key"}}, expected: true},
			"ConfiguredToFalse": {tlsServerCfg: &tlscommon.ServerConfig{Certificate: tlscommon.CertificateConfig{Certificate: "Cert", Key: "key"}, Enabled: newBool(false)}, expected: false},
			"ConfiguredToTrue":  {tlsServerCfg: &tlscommon.ServerConfig{Enabled: newBool(true)}, expected: true},
		} {
			t.Run(name, func(t *testing.T) {
				b := tc.expected
				isEnabled := tc.tlsServerCfg.IsEnabled()
				assert.Equal(t, b, isEnabled)
			})
		}
	})
}

func TestAgentConfig(t *testing.T) {
	t.Run("InvalidValueTooSmall", func(t *testing.T) {
		cfg, err := NewConfig(common.MustNewConfigFrom(map[string]string{"agent.config.cache.expiration": "123ms"}), nil)
		require.Error(t, err)
		assert.Nil(t, cfg)
	})

	t.Run("InvalidUnit", func(t *testing.T) {
		cfg, err := NewConfig(common.MustNewConfigFrom(map[string]string{"agent.config.cache.expiration": "1230ms"}), nil)
		require.Error(t, err)
		assert.Nil(t, cfg)
	})

	t.Run("Valid", func(t *testing.T) {
		cfg, err := NewConfig(common.MustNewConfigFrom(map[string]string{"agent.config.cache.expiration": "123000ms"}), nil)
		require.NoError(t, err)
		assert.Equal(t, time.Second*123, cfg.KibanaAgentConfig.Cache.Expiration)
	})
}

func TestAgentConfigs(t *testing.T) {
	cfg, err := NewConfig(common.MustNewConfigFrom(`{"agent_config":[{"service.environment":"production","config":{"transaction_sample_rate":0.5}}]}`), nil)
	require.NoError(t, err)
	assert.NotNil(t, cfg)
	assert.Len(t, cfg.AgentConfigs, 1)
	assert.NotEmpty(t, cfg.AgentConfigs[0].Etag)
}

func TestNewConfig_ESConfig(t *testing.T) {
	ucfg, err := common.NewConfigFrom(`{
		"rum.enabled":true,
		"auth.api_key.enabled":true,
		"data_streams.enabled":true,
		"sampling.tail.policies":[{"sample_rate": 0.5}],
	}`)
	require.NoError(t, err)

	// no es config given
	cfg, err := NewConfig(ucfg, nil)
	require.NoError(t, err)
	assert.Equal(t, elasticsearch.DefaultConfig(), cfg.RumConfig.SourceMapping.ESConfig)
	assert.Equal(t, elasticsearch.DefaultConfig(), cfg.AgentAuth.APIKey.ESConfig)
	assert.Equal(t, elasticsearch.DefaultConfig(), cfg.Sampling.Tail.ESConfig)

	// with es config
	outputESCfg := common.MustNewConfigFrom(`{"hosts":["192.0.0.168:9200"]}`)
	cfg, err = NewConfig(ucfg, outputESCfg)
	require.NoError(t, err)
	assert.NotNil(t, cfg.RumConfig.SourceMapping.ESConfig)
	assert.Equal(t, []string{"192.0.0.168:9200"}, []string(cfg.RumConfig.SourceMapping.ESConfig.Hosts))
	assert.NotNil(t, cfg.AgentAuth.APIKey.ESConfig)
	assert.Equal(t, []string{"192.0.0.168:9200"}, []string(cfg.AgentAuth.APIKey.ESConfig.Hosts))
	assert.NotNil(t, cfg.Sampling.Tail.ESConfig)
	assert.Equal(t, []string{"192.0.0.168:9200"}, []string(cfg.Sampling.Tail.ESConfig.Hosts))
}

func newBool(v bool) *bool {
	return &v
}<|MERGE_RESOLUTION|>--- conflicted
+++ resolved
@@ -223,29 +223,6 @@
 					ClientConfig: defaultDecodedKibanaClientConfig,
 				},
 				KibanaAgentConfig: KibanaAgentConfig{Cache: Cache{Expiration: 2 * time.Minute}},
-<<<<<<< HEAD
-				JaegerConfig: JaegerConfig{
-					GRPC: JaegerGRPCConfig{
-						Enabled: true,
-						Host:    "localhost:12345",
-						TLS: func() *tls.Config {
-							tlsServerConfig, err := tlscommon.LoadTLSServerConfig(&tlscommon.ServerConfig{
-								Enabled:     newBool(true),
-								Certificate: testdataCertificateConfig,
-								ClientAuth:  4,
-								CAs:         []string{"../../testdata/tls/ca.crt.pem"}})
-							require.NoError(t, err)
-							return tlsServerConfig.BuildServerConfig("localhost:12345")
-						}(),
-					},
-					HTTP: JaegerHTTPConfig{
-						Enabled: true,
-						Host:    "localhost:6789",
-					},
-				},
-=======
-				Pipeline:          defaultAPMPipeline,
->>>>>>> e0078600
 				Aggregation: AggregationConfig{
 					Transactions: TransactionAggregationConfig{
 						Interval:                       time.Second,
@@ -390,29 +367,6 @@
 				},
 				Kibana:            defaultKibanaConfig(),
 				KibanaAgentConfig: KibanaAgentConfig{Cache: Cache{Expiration: 30 * time.Second}},
-<<<<<<< HEAD
-				JaegerConfig: JaegerConfig{
-					GRPC: JaegerGRPCConfig{
-						Enabled: true,
-						Host:    "localhost:14250",
-						TLS: func() *tls.Config {
-							tlsServerConfig, err := tlscommon.LoadTLSServerConfig(&tlscommon.ServerConfig{
-								Enabled:     newBool(true),
-								Certificate: testdataCertificateConfig,
-								ClientAuth:  0,
-							})
-							require.NoError(t, err)
-							return tlsServerConfig.BuildServerConfig("localhost:14250")
-						}(),
-					},
-					HTTP: JaegerHTTPConfig{
-						Enabled: false,
-						Host:    "localhost:14268",
-					},
-				},
-=======
-				Pipeline:          defaultAPMPipeline,
->>>>>>> e0078600
 				Aggregation: AggregationConfig{
 					Transactions: TransactionAggregationConfig{
 						Interval:                       time.Minute,
