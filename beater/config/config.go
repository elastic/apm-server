// Licensed to Elasticsearch B.V. under one or more contributor
// license agreements. See the NOTICE file distributed with
// this work for additional information regarding copyright
// ownership. Elasticsearch B.V. licenses this file to you under
// the Apache License, Version 2.0 (the "License"); you may
// not use this file except in compliance with the License.
// You may obtain a copy of the License at
//
//     http://www.apache.org/licenses/LICENSE-2.0
//
// Unless required by applicable law or agreed to in writing,
// software distributed under the License is distributed on an
// "AS IS" BASIS, WITHOUT WARRANTIES OR CONDITIONS OF ANY
// KIND, either express or implied.  See the License for the
// specific language governing permissions and limitations
// under the License.

package config

import (
	"net"
	"strings"
	"time"

	"github.com/pkg/errors"

	"github.com/elastic/beats/v7/libbeat/common"
	"github.com/elastic/beats/v7/libbeat/common/transport/tlscommon"
	"github.com/elastic/beats/v7/libbeat/kibana"
	"github.com/elastic/beats/v7/libbeat/logp"

	logs "github.com/elastic/apm-server/log"
)

const (
	// DefaultPort of APM Server
	DefaultPort = "8200"

	msgInvalidConfigAgentCfg = "invalid value for `apm-server.agent.config.cache.expiration`, only accepting full seconds"
)

type KibanaConfig struct {
	Enabled             bool `config:"enabled"`
	kibana.ClientConfig `config:",inline"`
}

func (k *KibanaConfig) Unpack(cfg *common.Config) error {
	if err := cfg.Unpack(&k.ClientConfig); err != nil {
		return err
	}
	k.Enabled = cfg.Enabled()
	k.Host = strings.TrimRight(k.Host, "/")

	return nil
}

func defaultKibanaConfig() KibanaConfig {
	return KibanaConfig{
		Enabled:      false,
		ClientConfig: kibana.DefaultClientConfig(),
	}
}

// Config holds configuration information nested under the key `apm-server`
type Config struct {
	Host                string                  `config:"host"`
	MaxHeaderSize       int                     `config:"max_header_size"`
	IdleTimeout         time.Duration           `config:"idle_timeout"`
	ReadTimeout         time.Duration           `config:"read_timeout"`
	WriteTimeout        time.Duration           `config:"write_timeout"`
	MaxEventSize        int                     `config:"max_event_size"`
	ShutdownTimeout     time.Duration           `config:"shutdown_timeout"`
	TLS                 *tlscommon.ServerConfig `config:"ssl"`
	MaxConnections      int                     `config:"max_connections"`
	Expvar              *ExpvarConfig           `config:"expvar"`
	AugmentEnabled      bool                    `config:"capture_personal_data"`
	SelfInstrumentation *InstrumentationConfig  `config:"instrumentation"`
	RumConfig           *RumConfig              `config:"rum"`
	Register            *RegisterConfig         `config:"register"`
	Mode                Mode                    `config:"mode"`
	Kibana              KibanaConfig            `config:"kibana"`
	AgentConfig         *AgentConfig            `config:"agent.config"`
	SecretToken         string                  `config:"secret_token"`
	APIKeyConfig        *APIKeyConfig           `config:"api_key"`
	JaegerConfig        JaegerConfig            `config:"jaeger"`
	Aggregation         AggregationConfig       `config:"aggregation"`
	Sampling            SamplingConfig          `config:"sampling"`

	Pipeline string
}

// ExpvarConfig holds config information about exposing expvar
type ExpvarConfig struct {
	Enabled *bool  `config:"enabled"`
	URL     string `config:"url"`
}

// AgentConfig holds remote agent config information
type AgentConfig struct {
	Cache *Cache `config:"cache"`
}

// Cache holds config information about cache expiration
type Cache struct {
	Expiration time.Duration `config:"expiration"`
}

// NewConfig creates a Config struct based on the default config and the given input params
func NewConfig(ucfg *common.Config, outputESCfg *common.Config) (*Config, error) {
	logger := logp.NewLogger(logs.Config)
	c := DefaultConfig()
	if err := ucfg.Unpack(c); err != nil {
		return nil, errors.Wrap(err, "Error processing configuration")
	}

	if float64(int(c.AgentConfig.Cache.Expiration.Seconds())) != c.AgentConfig.Cache.Expiration.Seconds() {
		return nil, errors.New(msgInvalidConfigAgentCfg)
	}

	if outputESCfg != nil && (outputESCfg.HasField("pipeline") || outputESCfg.HasField("pipelines")) {
		c.Pipeline = ""
	}

	if err := c.RumConfig.setup(logger, outputESCfg); err != nil {
		return nil, err
	}

	if err := c.APIKeyConfig.setup(logger, outputESCfg); err != nil {
		return nil, err
	}

	if err := c.SelfInstrumentation.setup(logger); err != nil {
		return nil, err
	}

	if err := c.JaegerConfig.setup(c); err != nil {
		return nil, err
	}

	if !c.Sampling.KeepUnsampled && !c.Aggregation.Transactions.Enabled {
		// Unsampled transactions should only be dropped
		// when transaction aggregation is enabled in the
		// server. This means the aggregations performed
		// by the APM UI will not have access to a complete
		// representation of the latency distribution.
		logger.Warn("" +
			"apm-server.sampling.keep_unsampled and " +
<<<<<<< HEAD
			"apm-server.aggregation.transaction.enabled are both false, " +
=======
			"apm-server.aggregation.transactions.enabled are both false, " +
>>>>>>> 8ab79289
			"which will lead to incorrect metrics being reported in the APM UI",
		)
	}
	return c, nil
}

// IsEnabled indicates whether expvar is enabled or not
func (c *ExpvarConfig) IsEnabled() bool {
	return c != nil && (c.Enabled == nil || *c.Enabled)
}

// DefaultConfig returns a config with default settings for `apm-server` config options.
func DefaultConfig() *Config {
	return &Config{
		Host:            net.JoinHostPort("localhost", DefaultPort),
		MaxHeaderSize:   1 * 1024 * 1024, // 1mb
		MaxConnections:  0,               // unlimited
		IdleTimeout:     45 * time.Second,
		ReadTimeout:     30 * time.Second,
		WriteTimeout:    30 * time.Second,
		MaxEventSize:    300 * 1024, // 300 kb
		ShutdownTimeout: 5 * time.Second,
		AugmentEnabled:  true,
		Expvar: &ExpvarConfig{
			Enabled: new(bool),
			URL:     "/debug/vars",
		},
		RumConfig:    defaultRum(),
		Register:     defaultRegisterConfig(true),
		Mode:         ModeProduction,
		Kibana:       defaultKibanaConfig(),
		AgentConfig:  &AgentConfig{Cache: &Cache{Expiration: 30 * time.Second}},
		Pipeline:     defaultAPMPipeline,
		APIKeyConfig: defaultAPIKeyConfig(),
		JaegerConfig: defaultJaeger(),
		Aggregation:  defaultAggregationConfig(),
		Sampling:     defaultSamplingConfig(),
	}
}<|MERGE_RESOLUTION|>--- conflicted
+++ resolved
@@ -145,11 +145,7 @@
 		// representation of the latency distribution.
 		logger.Warn("" +
 			"apm-server.sampling.keep_unsampled and " +
-<<<<<<< HEAD
-			"apm-server.aggregation.transaction.enabled are both false, " +
-=======
 			"apm-server.aggregation.transactions.enabled are both false, " +
->>>>>>> 8ab79289
 			"which will lead to incorrect metrics being reported in the APM UI",
 		)
 	}
