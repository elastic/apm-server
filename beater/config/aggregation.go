--- conflicted
+++ resolved
@@ -28,21 +28,13 @@
 	defaultAggregationRUMUserAgentLRUSize            = 5000
 )
 
-<<<<<<< HEAD
+// AggregationConfig holds configuration related to various metrics aggregations.
 type AggregationConfig struct {
-	Transactions        TransactionAggregationConfig        `config:"transactions"`
+	Transactions TransactionAggregationConfig `config:"transactions"`
 	ServiceDestinations ServiceDestinationAggregationConfig `config:"service_destinations"`
 }
 
-// TransactionAggregationConfig holds configuration related to transaction metrics aggregation for histograms.
-=======
-// AggregationConfig holds configuration related to various metrics aggregations.
-type AggregationConfig struct {
-	Transactions TransactionAggregationConfig `config:"transactions"`
-}
-
 // TransactionAggregationConfig holds configuration related to transaction metrics aggregation.
->>>>>>> 8ab79289
 type TransactionAggregationConfig struct {
 	Enabled                        bool          `config:"enabled"`
 	Interval                       time.Duration `config:"interval" validate:"min=1"`
@@ -65,12 +57,9 @@
 			HDRHistogramSignificantFigures: defaultAggregationHDRHistogramSignificantFigures,
 			RUMUserAgentLRUSize:            defaultAggregationRUMUserAgentLRUSize,
 		},
-<<<<<<< HEAD
 		ServiceDestinations: ServiceDestinationAggregationConfig{
 			Enabled:  true,
 			Interval: defaultAggregationInterval,
 		},
-=======
->>>>>>> 8ab79289
 	}
 }