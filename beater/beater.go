// Licensed to Elasticsearch B.V. under one or more contributor
// license agreements. See the NOTICE file distributed with
// this work for additional information regarding copyright
// ownership. Elasticsearch B.V. licenses this file to you under
// the Apache License, Version 2.0 (the "License"); you may
// not use this file except in compliance with the License.
// You may obtain a copy of the License at
//
//     http://www.apache.org/licenses/LICENSE-2.0
//
// Unless required by applicable law or agreed to in writing,
// software distributed under the License is distributed on an
// "AS IS" BASIS, WITHOUT WARRANTIES OR CONDITIONS OF ANY
// KIND, either express or implied.  See the License for the
// specific language governing permissions and limitations
// under the License.

package beater

import (
	"context"
	"fmt"
	"net"
	"net/http"
	"os"
	"runtime"
	"strings"
	"sync"
	"time"

	"github.com/elastic/beats/v7/libbeat/common/transport"
	"github.com/elastic/beats/v7/libbeat/common/transport/tlscommon"
	"github.com/elastic/beats/v7/libbeat/monitoring"
	"github.com/elastic/go-ucfg"

	"github.com/pkg/errors"
	"go.elastic.co/apm"
	"go.elastic.co/apm/module/apmhttp"
	"golang.org/x/sync/errgroup"

	"github.com/elastic/beats/v7/libbeat/beat"
	"github.com/elastic/beats/v7/libbeat/common"
	"github.com/elastic/beats/v7/libbeat/common/reload"
	"github.com/elastic/beats/v7/libbeat/esleg/eslegclient"
	"github.com/elastic/beats/v7/libbeat/instrumentation"
	"github.com/elastic/beats/v7/libbeat/licenser"
	"github.com/elastic/beats/v7/libbeat/logp"
	esoutput "github.com/elastic/beats/v7/libbeat/outputs/elasticsearch"
	"github.com/elastic/beats/v7/libbeat/processors"
	"github.com/elastic/beats/v7/libbeat/publisher/pipetool"

	"github.com/elastic/apm-server/beater/config"
	"github.com/elastic/apm-server/elasticsearch"
	"github.com/elastic/apm-server/ingest/pipeline"
	"github.com/elastic/apm-server/kibana"
	logs "github.com/elastic/apm-server/log"
	"github.com/elastic/apm-server/model"
	"github.com/elastic/apm-server/model/modelprocessor"
	"github.com/elastic/apm-server/publish"
	"github.com/elastic/apm-server/sampling"
	"github.com/elastic/apm-server/sourcemap"
)

// CreatorParams holds parameters for creating beat.Beaters.
type CreatorParams struct {
	// Logger is a logger to use in Beaters created by the beat.Creator.
	//
	// If Logger is nil, logp.NewLogger will be used to create a new one.
	Logger *logp.Logger

	// WrapRunServer is used to wrap the RunServerFunc used to run the APM Server.
	//
	// WrapRunServer is optional. If provided, it must return a function that calls
	// its input, possibly modifying the parameters on the way in.
	WrapRunServer func(RunServerFunc) RunServerFunc
}

// NewCreator returns a new beat.Creator which creates beaters
// using the provided CreatorParams.
func NewCreator(args CreatorParams) beat.Creator {
	return func(b *beat.Beat, ucfg *common.Config) (beat.Beater, error) {
		logger := args.Logger
		if logger != nil {
			logger = logger.Named(logs.Beater)
		} else {
			logger = logp.NewLogger(logs.Beater)
		}
		bt := &beater{
			rawConfig:     ucfg,
			stopped:       false,
			logger:        logger,
			wrapRunServer: args.WrapRunServer,
			waitPublished: publish.NewWaitPublishedAcker(),
		}

		var err error
		bt.config, err = config.NewConfig(bt.rawConfig, elasticsearchOutputConfig(b))
		if err != nil {
			return nil, err
		}
		if err := recordRootConfig(b.Info, bt.rawConfig); err != nil {
			bt.logger.Errorf("Error recording telemetry data", err)
		}

		if bt.config.Pprof.Enabled {
			// Profiling rates should be set once, early on in the program.
			runtime.SetBlockProfileRate(bt.config.Pprof.BlockProfileRate)
			runtime.SetMutexProfileFraction(bt.config.Pprof.MutexProfileRate)
			if bt.config.Pprof.MemProfileRate > 0 {
				runtime.MemProfileRate = bt.config.Pprof.MemProfileRate
			}
		}

		if !bt.config.DataStreams.Enabled {
			if b.Manager != nil && b.Manager.Enabled() {
				return nil, errors.New("data streams must be enabled when the server is managed")
			}
		}
		bt.registerPipelineSetupCallback(b)
		return bt, nil
	}
}

type beater struct {
	rawConfig     *common.Config
	config        *config.Config
	logger        *logp.Logger
	wrapRunServer func(RunServerFunc) RunServerFunc
	waitPublished *publish.WaitPublishedAcker

	mutex      sync.Mutex // guards stopServer and stopped
	stopServer func()
	stopped    bool
}

// Run runs the APM Server, blocking until the beater's Stop method is called,
// or a fatal error occurs.
func (bt *beater) Run(b *beat.Beat) error {
	ctx, cancel := context.WithCancel(context.Background())
	defer cancel()
	done, err := bt.start(ctx, cancel, b)
	if err != nil {
		return err
	}
	<-done
	bt.waitPublished.Wait(ctx)
	return nil
}

func (bt *beater) start(ctx context.Context, cancelContext context.CancelFunc, b *beat.Beat) (<-chan struct{}, error) {
	done := make(chan struct{})
	bt.mutex.Lock()
	defer bt.mutex.Unlock()
	if bt.stopped {
		close(done)
		return done, nil
	}

	tracer, tracerServer, err := initTracing(b, bt.config, bt.logger)
	if err != nil {
		return nil, err
	}
	closeTracer := func() error { return nil }
	if tracer != nil {
		closeTracer = func() error {
			tracer.Close()
			if tracerServer != nil {
				return tracerServer.Close()
			}
			return nil
		}
	}

	sharedArgs := sharedServerRunnerParams{
		Beat:          b,
		WrapRunServer: bt.wrapRunServer,
		Logger:        bt.logger,
		Tracer:        tracer,
		TracerServer:  tracerServer,
		Acker:         bt.waitPublished,
	}

	reloader := reloader{
		runServerContext: ctx,
		args:             sharedArgs,
	}
	bt.stopServer = func() {
		defer close(done)
		defer closeTracer()
		if bt.config.ShutdownTimeout > 0 {
			time.AfterFunc(bt.config.ShutdownTimeout, cancelContext)
		}
		reloader.stop()
	}
	if b.Manager != nil && b.Manager.Enabled() {
		reload.Register.MustRegisterList("inputs", &reloader)
	} else {
		// Management disabled, use statically defined config.
		if err := reloader.reload(bt.rawConfig, "default", nil); err != nil {
			return nil, err
		}
	}
	return done, nil
}

type reloader struct {
	runServerContext context.Context
	args             sharedServerRunnerParams

	mu     sync.Mutex
	runner *serverRunner
}

func (r *reloader) stop() {
	r.mu.Lock()
	defer r.mu.Unlock()
	if r.runner != nil {
		r.runner.cancelRunServerContext()
		<-r.runner.done
		r.runner = nil
	}
}

// Reload is invoked when the initial, or updated, integration policy, is received.
func (r *reloader) Reload(configs []*reload.ConfigWithMeta) error {
	if n := len(configs); n != 1 {
		return fmt.Errorf("only 1 input supported, got %d", n)
	}
	cfg := configs[0]
	integrationConfig, err := config.NewIntegrationConfig(cfg.Config)
	if err != nil {
		return err
	}
	var namespace string
	if integrationConfig.DataStream != nil {
		namespace = integrationConfig.DataStream.Namespace
	}
	apmServerCommonConfig := integrationConfig.APMServer
	apmServerCommonConfig.Merge(common.MustNewConfigFrom(`{"data_streams.enabled": true}`))
	return r.reload(apmServerCommonConfig, namespace, &integrationConfig.Fleet)
}

func (r *reloader) reload(rawConfig *common.Config, namespace string, fleetConfig *config.Fleet) error {
	r.mu.Lock()
	defer r.mu.Unlock()
	runner, err := newServerRunner(r.runServerContext, serverRunnerParams{
		sharedServerRunnerParams: r.args,
		Namespace:                namespace,
		RawConfig:                rawConfig,
		FleetConfig:              fleetConfig,
	})
	if err != nil {
		return err
	}
	// Start listening before we stop the existing runner (if any), to ensure zero downtime.
	listener, err := listen(runner.config, runner.logger)
	if err != nil {
		return err
	}
	go func() {
		defer listener.Close()
		if err := runner.run(listener); err != nil {
			r.args.Logger.Error(err)
		}
	}()
	// If the old runner exists, cancel it
	if r.runner != nil {
		r.runner.cancelRunServerContext()
		<-r.runner.done
	}
	r.runner = runner
	return nil
}

type serverRunner struct {
	// backgroundContext is used for operations that should block on Stop,
	// up to the process shutdown timeout limit. This allows the publisher to
	// drain its queue when the server is stopped, for example.
	backgroundContext context.Context

	// runServerContext is used for the runServer call, and will be cancelled
	// immediately when the Stop method is invoked.
	runServerContext       context.Context
	cancelRunServerContext context.CancelFunc
	done                   chan struct{}

	pipeline      beat.PipelineConnector
	acker         *publish.WaitPublishedAcker
	namespace     string
	config        *config.Config
	rawConfig     *common.Config
	fleetConfig   *config.Fleet
	beat          *beat.Beat
	logger        *logp.Logger
	tracer        *apm.Tracer
	tracerServer  *tracerServer
	wrapRunServer func(RunServerFunc) RunServerFunc
}

type serverRunnerParams struct {
	sharedServerRunnerParams

	Namespace   string
	RawConfig   *common.Config
	FleetConfig *config.Fleet
}

type sharedServerRunnerParams struct {
	Beat          *beat.Beat
	WrapRunServer func(RunServerFunc) RunServerFunc
	Logger        *logp.Logger
	Tracer        *apm.Tracer
	TracerServer  *tracerServer
	Acker         *publish.WaitPublishedAcker
}

func newServerRunner(ctx context.Context, args serverRunnerParams) (*serverRunner, error) {
	cfg, err := config.NewConfig(args.RawConfig, elasticsearchOutputConfig(args.Beat))
	if err != nil {
		return nil, err
	}

	runServerContext, cancel := context.WithCancel(ctx)
	return &serverRunner{
		backgroundContext:      ctx,
		runServerContext:       runServerContext,
		cancelRunServerContext: cancel,
		done:                   make(chan struct{}),

		config:        cfg,
		rawConfig:     args.RawConfig,
		fleetConfig:   args.FleetConfig,
		acker:         args.Acker,
		pipeline:      args.Beat.Publisher,
		namespace:     args.Namespace,
		beat:          args.Beat,
		logger:        args.Logger,
		tracer:        args.Tracer,
		tracerServer:  args.TracerServer,
		wrapRunServer: args.WrapRunServer,
	}, nil
}

func (s *serverRunner) run(listener net.Listener) error {
	defer close(s.done)

	// Send config to telemetry.
	recordAPMServerConfig(s.config)

	publisherConfig := &publish.PublisherConfig{
		Pipeline:  s.config.Pipeline,
		Namespace: s.namespace,
	}
	if !s.config.DataStreams.Enabled {
		// Logs are only supported with data streams;
		// add a beat.Processor which drops them.
		dropLogsProcessor, err := newDropLogsBeatProcessor()
		if err != nil {
			return err
		}
		publisherConfig.Processor = dropLogsProcessor
	}

	var kibanaClient kibana.Client
	if s.config.Kibana.Enabled {
		kibanaClient = kibana.NewConnectingClient(&s.config.Kibana)
	}

	cfg := ucfg.Config(*s.rawConfig)
	parentCfg := cfg.Parent()
	// Check for an environment variable set when running in a cloud environment
	if eac := os.Getenv("ELASTIC_AGENT_CLOUD"); eac != "" && s.config.Kibana.Enabled {
		// Don't block server startup sending the config.
		go func() {
			if err := kibana.SendConfig(s.runServerContext, kibanaClient, parentCfg); err != nil {
				s.logger.Infof("failed to upload config to kibana: %v", err)
			}
		}()
	}

	g, ctx := errgroup.WithContext(s.runServerContext)

	// Ensure the libbeat output and go-elasticsearch clients do not index
	// any events to Elasticsearch before the integration is ready.
	publishReady := make(chan struct{})
	g.Go(func() error {
		defer close(publishReady)
		err := s.waitReady(ctx, kibanaClient)
		return errors.Wrap(err, "error waiting for server to be ready")
	})
	callbackUUID, err := esoutput.RegisterConnectCallback(func(*eslegclient.Connection) error {
		select {
		case <-publishReady:
			return nil
		default:
		}
		return errors.New("not ready for publishing events")
	})
	if err != nil {
		return err
	}
	defer esoutput.DeregisterConnectCallback(callbackUUID)
	newElasticsearchClient := func(cfg *elasticsearch.Config) (elasticsearch.Client, error) {
		httpTransport, err := elasticsearch.NewHTTPTransport(cfg)
		if err != nil {
			return nil, err
		}
		transport := &waitReadyRoundTripper{Transport: httpTransport, ready: publishReady}
		return elasticsearch.NewClientParams(elasticsearch.ClientParams{
			Config:    cfg,
			Transport: transport,
		})
	}

	// Register a libbeat elasticsearch output connect callback which
	// ensures the pipeline is installed. The callback does nothing
	// when data streams are in use.
	pipelineCallback := newPipelineElasticsearchConnectCallback(s.config)
	callbackUUID, err = esoutput.RegisterConnectCallback(pipelineCallback)
	if err != nil {
		return err
	}
	defer esoutput.DeregisterConnectCallback(callbackUUID)

	var sourcemapStore *sourcemap.Store
	if s.config.RumConfig.Enabled && s.config.RumConfig.SourceMapping.Enabled {
		store, err := newSourcemapStore(
			s.beat.Info, s.config.RumConfig.SourceMapping, s.fleetConfig,
			newElasticsearchClient,
		)
		if err != nil {
			return err
		}
		sourcemapStore = store
	}

	// When the publisher stops cleanly it will close its pipeline client,
	// calling the acker's Close method. We need to call Open for each new
	// publisher to ensure we wait for all clients and enqueued events to
	// be closed at shutdown time.
	s.acker.Open()
	pipeline := pipetool.WithACKer(s.pipeline, s.acker)
	publisher, err := publish.NewPublisher(pipeline, s.tracer, publisherConfig)
	if err != nil {
		return err
	}
	defer publisher.Stop(s.backgroundContext)

	// Create the runServer function. We start with newBaseRunServer, and then
	// wrap depending on the configuration in order to inject behaviour.
	//
	// The reporter is passed into newBaseRunServer for legacy event publishers
	// that bypass the model processor framework, i.e. sourcemap uploads, and
	// onboarding docs. Because these bypass the model processor framework, we
	// must augment the reporter to set common `observer` and `ecs.version` fields.
	reporter := publisher.Send
	runServer := newBaseRunServer(listener, augmentedReporter(reporter, s.beat.Info))
	if s.tracerServer != nil {
		runServer = runServerWithTracerServer(runServer, s.tracerServer, s.tracer)
	}
	if s.wrapRunServer != nil {
		// Wrap runServer function, enabling injection of
		// behaviour into the processing/reporting pipeline.
		runServer = s.wrapRunServer(runServer)
	}
	runServer = s.wrapRunServerWithPreprocessors(runServer)

<<<<<<< HEAD
	batchProcessor := s.newFinalBatchProcessor(publisher)
=======
	batchProcessor := make(modelprocessor.Chained, 0, 3)
>>>>>>> e004300a
	if !s.config.Sampling.KeepUnsampled {
		// The server has been configured to discard unsampled
		// transactions. Make sure this is done just before calling
		// the publisher to avoid affecting aggregations.
		batchProcessor = append(batchProcessor,
			sampling.NewDiscardUnsampledBatchProcessor(),
		)
	}
	batchProcessor = append(batchProcessor,
		modelprocessor.DroppedSpansStatsDiscarder{},
		s.newFinalBatchProcessor(reporter),
	)

	g.Go(func() error {
		return runServer(ctx, ServerParams{
			Info:                   s.beat.Info,
			Config:                 s.config,
			Managed:                s.beat.Manager != nil && s.beat.Manager.Enabled(),
			Namespace:              s.namespace,
			Logger:                 s.logger,
			Tracer:                 s.tracer,
			BatchProcessor:         batchProcessor,
			SourcemapStore:         sourcemapStore,
			PublishReady:           publishReady,
			NewElasticsearchClient: newElasticsearchClient,
		})
	})
	if err := g.Wait(); err != nil {
		return err
	}
	return publisher.Stop(s.backgroundContext)
}

// waitReady waits until the server is ready to index events.
func (s *serverRunner) waitReady(ctx context.Context, kibanaClient kibana.Client) error {
	var preconditions []func(context.Context) error
	var esOutputClient elasticsearch.Client
	if cfg := elasticsearchOutputConfig(s.beat); cfg != nil {
		esConfig := elasticsearch.DefaultConfig()
		err := cfg.Unpack(&esConfig)
		if err != nil {
			return err
		}
		esOutputClient, err = elasticsearch.NewClient(esConfig)
		if err != nil {
			return err
		}
	}

	// libbeat and go-elasticsearch both ensure a minimum level of Basic.
	//
	// If any configured features require a higher license level, add a
	// precondition which checks this.
	if esOutputClient != nil {
		requiredLicenseLevel := licenser.Basic
		licensedFeature := ""
		if s.config.Sampling.Tail.Enabled {
			requiredLicenseLevel = licenser.Platinum
			licensedFeature = "tail-based sampling"
		}
		if requiredLicenseLevel > licenser.Basic {
			preconditions = append(preconditions, func(ctx context.Context) error {
				license, err := elasticsearch.GetLicense(ctx, esOutputClient)
				if err != nil {
					return errors.Wrap(err, "error getting Elasticsearch licensing information")
				}
				if licenser.IsExpired(license) {
					return errors.New("Elasticsearch license is expired")
				}
				if license.Type == licenser.Trial || license.Cover(requiredLicenseLevel) {
					return nil
				}
				return fmt.Errorf(
					"invalid license level %s: %s requires license level %s",
					license.Type, licensedFeature, requiredLicenseLevel,
				)
			})
		}
	}

	// When running standalone with data streams enabled, by default we will add
	// a precondition that ensures the integration is installed.
	fleetManaged := s.beat.Manager != nil && s.beat.Manager.Enabled()
	if !fleetManaged && s.config.DataStreams.Enabled && s.config.DataStreams.WaitForIntegration {
		if kibanaClient == nil && esOutputClient == nil {
			return errors.New("cannot wait for integration without either Kibana or Elasticsearch config")
		}
		preconditions = append(preconditions, func(ctx context.Context) error {
			return checkIntegrationInstalled(ctx, kibanaClient, esOutputClient, s.logger)
		})
	}

	if len(preconditions) == 0 {
		return nil
	}
	check := func(ctx context.Context) error {
		for _, pre := range preconditions {
			if err := pre(ctx); err != nil {
				return err
			}
		}
		return nil
	}
	return waitReady(ctx, s.config.WaitReadyInterval, s.tracer, s.logger, check)
}

// newFinalBatchProcessor returns the final model.BatchProcessor that publishes events.
func (s *serverRunner) newFinalBatchProcessor(p *publish.Publisher) model.BatchProcessor {
	return p
}

func (s *serverRunner) wrapRunServerWithPreprocessors(runServer RunServerFunc) RunServerFunc {
	processors := []model.BatchProcessor{
		modelprocessor.SetHostHostname{},
		modelprocessor.SetServiceNodeName{},
		modelprocessor.SetMetricsetName{},
		modelprocessor.SetGroupingKey{},
		modelprocessor.SetErrorMessage{},
		newObserverBatchProcessor(s.beat.Info),
		model.ProcessBatchFunc(ecsVersionBatchProcessor),
		modelprocessor.NewEventCounter(monitoring.Default.GetRegistry("apm-server")),
	}
	if s.config.DefaultServiceEnvironment != "" {
		processors = append(processors, &modelprocessor.SetDefaultServiceEnvironment{
			DefaultServiceEnvironment: s.config.DefaultServiceEnvironment,
		})
	}
	if s.config.DataStreams.Enabled {
		processors = append(processors, &modelprocessor.SetDataStream{
			Namespace: s.namespace,
		})
	}
	return WrapRunServerWithProcessors(runServer, processors...)
}

// elasticsearchOutputConfig returns nil if the output is not elasticsearch
func elasticsearchOutputConfig(b *beat.Beat) *common.Config {
	if hasElasticsearchOutput(b) {
		return b.Config.Output.Config()
	}
	return nil
}

func hasElasticsearchOutput(b *beat.Beat) bool {
	return b.Config != nil && b.Config.Output.Name() == "elasticsearch"
}

// registerPipelineCallback registers a callback which is invoked when
// `setup --pipelines` is called, to either register pipelines or return
// an error depending on the configuration.
func (bt *beater) registerPipelineSetupCallback(b *beat.Beat) {
	if !hasElasticsearchOutput(b) {
		bt.logger.Info("Output is not Elasticsearch: pipeline registration disabled")
		return
	}

	if bt.config.DataStreams.Enabled {
		bt.logger.Info("Data streams enabled: pipeline registration disabled")
		b.OverwritePipelinesCallback = func(esConfig *common.Config) error {
			return errors.New("index pipeline setup must be performed externally when using data streams, by installing the 'apm' integration package")
		}
		return
	}

	if !bt.config.Register.Ingest.Pipeline.Enabled {
		bt.logger.Info("Pipeline registration disabled")
		return
	}

	bt.logger.Info("Registering pipeline callback")
	overwrite := bt.config.Register.Ingest.Pipeline.Overwrite
	path := bt.config.Register.Ingest.Pipeline.Path

	// ensure setup cmd is working properly
	b.OverwritePipelinesCallback = func(esConfig *common.Config) error {
		conn, err := eslegclient.NewConnectedClient(esConfig, b.Info.Beat)
		if err != nil {
			return err
		}
		return pipeline.RegisterPipelines(conn, overwrite, path)
	}
}

// newPipelineElasticsearchConnectCallback returns an Elasticsearch connect
// callback that ensures the configured pipeline is installed, if configured
// to do so. If data streams are enabled, then pipeline registration is always
// disabled.
func newPipelineElasticsearchConnectCallback(cfg *config.Config) esoutput.ConnectCallback {
	return func(conn *eslegclient.Connection) error {
		if cfg.DataStreams.Enabled || !cfg.Register.Ingest.Pipeline.Enabled {
			return nil
		}
		overwrite := cfg.Register.Ingest.Pipeline.Overwrite
		path := cfg.Register.Ingest.Pipeline.Path
		return pipeline.RegisterPipelines(conn, overwrite, path)
	}
}

func initTracing(b *beat.Beat, cfg *config.Config, logger *logp.Logger) (*apm.Tracer, *tracerServer, error) {
	tracer := b.Instrumentation.Tracer()
	listener := b.Instrumentation.Listener()

	if !tracer.Active() && cfg != nil {
		var err error
		tracer, listener, err = initLegacyTracer(b.Info, cfg)
		if err != nil {
			return nil, nil, err
		}
	}

	var tracerServer *tracerServer
	if listener != nil {
		var err error
		tracerServer, err = newTracerServer(listener, logger)
		if err != nil {
			return nil, nil, err
		}
	}
	return tracer, tracerServer, nil
}

// initLegacyTracer exists for backwards compatibility and it should be removed in 8.0
// it does not instrument the beat output
func initLegacyTracer(info beat.Info, cfg *config.Config) (*apm.Tracer, net.Listener, error) {
	selfInstrumentation := cfg.SelfInstrumentation
	if !selfInstrumentation.Enabled {
		return apm.DefaultTracer, nil, nil
	}
	conf, err := common.NewConfigFrom(cfg.SelfInstrumentation)
	if err != nil {
		return nil, nil, err
	}
	// this is needed because `hosts` strings are unpacked as URL's, so we need to covert them back to strings
	// to not break ucfg - this code path is exercised in TestExternalTracing* system tests
	for idx, h := range selfInstrumentation.Hosts {
		err := conf.SetString("hosts", idx, h.String())
		if err != nil {
			return nil, nil, err
		}
	}
	parent := common.NewConfig()
	err = parent.SetChild("instrumentation", -1, conf)
	if err != nil {
		return nil, nil, err
	}

	instr, err := instrumentation.New(parent, info.Beat, info.Version)
	if err != nil {
		return nil, nil, err
	}
	return instr.Tracer(), instr.Listener(), nil
}

// Stop stops the beater gracefully.
func (bt *beater) Stop() {
	bt.mutex.Lock()
	defer bt.mutex.Unlock()
	if bt.stopped || bt.stopServer == nil {
		return
	}
	bt.logger.Infof(
		"stopping apm-server... waiting maximum of %v seconds for queues to drain",
		bt.config.ShutdownTimeout.Seconds(),
	)
	bt.stopServer()
	bt.stopped = true
}

// runServerWithTracerServer wraps runServer such that it also runs
// tracerServer, stopping it and the tracer when the server shuts down.
func runServerWithTracerServer(runServer RunServerFunc, tracerServer *tracerServer, tracer *apm.Tracer) RunServerFunc {
	return func(ctx context.Context, args ServerParams) error {
		g, ctx := errgroup.WithContext(ctx)
		g.Go(func() error {
			return tracerServer.serve(ctx, args.BatchProcessor)
		})
		g.Go(func() error {
			return runServer(ctx, args)
		})
		return g.Wait()
	}
}

func newSourcemapStore(
	beatInfo beat.Info,
	cfg config.SourceMapping,
	fleetCfg *config.Fleet,
	newElasticsearchClient func(*elasticsearch.Config) (elasticsearch.Client, error),
) (*sourcemap.Store, error) {
	if fleetCfg != nil {
		var (
			c  = *http.DefaultClient
			rt = http.DefaultTransport
		)
		var tlsConfig *tlscommon.TLSConfig
		var err error
		if fleetCfg.TLS.IsEnabled() {
			if tlsConfig, err = tlscommon.LoadTLSConfig(fleetCfg.TLS); err != nil {
				return nil, err
			}
		}

		timeout := 30 * time.Second
		dialer := transport.NetDialer(timeout)
		tlsDialer := transport.TLSDialer(dialer, tlsConfig, timeout)

		rt = &http.Transport{
			Proxy:           http.ProxyFromEnvironment,
			Dial:            dialer.Dial,
			DialTLS:         tlsDialer.Dial,
			TLSClientConfig: tlsConfig.ToConfig(),
		}

		c.Transport = apmhttp.WrapRoundTripper(rt)
		return sourcemap.NewFleetStore(&c, fleetCfg, cfg.Metadata, cfg.Cache.Expiration)
	}
	c, err := newElasticsearchClient(cfg.ESConfig)
	if err != nil {
		return nil, err
	}
	index := strings.ReplaceAll(cfg.IndexPattern, "%{[observer.version]}", beatInfo.Version)
	return sourcemap.NewElasticsearchStore(c, index, cfg.Cache.Expiration)
}

// WrapRunServerWithProcessors wraps runServer such that it wraps args.Reporter
// with a function that event batches are first passed through the given processors
// in order.
func WrapRunServerWithProcessors(runServer RunServerFunc, processors ...model.BatchProcessor) RunServerFunc {
	if len(processors) == 0 {
		return runServer
	}
	return func(ctx context.Context, args ServerParams) error {
		processors := append(processors, args.BatchProcessor)
		args.BatchProcessor = modelprocessor.Chained(processors)
		return runServer(ctx, args)
	}
}

// augmentedReporter wraps publish.Reporter such that the events it reports have
// `observer` and `ecs.version` fields injected.
func augmentedReporter(reporter publish.Reporter, info beat.Info) publish.Reporter {
	observerBatchProcessor := newObserverBatchProcessor(info)
	return func(ctx context.Context, req publish.PendingReq) error {
		orig := req.Transformable
		req.Transformable = transformerFunc(func(ctx context.Context) []beat.Event {
			// Merge common fields into each event.
			events := orig.Transform(ctx)
			batch := make(model.Batch, 1)
			observerBatchProcessor(ctx, &batch)
			ecsVersionBatchProcessor(ctx, &batch)
			for _, event := range events {
				event.Fields.Put("ecs.version", batch[0].ECSVersion)
				event.Fields.DeepUpdate(common.MapStr{"observer": batch[0].Observer.Fields()})
			}
			return events
		})
		return reporter(ctx, req)
	}
}

type transformerFunc func(context.Context) []beat.Event

func (f transformerFunc) Transform(ctx context.Context) []beat.Event {
	return f(ctx)
}

func newDropLogsBeatProcessor() (beat.ProcessorList, error) {
	return processors.New(processors.PluginConfig{
		common.MustNewConfigFrom(map[string]interface{}{
			"drop_event": map[string]interface{}{
				"when": map[string]interface{}{
					"contains": map[string]interface{}{
						"processor.event": "log",
					},
				},
			},
		}),
	})
}<|MERGE_RESOLUTION|>--- conflicted
+++ resolved
@@ -465,11 +465,7 @@
 	}
 	runServer = s.wrapRunServerWithPreprocessors(runServer)
 
-<<<<<<< HEAD
-	batchProcessor := s.newFinalBatchProcessor(publisher)
-=======
 	batchProcessor := make(modelprocessor.Chained, 0, 3)
->>>>>>> e004300a
 	if !s.config.Sampling.KeepUnsampled {
 		// The server has been configured to discard unsampled
 		// transactions. Make sure this is done just before calling
@@ -480,7 +476,7 @@
 	}
 	batchProcessor = append(batchProcessor,
 		modelprocessor.DroppedSpansStatsDiscarder{},
-		s.newFinalBatchProcessor(reporter),
+		s.newFinalBatchProcessor(publisher),
 	)
 
 	g.Go(func() error {
