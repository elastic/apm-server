// Licensed to Elasticsearch B.V. under one or more contributor
// license agreements. See the NOTICE file distributed with
// this work for additional information regarding copyright
// ownership. Elasticsearch B.V. licenses this file to you under
// the Apache License, Version 2.0 (the "License"); you may
// not use this file except in compliance with the License.
// You may obtain a copy of the License at
//
//     http://www.apache.org/licenses/LICENSE-2.0
//
// Unless required by applicable law or agreed to in writing,
// software distributed under the License is distributed on an
// "AS IS" BASIS, WITHOUT WARRANTIES OR CONDITIONS OF ANY
// KIND, either express or implied.  See the License for the
// specific language governing permissions and limitations
// under the License.

package beater

import (
	"context"
	"net"
<<<<<<< HEAD
	"os"
=======
	"net/http"
>>>>>>> 9453fe24
	"regexp"
	"runtime"
	"strings"
	"sync"
	"time"

	"github.com/elastic/beats/v7/libbeat/common/fleetmode"
<<<<<<< HEAD
	"github.com/elastic/go-ucfg"

	"github.com/elastic/beats/v7/libbeat/kibana"
=======
	"github.com/elastic/beats/v7/libbeat/common/transport"
	"github.com/elastic/beats/v7/libbeat/common/transport/tlscommon"
>>>>>>> 9453fe24

	"github.com/pkg/errors"
	"go.elastic.co/apm"
	"go.elastic.co/apm/module/apmhttp"
	"golang.org/x/sync/errgroup"

	"github.com/elastic/beats/v7/libbeat/beat"
	"github.com/elastic/beats/v7/libbeat/cfgfile"
	"github.com/elastic/beats/v7/libbeat/common"
	"github.com/elastic/beats/v7/libbeat/common/reload"
	"github.com/elastic/beats/v7/libbeat/esleg/eslegclient"
	"github.com/elastic/beats/v7/libbeat/instrumentation"
	"github.com/elastic/beats/v7/libbeat/logp"
	"github.com/elastic/beats/v7/libbeat/management"
	esoutput "github.com/elastic/beats/v7/libbeat/outputs/elasticsearch"
	"github.com/elastic/beats/v7/libbeat/publisher/pipetool"

	"github.com/elastic/apm-server/beater/config"
	"github.com/elastic/apm-server/elasticsearch"
	"github.com/elastic/apm-server/ingest/pipeline"
	kibana_client "github.com/elastic/apm-server/kibana"
	logs "github.com/elastic/apm-server/log"
	"github.com/elastic/apm-server/model"
	"github.com/elastic/apm-server/model/modelprocessor"
	"github.com/elastic/apm-server/publish"
	"github.com/elastic/apm-server/sampling"
	"github.com/elastic/apm-server/sourcemap"
	"github.com/elastic/apm-server/transform"
)

var (
	errSetupDashboardRemoved = errors.New("setting 'setup.dashboards' has been removed")
)

// CreatorParams holds parameters for creating beat.Beaters.
type CreatorParams struct {
	// Logger is a logger to use in Beaters created by the beat.Creator.
	//
	// If Logger is nil, logp.NewLogger will be used to create a new one.
	Logger *logp.Logger

	// WrapRunServer is used to wrap the RunServerFunc used to run the APM Server.
	//
	// WrapRunServer is optional. If provided, it must return a function that calls
	// its input, possibly modifying the parameters on the way in.
	WrapRunServer func(RunServerFunc) RunServerFunc
}

// NewCreator returns a new beat.Creator which creates beaters
// using the provided CreatorParams.
func NewCreator(args CreatorParams) beat.Creator {
	return func(b *beat.Beat, ucfg *common.Config) (beat.Beater, error) {
		logger := args.Logger
		if logger != nil {
			logger = logger.Named(logs.Beater)
		} else {
			logger = logp.NewLogger(logs.Beater)
		}
		if err := checkConfig(logger); err != nil {
			return nil, err
		}
		bt := &beater{
			rawConfig:     ucfg,
			stopped:       false,
			logger:        logger,
			wrapRunServer: args.WrapRunServer,
			waitPublished: newWaitPublishedAcker(),
		}

		var err error
		bt.config, err = config.NewConfig(bt.rawConfig, elasticsearchOutputConfig(b))
		if err != nil {
			return nil, err
		}
		if err := recordRootConfig(b.Info, bt.rawConfig); err != nil {
			bt.logger.Errorf("Error recording telemetry data", err)
		}

		if bt.config.Pprof.Enabled {
			// Profiling rates should be set once, early on in the program.
			runtime.SetBlockProfileRate(bt.config.Pprof.BlockProfileRate)
			runtime.SetMutexProfileFraction(bt.config.Pprof.MutexProfileRate)
			if bt.config.Pprof.MemProfileRate > 0 {
				runtime.MemProfileRate = bt.config.Pprof.MemProfileRate
			}
		}

		if !bt.config.DataStreams.Enabled {
			if b.Manager != nil && b.Manager.Enabled() {
				return nil, errors.New("data streams must be enabled when the server is managed")
			}
		} else if bt.config.DataStreams.Enabled && !fleetmode.Enabled() {
			// not supported only available for development purposes
			bt.logger.Errorf("Started apm-server with data streams enabled but no active fleet management mode was specified")
		}

		if err := bt.registerPipelineCallback(b); err != nil {
			return nil, err
		}

		return bt, nil
	}
}

type beater struct {
	rawConfig     *common.Config
	config        *config.Config
	logger        *logp.Logger
	wrapRunServer func(RunServerFunc) RunServerFunc
	waitPublished *waitPublishedAcker

	mutex      sync.Mutex // guards stopServer and stopped
	stopServer func()
	stopped    bool
}

// Run runs the APM Server, blocking until the beater's Stop method is called,
// or a fatal error occurs.
func (bt *beater) Run(b *beat.Beat) error {
	ctx, cancel := context.WithCancel(context.Background())
	defer cancel()
	done, err := bt.start(ctx, cancel, b)
	if err != nil {
		return err
	}
	<-done
	bt.waitPublished.Wait(ctx)
	return nil
}

func (bt *beater) start(ctx context.Context, cancelContext context.CancelFunc, b *beat.Beat) (<-chan struct{}, error) {
	done := make(chan struct{})
	bt.mutex.Lock()
	defer bt.mutex.Unlock()
	if bt.stopped {
		close(done)
		return done, nil
	}

	tracer, tracerServer, err := initTracing(b, bt.config, bt.logger)
	if err != nil {
		return nil, err
	}
	closeTracer := func() error { return nil }
	if tracer != nil {
		closeTracer = func() error {
			tracer.Close()
			if tracerServer != nil {
				return tracerServer.Close()
			}
			return nil
		}
	}

	sharedArgs := sharedServerRunnerParams{
		Beat:          b,
		WrapRunServer: bt.wrapRunServer,
		Logger:        bt.logger,
		Tracer:        tracer,
		TracerServer:  tracerServer,
		Acker:         bt.waitPublished,
	}

	if b.Manager != nil && b.Manager.Enabled() {
		// Management enabled, register reloadable inputs.
		creator := &serverCreator{context: ctx, args: sharedArgs}
		inputs := cfgfile.NewRunnerList(management.DebugK, creator, b.Publisher)
		bt.stopServer = func() {
			defer close(done)
			defer closeTracer()
			if bt.config.ShutdownTimeout > 0 {
				time.AfterFunc(bt.config.ShutdownTimeout, cancelContext)
			}
			inputs.Stop()
		}
		reload.Register.MustRegisterList("inputs", inputs)

	} else {
		// Management disabled, use statically defined config.
		s, err := newServerRunner(ctx, serverRunnerParams{
			sharedServerRunnerParams: sharedArgs,
			Pipeline:                 b.Publisher,
			Namespace:                "default",
			RawConfig:                bt.rawConfig,
		})
		if err != nil {
			return nil, err
		}
		bt.stopServer = func() {
			if bt.config.ShutdownTimeout > 0 {
				time.AfterFunc(bt.config.ShutdownTimeout, cancelContext)
			}
			s.Stop()
		}
		s.Start()
		go func() {
			defer close(done)
			defer closeTracer()
			s.Wait()
		}()
	}
	return done, nil
}

type serverCreator struct {
	context context.Context
	args    sharedServerRunnerParams
}

func (s *serverCreator) CheckConfig(cfg *common.Config) error {
	_, err := config.NewIntegrationConfig(cfg)
	return err
}

func (s *serverCreator) Create(p beat.PipelineConnector, rawConfig *common.Config) (cfgfile.Runner, error) {
	integrationConfig, err := config.NewIntegrationConfig(rawConfig)
	if err != nil {
		return nil, err
	}
	var namespace string
	if integrationConfig.DataStream != nil {
		namespace = integrationConfig.DataStream.Namespace
	}
	apmServerCommonConfig := integrationConfig.APMServer
	apmServerCommonConfig.Merge(common.MustNewConfigFrom(`{"data_streams.enabled": true}`))
	return newServerRunner(s.context, serverRunnerParams{
		sharedServerRunnerParams: s.args,
		Namespace:                namespace,
		Pipeline:                 p,
		RawConfig:                apmServerCommonConfig,
		FleetConfig:              &integrationConfig.Fleet,
	})
}

type serverRunner struct {
	// backgroundContext is used for operations that should block on Stop,
	// up to the process shutdown timeout limit. This allows the publisher to
	// drain its queue when the server is stopped, for example.
	backgroundContext context.Context

	// runServerContext is used for the runServer call, and will be cancelled
	// immediately when the Stop method is invoked.
	runServerContext       context.Context
	cancelRunServerContext context.CancelFunc

	stopOnce sync.Once
	wg       sync.WaitGroup

	pipeline      beat.PipelineConnector
	acker         *waitPublishedAcker
	namespace     string
	config        *config.Config
<<<<<<< HEAD
	rawConfig     *common.Config
=======
	fleetConfig   *config.Fleet
>>>>>>> 9453fe24
	beat          *beat.Beat
	logger        *logp.Logger
	tracer        *apm.Tracer
	tracerServer  *tracerServer
	wrapRunServer func(RunServerFunc) RunServerFunc
}

type serverRunnerParams struct {
	sharedServerRunnerParams

	Namespace   string
	Pipeline    beat.PipelineConnector
	RawConfig   *common.Config
	FleetConfig *config.Fleet
}

type sharedServerRunnerParams struct {
	Beat          *beat.Beat
	WrapRunServer func(RunServerFunc) RunServerFunc
	Logger        *logp.Logger
	Tracer        *apm.Tracer
	TracerServer  *tracerServer
	Acker         *waitPublishedAcker
}

func newServerRunner(ctx context.Context, args serverRunnerParams) (*serverRunner, error) {
	cfg, err := config.NewConfig(args.RawConfig, elasticsearchOutputConfig(args.Beat))
	if err != nil {
		return nil, err
	}

	runServerContext, cancel := context.WithCancel(ctx)
	return &serverRunner{
		backgroundContext:      ctx,
		runServerContext:       runServerContext,
		cancelRunServerContext: cancel,

		config:        cfg,
<<<<<<< HEAD
		rawConfig:     args.RawConfig,
=======
		fleetConfig:   args.FleetConfig,
>>>>>>> 9453fe24
		acker:         args.Acker,
		pipeline:      args.Pipeline,
		namespace:     args.Namespace,
		beat:          args.Beat,
		logger:        args.Logger,
		tracer:        args.Tracer,
		tracerServer:  args.TracerServer,
		wrapRunServer: args.WrapRunServer,
	}, nil
}

func (s *serverRunner) String() string {
	return "APMServer"
}

// Stop stops the server.
func (s *serverRunner) Stop() {
	s.stopOnce.Do(s.cancelRunServerContext)
	s.Wait()
}

// Wait waits for the server to stop.
func (s *serverRunner) Wait() {
	s.wg.Wait()
}

// Start starts the server.
func (s *serverRunner) Start() {
	s.wg.Add(1)
	go func() {
		defer s.wg.Done()
		s.run()
	}()
}

func (s *serverRunner) run() error {
	// Send config to telemetry.
	recordAPMServerConfig(s.config)
	transformConfig, err := newTransformConfig(s.beat.Info, s.config, s.fleetConfig)
	if err != nil {
		return err
	}
	publisherConfig := &publish.PublisherConfig{
		Info:            s.beat.Info,
		Pipeline:        s.config.Pipeline,
		Namespace:       s.namespace,
		TransformConfig: transformConfig,
	}

	// Check for an environment variable set when running in a cloud environment
	if eac := os.Getenv("ELASTIC_AGENT_CLOUD"); eac != "" && s.config.Kibana.Enabled {
		// Don't block server startup sending the config.
		go func() {
			c := kibana_client.NewConnectingClient(&s.config.Kibana)
			cfg := ucfg.Config(*s.rawConfig)
			if err := kibana_client.SendConfig(s.runServerContext, c, cfg.Parent()); err != nil {
				s.logger.Infof("failed to upload config to kibana: %v", err)
			}
		}()
	}

	// When the publisher stops cleanly it will close its pipeline client,
	// calling the acker's Close method. We need to call Open for each new
	// publisher to ensure we wait for all clients and enqueued events to
	// be closed at shutdown time.
	s.acker.Open()
	pipeline := pipetool.WithACKer(s.pipeline, s.acker)

	publisher, err := publish.NewPublisher(pipeline, s.tracer, publisherConfig)
	if err != nil {
		return err
	}
	defer publisher.Stop(s.backgroundContext)

	// Create the runServer function. We start with newBaseRunServer, and then
	// wrap depending on the configuration in order to inject behaviour.
	reporter := publisher.Send
	runServer := newBaseRunServer(reporter)
	if s.tracerServer != nil {
		runServer = runServerWithTracerServer(runServer, s.tracerServer, s.tracer)
	}
	if s.wrapRunServer != nil {
		// Wrap runServer function, enabling injection of
		// behaviour into the processing/reporting pipeline.
		runServer = s.wrapRunServer(runServer)
	}
	runServer = s.wrapRunServerWithPreprocessors(runServer)

	var batchProcessor model.BatchProcessor = &reporterBatchProcessor{reporter}
	if !s.config.Sampling.KeepUnsampled {
		// The server has been configured to discard unsampled
		// transactions. Make sure this is done just before calling
		// the publisher to avoid affecting aggregations.
		batchProcessor = modelprocessor.Chained{
			sampling.NewDiscardUnsampledBatchProcessor(), batchProcessor,
		}
	}

	if err := runServer(s.runServerContext, ServerParams{
		Info:           s.beat.Info,
		Config:         s.config,
		Managed:        s.beat.Manager != nil && s.beat.Manager.Enabled(),
		Namespace:      s.namespace,
		Logger:         s.logger,
		Tracer:         s.tracer,
		BatchProcessor: batchProcessor,
	}); err != nil {
		return err
	}
	return publisher.Stop(s.backgroundContext)
}

func (s *serverRunner) wrapRunServerWithPreprocessors(runServer RunServerFunc) RunServerFunc {
	processors := []model.BatchProcessor{
		modelprocessor.SetSystemHostname{},
		modelprocessor.SetServiceNodeName{},
		// Set metricset.name for well-known agent metrics.
		modelprocessor.SetMetricsetName{},
	}
	if s.config.DefaultServiceEnvironment != "" {
		processors = append(processors, &modelprocessor.SetDefaultServiceEnvironment{
			DefaultServiceEnvironment: s.config.DefaultServiceEnvironment,
		})
	}
	return WrapRunServerWithProcessors(runServer, processors...)
}

// checkConfig verifies the global configuration doesn't use unsupported settings
//
// TODO(axw) remove this, nobody expects dashboard setup from apm-server.
func checkConfig(logger *logp.Logger) error {
	cfg, err := cfgfile.Load("", nil)
	if err != nil {
		// responsibility for failing to load configuration lies elsewhere
		// this is not reachable after going through normal beat creation
		return nil
	}

	var s struct {
		Dashboards *common.Config `config:"setup.dashboards"`
	}
	if err := cfg.Unpack(&s); err != nil {
		return err
	}
	if s.Dashboards != nil {
		if s.Dashboards.Enabled() {
			return errSetupDashboardRemoved
		}
		logger.Warn(errSetupDashboardRemoved)
	}
	return nil
}

// elasticsearchOutputConfig returns nil if the output is not elasticsearch
func elasticsearchOutputConfig(b *beat.Beat) *common.Config {
	if hasElasticsearchOutput(b) {
		return b.Config.Output.Config()
	}
	return nil
}

func hasElasticsearchOutput(b *beat.Beat) bool {
	return b.Config != nil && b.Config.Output.Name() == "elasticsearch"
}

// registerPipelineCallback registers an Elasticsearch connection callback
// that ensures the configured pipeline is installed, if configured to do
// so. If data streams are enabled, then pipeline registration is always
// disabled and `setup --pipelines` will return an error.
func (bt *beater) registerPipelineCallback(b *beat.Beat) error {
	if !hasElasticsearchOutput(b) {
		bt.logger.Info("Output is not Elasticsearch: pipeline registration disabled")
		return nil
	}

	if bt.config.DataStreams.Enabled {
		bt.logger.Info("Data streams enabled: pipeline registration disabled")
		b.OverwritePipelinesCallback = func(esConfig *common.Config) error {
			return errors.New("index pipeline setup must be performed externally when using data streams, by installing the 'apm' integration package")
		}
		return nil
	}

	if !bt.config.Register.Ingest.Pipeline.Enabled {
		bt.logger.Info("Pipeline registration disabled")
		return nil
	}

	bt.logger.Info("Registering pipeline callback")
	overwrite := bt.config.Register.Ingest.Pipeline.Overwrite
	path := bt.config.Register.Ingest.Pipeline.Path

	// ensure setup cmd is working properly
	b.OverwritePipelinesCallback = func(esConfig *common.Config) error {
		conn, err := eslegclient.NewConnectedClient(esConfig)
		if err != nil {
			return err
		}
		return pipeline.RegisterPipelines(conn, overwrite, path)
	}
	// ensure pipelines are registered when new ES connection is established.
	_, err := esoutput.RegisterConnectCallback(func(conn *eslegclient.Connection) error {
		return pipeline.RegisterPipelines(conn, overwrite, path)
	})
	return err
}

func initTracing(b *beat.Beat, cfg *config.Config, logger *logp.Logger) (*apm.Tracer, *tracerServer, error) {
	tracer := b.Instrumentation.Tracer()
	listener := b.Instrumentation.Listener()

	if !tracer.Active() && cfg != nil {
		var err error
		tracer, listener, err = initLegacyTracer(b.Info, cfg)
		if err != nil {
			return nil, nil, err
		}
	}

	var tracerServer *tracerServer
	if listener != nil {
		var err error
		tracerServer, err = newTracerServer(listener, logger)
		if err != nil {
			return nil, nil, err
		}
	}
	return tracer, tracerServer, nil
}

// initLegacyTracer exists for backwards compatibility and it should be removed in 8.0
// it does not instrument the beat output
func initLegacyTracer(info beat.Info, cfg *config.Config) (*apm.Tracer, net.Listener, error) {
	selfInstrumentation := cfg.SelfInstrumentation
	if !selfInstrumentation.Enabled {
		return apm.DefaultTracer, nil, nil
	}
	conf, err := common.NewConfigFrom(cfg.SelfInstrumentation)
	if err != nil {
		return nil, nil, err
	}
	// this is needed because `hosts` strings are unpacked as URL's, so we need to covert them back to strings
	// to not break ucfg - this code path is exercised in TestExternalTracing* system tests
	for idx, h := range selfInstrumentation.Hosts {
		err := conf.SetString("hosts", idx, h.String())
		if err != nil {
			return nil, nil, err
		}
	}
	parent := common.NewConfig()
	err = parent.SetChild("instrumentation", -1, conf)
	if err != nil {
		return nil, nil, err
	}

	instr, err := instrumentation.New(parent, info.Beat, info.Version)
	if err != nil {
		return nil, nil, err
	}
	return instr.Tracer(), instr.Listener(), nil
}

// Stop stops the beater gracefully.
func (bt *beater) Stop() {
	bt.mutex.Lock()
	defer bt.mutex.Unlock()
	if bt.stopped || bt.stopServer == nil {
		return
	}
	bt.logger.Infof(
		"stopping apm-server... waiting maximum of %v seconds for queues to drain",
		bt.config.ShutdownTimeout.Seconds(),
	)
	bt.stopServer()
	bt.stopped = true
}

// runServerWithTracerServer wraps runServer such that it also runs
// tracerServer, stopping it and the tracer when the server shuts down.
func runServerWithTracerServer(runServer RunServerFunc, tracerServer *tracerServer, tracer *apm.Tracer) RunServerFunc {
	return func(ctx context.Context, args ServerParams) error {
		g, ctx := errgroup.WithContext(ctx)
		g.Go(func() error {
			return tracerServer.serve(ctx, args.BatchProcessor)
		})
		g.Go(func() error {
			return runServer(ctx, args)
		})
		return g.Wait()
	}
}

func newTransformConfig(beatInfo beat.Info, cfg *config.Config, fleetCfg *config.Fleet) (*transform.Config, error) {
	transformConfig := &transform.Config{
		DataStreams: cfg.DataStreams.Enabled,
		RUM: transform.RUMConfig{
			LibraryPattern:      regexp.MustCompile(cfg.RumConfig.LibraryPattern),
			ExcludeFromGrouping: regexp.MustCompile(cfg.RumConfig.ExcludeFromGrouping),
		},
	}

	if cfg.RumConfig.Enabled && cfg.RumConfig.SourceMapping.Enabled {
		store, err := newSourcemapStore(beatInfo, cfg.RumConfig.SourceMapping, fleetCfg)
		if err != nil {
			return nil, err
		}
		transformConfig.RUM.SourcemapStore = store
	}

	return transformConfig, nil
}

func newSourcemapStore(beatInfo beat.Info, cfg config.SourceMapping, fleetCfg *config.Fleet) (*sourcemap.Store, error) {
	if fleetCfg != nil {
		var (
			c  = *http.DefaultClient
			rt = http.DefaultTransport
		)
		var tlsConfig *tlscommon.TLSConfig
		var err error
		if fleetCfg.TLS.IsEnabled() {
			if tlsConfig, err = tlscommon.LoadTLSConfig(fleetCfg.TLS); err != nil {
				return nil, err
			}
		}

		// Default for es is 90s :shrug:
		timeout := 30 * time.Second
		dialer := transport.NetDialer(timeout)
		tlsDialer, err := transport.TLSDialer(dialer, tlsConfig, timeout)
		if err != nil {
			return nil, err
		}

		rt = &http.Transport{
			Proxy:           http.ProxyFromEnvironment,
			Dial:            dialer.Dial,
			DialTLS:         tlsDialer.Dial,
			TLSClientConfig: tlsConfig.ToConfig(),
		}

		c.Transport = apmhttp.WrapRoundTripper(rt)
		return sourcemap.NewFleetStore(&c, fleetCfg, cfg.Metadata, cfg.Cache.Expiration)
	}
	c, err := elasticsearch.NewClient(cfg.ESConfig)
	if err != nil {
		return nil, err
	}
	index := strings.ReplaceAll(cfg.IndexPattern, "%{[observer.version]}", beatInfo.Version)
	return sourcemap.NewElasticsearchStore(c, index, cfg.Cache.Expiration)
}

// WrapRunServerWithProcessors wraps runServer such that it wraps args.Reporter
// with a function that event batches are first passed through the given processors
// in order.
func WrapRunServerWithProcessors(runServer RunServerFunc, processors ...model.BatchProcessor) RunServerFunc {
	if len(processors) == 0 {
		return runServer
	}
	return func(ctx context.Context, args ServerParams) error {
		processors = append(processors, args.BatchProcessor)
		args.BatchProcessor = modelprocessor.Chained(processors)
		return runServer(ctx, args)
	}
}

type disablePublisherTracingKey struct{}

type reporterBatchProcessor struct {
	reporter publish.Reporter
}

func (p *reporterBatchProcessor) ProcessBatch(ctx context.Context, batch *model.Batch) error {
	disableTracing, _ := ctx.Value(disablePublisherTracingKey{}).(bool)
	return p.reporter(ctx, publish.PendingReq{Transformable: batch, Trace: !disableTracing})
}<|MERGE_RESOLUTION|>--- conflicted
+++ resolved
@@ -20,11 +20,8 @@
 import (
 	"context"
 	"net"
-<<<<<<< HEAD
+	"net/http"
 	"os"
-=======
-	"net/http"
->>>>>>> 9453fe24
 	"regexp"
 	"runtime"
 	"strings"
@@ -32,14 +29,9 @@
 	"time"
 
 	"github.com/elastic/beats/v7/libbeat/common/fleetmode"
-<<<<<<< HEAD
-	"github.com/elastic/go-ucfg"
-
-	"github.com/elastic/beats/v7/libbeat/kibana"
-=======
 	"github.com/elastic/beats/v7/libbeat/common/transport"
 	"github.com/elastic/beats/v7/libbeat/common/transport/tlscommon"
->>>>>>> 9453fe24
+	"github.com/elastic/go-ucfg"
 
 	"github.com/pkg/errors"
 	"go.elastic.co/apm"
@@ -292,11 +284,8 @@
 	acker         *waitPublishedAcker
 	namespace     string
 	config        *config.Config
-<<<<<<< HEAD
 	rawConfig     *common.Config
-=======
 	fleetConfig   *config.Fleet
->>>>>>> 9453fe24
 	beat          *beat.Beat
 	logger        *logp.Logger
 	tracer        *apm.Tracer
@@ -335,11 +324,8 @@
 		cancelRunServerContext: cancel,
 
 		config:        cfg,
-<<<<<<< HEAD
 		rawConfig:     args.RawConfig,
-=======
 		fleetConfig:   args.FleetConfig,
->>>>>>> 9453fe24
 		acker:         args.Acker,
 		pipeline:      args.Pipeline,
 		namespace:     args.Namespace,
