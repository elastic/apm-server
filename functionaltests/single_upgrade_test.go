// Licensed to Elasticsearch B.V. under one or more contributor
// license agreements. See the NOTICE file distributed with
// this work for additional information regarding copyright
// ownership. Elasticsearch B.V. licenses this file to you under
// the Apache License, Version 2.0 (the "License"); you may
// not use this file except in compliance with the License.
// You may obtain a copy of the License at
//
//     http://www.apache.org/licenses/LICENSE-2.0
//
// Unless required by applicable law or agreed to in writing,
// software distributed under the License is distributed on an
// "AS IS" BASIS, WITHOUT WARRANTIES OR CONDITIONS OF ANY
// KIND, either express or implied.  See the License for the
// specific language governing permissions and limitations
// under the License.

package functionaltests

import (
	"context"
	"testing"
	"time"

	"github.com/stretchr/testify/require"

	"github.com/elastic/go-elasticsearch/v8/typedapi/types"

	"github.com/elastic/go-elasticsearch/v8/typedapi/types"

	"github.com/elastic/apm-server/functionaltests/internal/asserts"
	"github.com/elastic/apm-server/functionaltests/internal/ecclient"
	"github.com/elastic/apm-server/functionaltests/internal/esclient"
	"github.com/elastic/apm-server/functionaltests/internal/kbclient"
	"github.com/elastic/apm-server/functionaltests/internal/terraform"
)

type additionalFunc func(t *testing.T, ctx context.Context, esc *esclient.Client, kbc *kbclient.Client) error

// apmDeploymentMode is the deployment mode of APM in the cluster.
// This is used instead of bool to avoid having to use bool pointer
// (since the default is true).
type apmDeploymentMode uint8

const (
	apmDefault apmDeploymentMode = iota
	apmManaged
	apmStandalone
)

func (mode apmDeploymentMode) enableIntegrations() bool {
	return mode == apmDefault || mode == apmManaged
}

// singleUpgradeTestCase is a basic functional test case that performs a
// cluster upgrade between 2 specified versions.
//
// The cluster is created, some data is ingested and the first
// check is run to ensure it's in a known state.
// Then an upgrade is triggered and once completed a second check
// is run, to confirm the state did not drift after upgrade.
// A new ingestion is performed and a final check is run, to
// verify that ingestion works after upgrade and brings the cluster
// to a know state.
type singleUpgradeTestCase struct {
	fromVersion ecclient.StackVersion
	toVersion   ecclient.StackVersion
	// apmDeployMode determines whether to deploy APM in
	// managed mode (default) as opposed to standalone
	apmDeployMode apmDeploymentMode

	dataStreamNamespace          string
	setupFn                      additionalFunc
	checkPreUpgradeAfterIngest   asserts.CheckDataStreamsWant
	postUpgradeFn                additionalFunc
	checkPostUpgradeBeforeIngest asserts.CheckDataStreamsWant
	checkPostUpgradeAfterIngest  asserts.CheckDataStreamsWant

	// apmErrorLogsIgnored are the error logs to be ignored when
	// checking for existence of errors in the upgrade test.
	apmErrorLogsIgnored []types.Query
}

func (tt singleUpgradeTestCase) Run(t *testing.T) {
	integrations := tt.apmDeployMode.enableIntegrations()
	if tt.dataStreamNamespace == "" {
		tt.dataStreamNamespace = "default"
	}

	start := time.Now()
	ctx := context.Background()
	copyTerraforms(t)
	tf, err := terraform.New(t, terraformDir(t))
	require.NoError(t, err)

	t.Log("------ cluster setup ------")
	deployInfo := createCluster(t, ctx, tf, *target, tt.fromVersion, integrations)
	t.Logf("time elapsed: %s", time.Since(start))

	esc := createESClient(t, deployInfo)
	kbc := createKibanaClient(t, ctx, esc, deployInfo)
	g := createAPMGenerator(t, ctx, esc, kbc, deployInfo)

	atStartCount := getDocCountPerDS(t, ctx, esc)
	if tt.setupFn != nil {
		t.Log("------ custom setup ------")
		err = tt.setupFn(t, ctx, esc, kbc)
		require.NoError(t, err, "custom setup failed")
	}

	t.Log("------ pre-upgrade ingestion ------")
	require.NoError(t, g.RunBlockingWait(ctx, tt.fromVersion, integrations))
	t.Logf("time elapsed: %s", time.Since(start))

	t.Log("------ pre-upgrade ingestion assertions ------")
	t.Log("check number of documents after initial ingestion")
	firstIngestCount := getDocCountPerDS(t, ctx, esc)
	asserts.CheckDocCount(t, firstIngestCount, atStartCount,
		expectedIngestForASingleRun(tt.dataStreamNamespace),
		aggregationDataStreams(tt.dataStreamNamespace))

	t.Log("check data streams after initial ingestion")
	dss, err := esc.GetDataStream(ctx, "*apm*")
	require.NoError(t, err)
	asserts.CheckDataStreams(t, tt.checkPreUpgradeAfterIngest, dss)
	t.Logf("time elapsed: %s", time.Since(start))

	t.Log("------ perform upgrade ------")
<<<<<<< HEAD
	upgradeCluster(t, ctx, tf, *target, tt.toVersion, integrations)
=======
	beforeUpgradeCount := getDocCountPerDS(t, ctx, esc)
	upgradeCluster(t, ctx, tf, *target, tt.toVersion.String())
>>>>>>> 49192279
	t.Logf("time elapsed: %s", time.Since(start))

	if tt.postUpgradeFn != nil {
		t.Log("------ custom post-upgrade ------")
		err = tt.postUpgradeFn(t, ctx, esc, kbc)
		require.NoError(t, err, "custom post-upgrade failed")
	}

	t.Log("------ post-upgrade assertions ------")
	// We assert that no changes happened in the number of documents after upgrade
	// to ensure the state didn't change before running the next ingestion round
	// and further assertions.
	// We don't expect any change here unless something broke during the upgrade.
	t.Log("check number of documents across upgrade")
	afterUpgradeCount := getDocCountPerDS(t, ctx, esc)
	asserts.CheckDocCount(t, afterUpgradeCount, beforeUpgradeCount,
		emptyIngestForASingleRun(tt.dataStreamNamespace),
		aggregationDataStreams(tt.dataStreamNamespace))

	t.Log("check data streams after upgrade")
	dss, err = esc.GetDataStream(ctx, "*apm*")
	require.NoError(t, err)
	asserts.CheckDataStreams(t, tt.checkPostUpgradeBeforeIngest, dss)

	t.Log("------ post-upgrade ingestion ------")
	require.NoError(t, g.RunBlockingWait(ctx, tt.toVersion, integrations))
	t.Logf("time elapsed: %s", time.Since(start))

	t.Log("------ post-upgrade ingestion assertions ------")
	t.Log("check number of documents after final ingestion")
	secondIngestCount := getDocCountPerDS(t, ctx, esc)
	asserts.CheckDocCount(t, secondIngestCount, beforeUpgradeCount,
		expectedIngestForASingleRun(tt.dataStreamNamespace),
		aggregationDataStreams(tt.dataStreamNamespace))

	t.Log("check data streams after final ingestion")
	dss2, err := esc.GetDataStream(ctx, "*apm*")
	require.NoError(t, err)
	asserts.CheckDataStreams(t, tt.checkPostUpgradeAfterIngest, dss2)
	t.Logf("time elapsed: %s", time.Since(start))

	t.Log("------ check ES and APM error logs ------")
	t.Log("checking ES error logs")
	resp, err := esc.GetESErrorLogs(ctx)
	require.NoError(t, err)
	asserts.ZeroESLogs(t, *resp)

	t.Log("checking APM error logs")
	resp, err = esc.GetAPMErrorLogs(ctx, tt.apmErrorLogsIgnored)
	require.NoError(t, err)
	asserts.ZeroAPMLogs(t, *resp)
}<|MERGE_RESOLUTION|>--- conflicted
+++ resolved
@@ -126,12 +126,8 @@
 	t.Logf("time elapsed: %s", time.Since(start))
 
 	t.Log("------ perform upgrade ------")
-<<<<<<< HEAD
+  beforeUpgradeCount := getDocCountPerDS(t, ctx, esc)
 	upgradeCluster(t, ctx, tf, *target, tt.toVersion, integrations)
-=======
-	beforeUpgradeCount := getDocCountPerDS(t, ctx, esc)
-	upgradeCluster(t, ctx, tf, *target, tt.toVersion.String())
->>>>>>> 49192279
 	t.Logf("time elapsed: %s", time.Since(start))
 
 	if tt.postUpgradeFn != nil {
