[[release-notes-6.2]]
== APM Server version 6.2

https://github.com/elastic/apm-server/compare/6.1...6.2[View commits]

* <<release-notes-6.2.4>>
* <<release-notes-6.2.3>>
* <<release-notes-6.2.2>>
* <<release-notes-6.2.1>>
* <<release-notes-6.2.0>>

[float]
[[release-notes-6.2.4]]
=== APM Server version 6.2.4

https://github.com/elastic/apm-server/compare/v6.2.3\...v6.2.4[View commits]

No significant changes.

[float]
[[release-notes-6.2.3]]
=== APM Server version 6.2.3

https://github.com/elastic/apm-server/compare/v6.2.2\...v6.2.3[View commits]

No significant changes.

[float]
[[release-notes-6.2.2]]
=== APM Server version 6.2.2

https://github.com/elastic/apm-server/compare/v6.2.1\...v6.2.2[View commits]

No significant changes.

[float]
[[release-notes-6.2.1]]
=== APM Server version 6.2.1

https://github.com/elastic/apm-server/compare/v6.2.0\...v6.2.1[View commits]

No significant changes.

[float]
[[release-notes-6.2.0]]
=== APM Server version 6.2.0

https://github.com/elastic/apm-server/compare/v6.1.4\...v6.2.0[View commits]

[float]
==== Breaking changes
- Renaming and reverse boolean `in_app` to `library_frame` {pull}385[385].
- Renaming `app` to `service` {pull}377[377]
- Move `trace.transaction_id` to `transaction.id` {pull}345[345], {pull}347[347], {pull}371[371]
- Renaming `trace` to `span` {pull}352[352].
- Renaming and reverse boolean `exception.uncaught` to `exception.handled` {pull}434[434].
- Move process related fields to their own namespace {pull}445[445].
- Rename {kib} directories according to changed structure in beats framework. {pull}454[454]
- Change config option `max_header_bytes` to `max_header_size` {pull}492[492].
- Change config option `frontend.sourcemapping.index` to `frontend.source_mapping.index_pattern` and remove adding a '*' by default. {pull}492[492].
- Remove untested config options from config yml files {pull}496[496]

[float]
==== Bug fixes
- Updated systemd doc url {pull}354[354]
- Updated readme doc urls {pull}356[356]
- Use updated stack trace frame values for calculating error `grouping_keys` {pull}485[485]
- Fix panic when a signal is delivered before the server is instantiated {pull}580[580]

[float]
==== Added
- service.environment {pull}366[366]
- Consider exception or log message for grouping key when nothing else is available {pull}435[435]
- Add context.request.url.full {pull}436[436]
- Report more detail on max data size error {pull}442[442]
- Increase default 'MaxUnzippedSize' from 10mb to 50mb {pull}439[439]
- Add transaction.id to errors {pull}437[437]
- Support for `transaction.marks` {pull}430[430]
<<<<<<< HEAD
- Support for uploading source maps {pull}302[302].
- Support for source mapping on incoming frontend requests {pull}381[381], {pull}462[462], {pull}502[502]
=======
- Support for uploading sourcemaps {pull}302[302].
- Support for sourcemap mapping on incoming front-end requests {pull}381[381], {pull}462[462], {pull}502[502]
>>>>>>> 58a6c2cb
- Support for `transaction.span_count.dropped.total` {pull}448[448].
- Optional field `transaction.sampled` {pull}441[441]
- Add {kib} sourcefilter for `sourcemap.sourcemap` {pull}454[454]
- Increase default 'ConcurrentRequests' from 20 to 40 {pull}492[492]
- Add Config option for excluding stack trace frames from `grouping_key` calculation {pull}482[482]
- Expose expvar {pull}509[509]
- Add `process.ppid` as optional field {pull}564[564]
- Change `error.culprit` after successfully applying source mapping {pull}520[520]
- Make `transaction.name` optional {pull}554[554]
- Remove config files from beats. Manually add relevant config options {pull}578[578]
- Use separate index for uploaded `source maps` {pull}582[582].
- Store original values when applying source mapping or changing `library_frame` value {pull}647[647]<|MERGE_RESOLUTION|>--- conflicted
+++ resolved
@@ -76,13 +76,8 @@
 - Increase default 'MaxUnzippedSize' from 10mb to 50mb {pull}439[439]
 - Add transaction.id to errors {pull}437[437]
 - Support for `transaction.marks` {pull}430[430]
-<<<<<<< HEAD
 - Support for uploading source maps {pull}302[302].
-- Support for source mapping on incoming frontend requests {pull}381[381], {pull}462[462], {pull}502[502]
-=======
-- Support for uploading sourcemaps {pull}302[302].
-- Support for sourcemap mapping on incoming front-end requests {pull}381[381], {pull}462[462], {pull}502[502]
->>>>>>> 58a6c2cb
+- Support for source mapping on incoming front-end requests {pull}381[381], {pull}462[462], {pull}502[502]
 - Support for `transaction.span_count.dropped.total` {pull}448[448].
 - Optional field `transaction.sampled` {pull}441[441]
 - Add {kib} sourcefilter for `sourcemap.sourcemap` {pull}454[454]
