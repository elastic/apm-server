[[release-notes-head]]
== APM Server version HEAD

https://github.com/elastic/apm-server/compare/7.13\...master[View commits]

[float]
==== Breaking Changes
* Removed monitoring counters `apm-server.processor.stream.errors.{queue,server,closed}` {pull}5453[5453]
<<<<<<< HEAD
* Removed `service.name` from dataset {pull}5451[5451]
=======
* APM Server now responds with 403 (HTTP) and PermissionDenied (gRPC) for authenticated but unauthorized requests {pull}5545[5545]
>>>>>>> 435a5148

[float]
==== Bug fixes
* Fix panic due to misaligned 64-bit access on 32-bit architectures {pull}5277[5277]
* Fixed tail-based sampling pubsub to use _seq_no correctly {pull}5126[5126]

[float]
==== Intake API Changes

[float]
==== Added
* Support setting agent configuration from apm-server.yml {pull}5177[5177]
* Add metric_type and unit to field metadata of system metrics {pull}5230[5230]
* Display apm-server url in fleet ui's apm-server integration {pull}4895[4895]
* Translate otel messaging.* semantic conventions to ECS {pull}5334[5334]
* Add support for dynamic histogram metrics {pull}5239[5239]
* Tail-sampling processor now resumes subscription from previous position after restart {pull}5350[5350]
* Add support for histograms to metrics intake {pull}5360[5360]
* Upgrade Go to 1.16.5 {pull}5454[5454]
* Add units to metric fields {pull}5395[5395]
* Support fetching sourcemaps from fleet {pull}5410[5410]
* Add support for adjusting OTel event timestamps using `telemetry.sdk.elastic_export_timestamp` {pull}5433[5433]
* Add support for OpenTelemetry labels describing mobile connectivity {pull}5436[5436]
* Introduce `apm-server.auth.*` config {pull}5457[5457]
* Add debug logging of OpenTelemetry payloads {pull}5474[5474]
* Add support for more input variables in fleet integration {pull}5444[5444]
* Under fleet, report which agent configs have been applied {pull}5481[5481]
* Server sends its raw config to kibana when running on ECE/ESS {pull}5424[5424]
* Add HTTP span fields as top level ECS fields {pull}5396[5396]


[float]
==== Deprecated
* Make `destination.service.name` and `destination.service.type` fields optional and deprecated {pull}5468[5468]
* `apm-server.secret_token` is now `apm-server.auth.secret_token` {pull}5457[5457]
* `apm-server.api_key` is now `apm-server.auth.api_key` {pull}5457[5457]<|MERGE_RESOLUTION|>--- conflicted
+++ resolved
@@ -6,11 +6,8 @@
 [float]
 ==== Breaking Changes
 * Removed monitoring counters `apm-server.processor.stream.errors.{queue,server,closed}` {pull}5453[5453]
-<<<<<<< HEAD
+* APM Server now responds with 403 (HTTP) and PermissionDenied (gRPC) for authenticated but unauthorized requests {pull}5545[5545]
 * Removed `service.name` from dataset {pull}5451[5451]
-=======
-* APM Server now responds with 403 (HTTP) and PermissionDenied (gRPC) for authenticated but unauthorized requests {pull}5545[5545]
->>>>>>> 435a5148
 
 [float]
 ==== Bug fixes
