--- conflicted
+++ resolved
@@ -28,11 +28,8 @@
 * Improved coverage of translation of OpenTelemetry resource conventions {pull}4955[4955]
 * Set `client.ip` for events from the Elastic APM iOS agent {pull}4975[4975]
 * Calculate service destination metrics for OpenTelemetry spans {pull}4976[4976]
-<<<<<<< HEAD
+* Add exponential retries to api key and tail sampling requests{pull}4991[4991]
 * Ingest pipeline for translating OpenTelemetry Java metrics to Elastic APM fields {pull}4986[4986]
-=======
-* Add exponential retries to api key and tail sampling requests{pull}4991[4991]
->>>>>>> 141ee87f
 
 [float]
 ==== Deprecated