[[release-notes-head]]
== APM version HEAD

https://github.com/elastic/apm-server/compare/8.5\...main[View commits]

[float]
==== Breaking Changes
- `apm-server.decoder.*` stack monitoring metrics are no longer recorded {pull}9210[9210]
- `ecs.version` is no longer added to document `_source`; it is added as a `constant_keyword` field {pull}9208[9208]

[float]
==== Deprecations

[float]
==== Bug fixes
<<<<<<< HEAD
- OpenTelemetry GRPC Spans from the Javascript API/SDK/Instrumentations are now correctly transformed into transactions with type=`request`
=======
Set error.id for OpenTelemetry exception span events {pull}9372[9372]
>>>>>>> 52409a39

[float]
==== Intake API Changes

[float]
==== Added
- Metrics data streams now use synthetic source {pull}9215[9215]
- Service metrics now support global labels {pull}9248[9248]<|MERGE_RESOLUTION|>--- conflicted
+++ resolved
@@ -13,11 +13,7 @@
 
 [float]
 ==== Bug fixes
-<<<<<<< HEAD
-- OpenTelemetry GRPC Spans from the Javascript API/SDK/Instrumentations are now correctly transformed into transactions with type=`request`
-=======
 Set error.id for OpenTelemetry exception span events {pull}9372[9372]
->>>>>>> 52409a39
 
 [float]
 ==== Intake API Changes
@@ -25,4 +21,5 @@
 [float]
 ==== Added
 - Metrics data streams now use synthetic source {pull}9215[9215]
-- Service metrics now support global labels {pull}9248[9248]+- Service metrics now support global labels {pull}9248[9248]
+- OpenTelemetry GRPC Spans from the Javascript API/SDK/Instrumentations are now correctly transformed into transactions with type=`request`