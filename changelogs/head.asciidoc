--- conflicted
+++ resolved
@@ -3,11 +3,8 @@
 
 [float]
 ==== Bug fixes
-<<<<<<< HEAD
-- Set `apm-server.register.ingest.pipeline.overwrite` to true by default {pull}2273[2273]
-=======
 - Require client authentication by default when `apm-server.ssl.enabled` is true {pull}2224[2224].
->>>>>>> 02512c04
+- Set `apm-server.register.ingest.pipeline.overwrite` to true by default {pull}2273[2273].
 
 [float]
 ==== Added
