[[release-notes-head]]
== APM version HEAD

https://github.com/elastic/apm-server/compare/7.15\...master[View commits]

[float]
==== Breaking Changes
- Removed unused stacktrace/frame monitoring counters {pull}5984[5984]
- Removed unused support for top-level metricsets and metricset tags for RUMv3 {pull}6065[6065]
- Removed `apm-server.mode` configuration, and "experimental" fields {pull}6086[6086]
- `transaction.sampled` is now only set for sampled transactions {pull}6066[6066]
- Unknown metrics are dropped when `transaction.*` or `span.*` are present in a metricset {pull}6111[6111]
- Removed `metricset.period` from service_destination metrics {pull}6111[6111]
- Removed `http.request.socket` fields {pull}6152[6152]
- Removed unused `transaction.duration.{count,sum.us}` metric fields {pull}6174[6174]
- experimental:["This breaking change applies to the experimental tail-based sampling feature."] Removed `apm-server.sampling.tail.storage_dir` config {pull}6236[6236]
- Removed `ProcessPending` self-instrumentation events {pull}6243[6243]
- experimental:["This breaking change applies to the experimental tail-based sampling feature."] Changed `apm-server.sampling.tail.events.*` metrics semantics {pull}6273[6273]
- Removed warm phase from default ILM policy {pull}6322[6322]
- Removed unused `transaction.breakdown.count` metric field {pull}6366[6366]
- Removed legacy Jaeger gRPC/HTTP endpoints {pull}6417[6417]
- Removed source map upload endpoint {pull}6447[6447]
- Removed unsupported libbeat `processors` configuration {pull}6474[6474]
- Removed `apm-server.aggregation.transactions.enabled` configuration option {pull}6495[6495]
- Removed `apm-server.aggregation.service_destinations.enabled` configuration option {pull}6503[6503]
- Removed `apm-server.sampling.keep_unsampled` configuration option; non-RUM unsampled transactions are always dropped {pull}6514[6514] {pull}6669[6669]
- Removed `apm-server.jaeger` configuration options {pull}6560[6560]
- Removed `apm-server.instrumentation` configuration options in favor of `instrumentation` {pull}6560[6560]
- Removed `apm-server.rum.{allowed_service,event_rate}` configuration option in favor of `apm-server.auth.anonymous.{allow_service,rate_limit}` {pull}6560[6560]
- Removed `apm-server.{api_key,secret_token}` configuration options in favor of `apm-server.auth.{api_key,secret_token}` {pull}6560[6560]
- Onboarding documents are no longer indexed {pull}6431[6431]
- Removed `apm-server.register.ingest.pipeline` and `output.elasticsearch.pipeline` configuration options {pull}6575[6575]
- Removed unused `span.start.us` field, and deprecated `span.http.*` fields {pull}6602[6602]
- Removed `apm-server.data_streams.enabled`, and `setup.*` configuration options {pull}6606[6606]
- Removed `logging.ecs` and `logging.json` config {pull}6613[6613]

[float]
==== Bug fixes
- Use timestamp of original events for transaction/span metrics {pull}6311[6311]
- Populate the timestamp field for `agent_config` metricsets {pull}6382[6382]
- Query elasticsearch output `cluster_uuid` on startup {pull}6591[6591]
- Skip unhandled fields in bulk responses in the experimental Elasticsearch output {pull}6631[6631]
- Fix the format of `@timestamp` to include fractional seconds when using experimental Elasticsearch output {pull}6646[6646]
<<<<<<< HEAD
- In accord with ECS, the server logs now set `source.address` to the immediate network peer's IP address, and `client.ip` to the originating client IP if known {pull}6690[6690]
=======
- `host.ip` is now stored as an array, as specified by ECS {pull}6694[6694]
>>>>>>> fbb61678

[float]
==== Intake API Changes
- `faas`, `service.origin.*`, and `cloud.origin.*` added for supporting function as a service fields {pull}6161[6161]
- `context.message.routing_key` was added to the intake API {pull}6177[6177]
- `transaction.dropped_spans_stats` was added to the intake API {pull}6200[6200]
- map incoming OTel spans from agent bridges to apm spans/transactions {pull}6308[6308]
- `transaction.name` was added to the error objects in the intake API {pull}6539[6539]

[float]
==== Added
- The `error.log.message` or `error.exception.message` field of errors will be copied to the ECS field `message` {pull}5974[5974]
- Define index sorting for internal metrics data stream {pull}6116[6116]
- Add histogram dynamic_template to app metrics data stream {pull}6043[6043]
- Index OpenTelemetry span events and Jaeger logs into a log data stream {pull}6122[6122]
- With `apm-server.data_streams.enabled` in standalone mode, the server now accepts and enqueues events while waiting for the integration to be installed {pull}6130[6130]
- HTTP server errors (e.g. TLS handshake errors) are now logged {pull}6141[6141]
- Span documents now duplicate extended HTTP fields, which were previously only under `span.http.*`, under `http.*` {pull}6147[6147]
- We now record the direct network peer for incoming requests as `source.ip` and `source.port`; origin IP is recorded in `client.ip` {pull}6152[6152]
- We now collect span destination metrics for transactions with too many spans (for example due to transaction_max_spans or exit_span_min_duration) when collected and sent by APM agents {pull}6200[6200]
- Add an experimental endpoint for AWS Kinesis Data Firehose {pull}6299[6299]
- `output.elasticsearch.experimental` can be used to enable a new, experimental Elasticsearch output using the go-elasticsearch client {pull}5970[5970]
- Transaction metrics now also group by `service.node.name`, `cloud.provider`, `cloud.region`, `cloud.availability_zone` {pull}6323[6323]
- Standalone apm-server can now fetch source maps uploaded to Kibana, when `apm-server.kibana` is configured {pull}6447[6447]
- Added support for gzip compression to the experimental Elasticsearch output {pull}6449[6449]
- Introduced a delete phase for all data streams. Traces, errors and logs are kept for 10 days, metrics are kept for 90 days {pull}6480[6480]
- Changed RUM traces to use a dedicated data stream (`traces-apm.rum`). RUM traces are kept for 90 days {pull}6480[6480]
- `apm-server` artifacts now have the apm java-attacher.jar packaged alongside them {pull}6593[6593]
- When `auth.anonymous.enabled` isn't specified and RUM is enabled (`rum.enabled:true`), `auth.anonymous.enabled` will be set to `true` {pull}6607[6607]
- Added metrics for new Elasticsearch output: `libbeat.output.events.{acked,batches,toomany}`; added tracing and log correlation {pull}6630[6630]
- Run the java attacher jar when configured and not in a cloud environment {pull}6617[6617]
- The `labels` indexed field is now ECS compliant (string only) and added a new `numeric_labels` object that holds labels with numeric values {pull}6633[6633]
- APM Server is now using a new Elasticsearch output implementation {pull}6656[6656]

[float]
==== Deprecated
- Setting `service.version` as a span tag (Jaeger) or attribute (OTel) is deprecated; use tracer tags (Jaeger) and resource attributes (OTel) {pull}6131[6131]
- Setting up Elasticsearch templates, ILM policies, and pipelines directly with apm-server is now deprecated. Users should use the integration package {pull}6145[6145]
- `span.http.*` fields are deprecated, replaced by `http.*`, and will be removed in 8.0 {pull}6147[6147]
- Add deprecation warning for `sampling.keep_unsampled=true` {pull}6285[6285]
- `processors.*` config, which was never officially supported in apm-server, is now explicitly deprecated and will be removed in 8.0 {pull}6367[6367]
- Support for uploading source maps to APM Server is deprecated, and will be removed in 8.0. Users should use the new Kibana REST API in conjunction with the integration package {pull}6432[6432]

[float]
==== Licensing Changes
- Updated the `x-pack` source files license to the Elastic License 2.0 {pull}6524[6524]<|MERGE_RESOLUTION|>--- conflicted
+++ resolved
@@ -41,11 +41,8 @@
 - Query elasticsearch output `cluster_uuid` on startup {pull}6591[6591]
 - Skip unhandled fields in bulk responses in the experimental Elasticsearch output {pull}6631[6631]
 - Fix the format of `@timestamp` to include fractional seconds when using experimental Elasticsearch output {pull}6646[6646]
-<<<<<<< HEAD
 - In accord with ECS, the server logs now set `source.address` to the immediate network peer's IP address, and `client.ip` to the originating client IP if known {pull}6690[6690]
-=======
 - `host.ip` is now stored as an array, as specified by ECS {pull}6694[6694]
->>>>>>> fbb61678
 
 [float]
 ==== Intake API Changes
