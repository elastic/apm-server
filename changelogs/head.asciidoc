--- conflicted
+++ resolved
@@ -14,11 +14,8 @@
 - Initial support for remote agent configuration, requires Kibana {pull}2289[2289].
 - Enable APM pipeline by default {pull}2301[2301].
 - Add fields required by breakdown graphs APM pipeline by default {pull}2287[2287].
-<<<<<<< HEAD
+- Require client auth when CA is configured and SSL enabled {pull}2340[2340].
 - Add basic caching to remote agent configuration {pull}2337[2337].
-=======
-- Require client auth when CA is configured and SSL enabled {pull}2340[2340].
->>>>>>> a118befb
 
 [float]
 ==== Removed
