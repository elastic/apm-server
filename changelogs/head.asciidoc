[[release-notes-head]]
== APM Server version HEAD

https://github.com/elastic/apm-server/compare/7.13\...master[View commits]

[float]
==== Breaking Changes

[float]
==== Bug fixes
* Don't auto-disable ILM due to a failure to communicate with Elasticsearch {pull}5264[5264]
* Fix panic due to misaligned 64-bit access on 32-bit architectures {pull}5277[5277]
* Fixed tail-based sampling pubsub to use _seq_no correctly {pull}5126[5126]
* Fix document grouping of translated OpenTelemetry Java metrics {pull}5309[5309]
* OpenTelemetry: record array attributes as labels {pull}5286[5286]
* model/modeldecoder: fix 32-bit timestamp decoding {pull}5308[5308]

[float]
==== Intake API Changes

[float]
==== Added
* Support setting agent configuration from apm-server.yml {pull}5177[5177]
* Add metric_type and unit to field metadata of system metrics {pull}5230[5230]
* Upgrade Go to 1.15.12 {pull}[]
<<<<<<< HEAD
* Display apm-server url in fleet ui's apm-server integration {pull}4895[4895]
=======
* Add support for dynamic histogram metrics {pull}5239[5239]
>>>>>>> 91645bde

[float]
==== Deprecated<|MERGE_RESOLUTION|>--- conflicted
+++ resolved
@@ -23,11 +23,8 @@
 * Support setting agent configuration from apm-server.yml {pull}5177[5177]
 * Add metric_type and unit to field metadata of system metrics {pull}5230[5230]
 * Upgrade Go to 1.15.12 {pull}[]
-<<<<<<< HEAD
 * Display apm-server url in fleet ui's apm-server integration {pull}4895[4895]
-=======
 * Add support for dynamic histogram metrics {pull}5239[5239]
->>>>>>> 91645bde
 
 [float]
 ==== Deprecated