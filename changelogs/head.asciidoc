--- conflicted
+++ resolved
@@ -37,11 +37,8 @@
 * Add `session.id` and `session.sequence` fields for RUM session tracking {pull}5056[5056]
 * Support for ingesting `user.domain` {pull}5067[5067]
 * Add `"application": "apm"` metadata to API Keys created with `apm-server apikey create` {pull}5090[5090]
-<<<<<<< HEAD
+* API Key auth is no longer considered experimental {pull}5091[5091]
 * Set gRPC status code to `DEADLINE_EXCEEDED` on request timeout {pull}5089[5089]
-=======
-* API Key auth is no longer considered experimental {pull}5091[5091]
->>>>>>> 667e03dd
 
 [float]
 ==== Deprecated