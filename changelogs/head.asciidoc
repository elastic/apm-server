[[release-notes-head]]
== APM Server version HEAD

[float]
==== Bug fixes
- Set `apm-server.register.ingest.pipeline.overwrite` to true by default {pull}2273[2273].
- Abort server startup on sourcemap configuration error {pull}2278[2278].
- Process all user-agent information from headers {pull}2271[2271].

[float]
==== Added
- Support more SSL config options for agent/server communication {pull}2224[2224].
<<<<<<< HEAD
- Support adding transaction and span information to metrics  {pull}2265[2265],{pull}2281[2281],{pull}2287[2287].
=======
- Support adding transaction and span information to metrics  {pull}2265[2265],{pull}2281[2281].
- Initial support for remote agent configuration, requires Kibana {pull}2289[2289].
>>>>>>> 201d5d83

[float]
==== Removed

https://github.com/elastic/apm-server/compare/7.2\...master[View commits]<|MERGE_RESOLUTION|>--- conflicted
+++ resolved
@@ -10,12 +10,8 @@
 [float]
 ==== Added
 - Support more SSL config options for agent/server communication {pull}2224[2224].
-<<<<<<< HEAD
 - Support adding transaction and span information to metrics  {pull}2265[2265],{pull}2281[2281],{pull}2287[2287].
-=======
-- Support adding transaction and span information to metrics  {pull}2265[2265],{pull}2281[2281].
 - Initial support for remote agent configuration, requires Kibana {pull}2289[2289].
->>>>>>> 201d5d83
 
 [float]
 ==== Removed
