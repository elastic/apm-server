[[release-notes-head]]
== APM Server version HEAD

https://github.com/elastic/apm-server/compare/7.13\...master[View commits]

[float]
==== Breaking Changes
- `network.connection_type` is now `network.connection.type` {pull}5671[5671]
- `transaction.page` and `error.page` no longer recorded {pull}5872[5872]
- experimental:["This breaking change applies to the experimental tail-based sampling feature."] `apm-server.sampling.tail` now requires `apm-server.data_streams.enabled` {pull}5952[5952]
- beta:["This breaking change applies to the beta <<apm-integration>>."] The `traces-sampled-*` data stream is now `traces-apm.sampled-*` {pull}5952[5952]
- Removed unused stacktrace/frame monitoring counters {pull}5984[5984]
- Removed unused support for top-level metricsets and metricset tags for RUMv3 {pull}6065[6065]
- Removed `apm-server.mode` configuration, and "experimental" fields {pull}6086[6086]
- `transaction.sampled` is now only set for sampled transactions {pull}6066[6066]
- Unknown metrics are dropped when `transaction.*` or `span.*` are present in a metricset {pull}6111[6111]
- Removed `metricset.period` from service_destination metrics {pull}6111[6111]
- Removed `http.request.socket` fields {pull}6152[6152]

[float]
==== Bug fixes
- Fix apm_error_grouping_name and apm_convert_destination_address {pull}5876[5876]
- corrected OTel attribute names for `net.host.connection.*` {pull}5671[5671]
- Fix response to agent config when running under Fleet with no agent config defined {pull}5917[5917]
- Fix handling of OTLP sum/gauge metrics with integer values {pull}6106[6106]

[float]
==== Intake API Changes
- `network.connection.type` was added to stream metadata {pull}5671[5671]

[float]
==== Added
- `service_destination` span metrics now take into account composite spans {pull}5896[5896]
- add zero-downtime config reloads via `SO_REUSEPORT` {pull}5911[5911]
- experimental support for writing data streams in standalone mode {pull}5928[5928]
- Data streams now define a default `dynamic` mapping parameter, overridable in the `<data-stream>@custom` template {pull}5947[5947]
- The `error.log.message` or `error.exception.message` field of errors will be copied to the ECS field `message` {pull}5974[5974]
- Define index sorting for internal metrics data stream {pull}6116[6116]
- Add histogram dynamic_template to app metrics data stream {pull}6043[6043]
- Index OpenTelemetry span events and Jaeger logs into a log data stream {pull}6122[6122]
- With `apm-server.data_streams.enabled` in standalone mode, the server now accepts and enqueues events while waiting for the integration to be installed {pull}6130[6130]
- HTTP server errors (e.g. TLS handshake errors) are now logged {pull}6141[6141]
<<<<<<< HEAD
- We now record the direct network peer for incoming requests as `source.ip` and `source.port`; origin IP is recorded in `client.ip` {pull}6152[6152]
=======
- Span documents now duplicate extended HTTP fields, which were previously only under `span.http.*`, under `http.*` {pull}6147[6147]
>>>>>>> 39da55ad

[float]
==== Deprecated
- Setting `service.version` as a span tag (Jaeger) or attribute (OTel) is deprecated; use tracer tags (Jaeger) and resource attributes (OTel) {pull}6131[6131]
- Setting up Elasticsearch templates, ILM policies, and pipelines directly with apm-server is now deprecated. Users should use the integration package {pull}6145[6145]
- `span.http.*` fields are deprecated, replaced by `http.*`, and will be removed in 8.0 {pull}6147[6147]<|MERGE_RESOLUTION|>--- conflicted
+++ resolved
@@ -40,11 +40,8 @@
 - Index OpenTelemetry span events and Jaeger logs into a log data stream {pull}6122[6122]
 - With `apm-server.data_streams.enabled` in standalone mode, the server now accepts and enqueues events while waiting for the integration to be installed {pull}6130[6130]
 - HTTP server errors (e.g. TLS handshake errors) are now logged {pull}6141[6141]
-<<<<<<< HEAD
+- Span documents now duplicate extended HTTP fields, which were previously only under `span.http.*`, under `http.*` {pull}6147[6147]
 - We now record the direct network peer for incoming requests as `source.ip` and `source.port`; origin IP is recorded in `client.ip` {pull}6152[6152]
-=======
-- Span documents now duplicate extended HTTP fields, which were previously only under `span.http.*`, under `http.*` {pull}6147[6147]
->>>>>>> 39da55ad
 
 [float]
 ==== Deprecated
