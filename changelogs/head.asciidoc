[[release-notes-head]]
== APM version HEAD

https://github.com/elastic/apm-server/compare/8.2\...main[View commits]

[float]
==== Breaking Changes
- Removed support for experimental firehose endpoint for CloudWatch metric streams {pull}8109[8109]

[float]
==== Deprecations
- `span.context.destination.service.resource` is deprecated {pull}7925[7925]

[float]
==== Bug fixes
<<<<<<< HEAD
- Fix a bug that caused some of the decoded events to have incorrect labels {pull}8081[8081]
- Propagate datastream namespace changes from apm-integration into server {pull}8176[8176]
=======
>>>>>>> 4fb4bb30

[float]
==== Intake API Changes
- For OpenTelemetry exception span events, stack traces that cannot be parsed will now be stored in `event.stack_trace` {pull}7706[7706]
- Support for ingesting `service.target.type` and `service.target.name` added to intake API for spans {pull}7870[7870]
- Derive `service.target.{type, name}` fields for older agents from `span.context.destination.service.resource` {pull}7925[7925]
- Support `service.target.*` in metrics aggregation {pull}7924[7924]

[float]
==== Added
- System, process, and well-defined runtime metrics are now sent to the shared `metrics-apm.internal-<namespace>` data stream {pull}7882[7882]
- Number of parallel bulk requests are now configurable via `output.elasticsearch.max_requests` {pull}8055[8055]


// Added but still being debugged
- `apm-server` artifacts now have the apm java-attacher.jar packaged alongside them {pull}6593[6593]
- Run the java attacher jar when configured and not in a cloud environment {pull}6617[6617]
- OTLP/HTTP protocol is now supported {pull}8156{8156}<|MERGE_RESOLUTION|>--- conflicted
+++ resolved
@@ -13,11 +13,8 @@
 
 [float]
 ==== Bug fixes
-<<<<<<< HEAD
 - Fix a bug that caused some of the decoded events to have incorrect labels {pull}8081[8081]
 - Propagate datastream namespace changes from apm-integration into server {pull}8176[8176]
-=======
->>>>>>> 4fb4bb30
 
 [float]
 ==== Intake API Changes
