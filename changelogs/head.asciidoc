[[release-notes-head]]
== APM Server version HEAD

[float]
==== Bug fixes
- Return 404 json error on requests to non existing paths {pull}2526[2526].
- Remove additional nesting of error values in logs {pull}2526[2526].
- Remove requests to root, assets and agent config API from monitoring counters for Intake API {pull}2527[2527].

[float]
- Upgrade Go to 1.12.7 {pull}2483[2483].
- Add config option to disable sourcemapping {pull}2488[2488].
- Store service environment for spans {pull}2500[2500].
- Index span.db.link field as keyword {pull}2504[2504].
- Add support for exception trees with cause attribute {pull}2541[2541].
- Use dedicated monitoring counters for all APIs {pull}2527[2527].
<<<<<<< HEAD
- Add support for host.name, adapt Intake API to accept detected and configured host information {pull}2531[2531],{pull}2540[2540].
=======
- Adapt log info to use keyword over generic information {pull}2528[2528].

>>>>>>> e07663b3

[float]
==== Removed

https://github.com/elastic/apm-server/compare/7.3\...master[View commits]<|MERGE_RESOLUTION|>--- conflicted
+++ resolved
@@ -14,12 +14,8 @@
 - Index span.db.link field as keyword {pull}2504[2504].
 - Add support for exception trees with cause attribute {pull}2541[2541].
 - Use dedicated monitoring counters for all APIs {pull}2527[2527].
-<<<<<<< HEAD
+- Adapt log info to use keyword over generic information {pull}2528[2528].
 - Add support for host.name, adapt Intake API to accept detected and configured host information {pull}2531[2531],{pull}2540[2540].
-=======
-- Adapt log info to use keyword over generic information {pull}2528[2528].
-
->>>>>>> e07663b3
 
 [float]
 ==== Removed
