--- conflicted
+++ resolved
@@ -8,11 +8,8 @@
 
 [float]
 ==== Bug fixes
-<<<<<<< HEAD
+* Fix panic due to misaligned 64-bit access on 32-bit architectures {pull}5277[5277]
 * Fixed tail-based sampling pubsub to use _seq_no correctly {pull}5126[5126]
-=======
-* Fix panic due to misaligned 64-bit access on 32-bit architectures {pull}5277[5277]
->>>>>>> a3b9bf33
 
 [float]
 ==== Intake API Changes
