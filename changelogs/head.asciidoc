--- conflicted
+++ resolved
@@ -7,12 +7,8 @@
 
 [float]
 ==== Added
-<<<<<<< HEAD
-
 - Register pipelines by default {pull}2106[2106].
-=======
 - Make stacktrace lineno optional {pull}2105[2105].
->>>>>>> 5cbcd779
 
 [float]
 ==== Removed
