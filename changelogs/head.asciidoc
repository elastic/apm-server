[[release-notes-head]]
== APM Server version HEAD

https://github.com/elastic/apm-server/compare/7.13\...master[View commits]

[float]
==== Breaking Changes
* Removed monitoring counters `apm-server.processor.stream.errors.{queue,server,closed}` {pull}5453[5453]

[float]
==== Bug fixes
* Fix panic due to misaligned 64-bit access on 32-bit architectures {pull}5277[5277]
* Fixed tail-based sampling pubsub to use _seq_no correctly {pull}5126[5126]
* Removed service name from dataset {pull}5451[5451]

[float]
==== Intake API Changes

[float]
==== Added
* Support setting agent configuration from apm-server.yml {pull}5177[5177]
* Add metric_type and unit to field metadata of system metrics {pull}5230[5230]
* Display apm-server url in fleet ui's apm-server integration {pull}4895[4895]
* Translate otel messaging.* semantic conventions to ECS {pull}5334[5334]
* Add support for dynamic histogram metrics {pull}5239[5239]
* Tail-sampling processor now resumes subscription from previous position after restart {pull}5350[5350]
* Add support for histograms to metrics intake {pull}5360[5360]
* Upgrade Go to 1.16.4 {pull}5381[5381]
* Add units to metric fields {pull}5395[5395]
<<<<<<< HEAD
* Add support for OpenTelemetry labels describing mobile connectivity {pull}5436[5436]
=======
* Add support for adjusting OTel event timestamps using `telemetry.sdk.elastic_export_timestamp` {pull}5433[5433]
>>>>>>> 1a93a25b

[float]
==== Deprecated<|MERGE_RESOLUTION|>--- conflicted
+++ resolved
@@ -27,11 +27,8 @@
 * Add support for histograms to metrics intake {pull}5360[5360]
 * Upgrade Go to 1.16.4 {pull}5381[5381]
 * Add units to metric fields {pull}5395[5395]
-<<<<<<< HEAD
+* Add support for adjusting OTel event timestamps using `telemetry.sdk.elastic_export_timestamp` {pull}5433[5433]
 * Add support for OpenTelemetry labels describing mobile connectivity {pull}5436[5436]
-=======
-* Add support for adjusting OTel event timestamps using `telemetry.sdk.elastic_export_timestamp` {pull}5433[5433]
->>>>>>> 1a93a25b
 
 [float]
 ==== Deprecated