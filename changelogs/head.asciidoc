[[release-notes-head]]
== APM Server version HEAD

https://github.com/elastic/apm-server/compare/7.5\...master[View commits]

[float]
==== Breaking Changes
- Respect `apm-server.ilm.setup.overwrite` flag when running `setup --index-management` {pull}2984[2984].

[float]
==== Intake API Changes
<<<<<<< HEAD
- Add support for `classname` as stacktrace frame attribute {pull}3096[3096].
=======
- Add support for `span.context.db.rows_affected` {pull}3095[3095].
>>>>>>> 2a032a13

[float]
==== Added
- Adds support for global labels in spans {pull}2806[2806].
- Updated `go.elastic.co/apm` to v1.6.0, enabling central config {pull}2913[2913]
- Use go-elasticsearch client for fetching sourcemaps from Elasticsearch {pull}2897[2897].
- Try to extract IP address from headers before using socket remote_address for `client.ip` and `source.ip` {pull}2935[2935].
- Only use extracted hostname when valid IP for enriching events {pull}2935[2935].
- Added experimental support for continuous profiling of the server {pull}2839[2839]
- Build UBI based images also {pull}2994[2994].
- Adds support for API Key authorization for incoming requests {pull}3004[3004]
- Upgrade Go to 1.13.5 {pull}3069[3069].
<|MERGE_RESOLUTION|>--- conflicted
+++ resolved
@@ -9,11 +9,8 @@
 
 [float]
 ==== Intake API Changes
-<<<<<<< HEAD
+- Add support for `span.context.db.rows_affected` {pull}3095[3095].
 - Add support for `classname` as stacktrace frame attribute {pull}3096[3096].
-=======
-- Add support for `span.context.db.rows_affected` {pull}3095[3095].
->>>>>>> 2a032a13
 
 [float]
 ==== Added
