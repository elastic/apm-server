[[release-notes-head]]
== APM Server version HEAD

https://github.com/elastic/apm-server/compare/7.9\...master[View commits]

[float]
==== Breaking Changes

[float]
==== Bug fixes

* Transaction metrics aggregation now flushes on shutdown, respecting apm-server.shutdown_timeout {pull}3971[3971]
* Honour output.elasticsearch.headers configuration in API Key auth and source mapping {pull}4090[4090]

[float]
==== Intake API Changes

[float]
==== Added

* Use peer.address for destinationService.Resource if peer.address is not given on Jaeger span {pull}3975[3975]
* Add event.duration to API request logs {pull}4030[4030]
* Set destination.service.* from http.url for Jaeger spans {pull}4046[4046]
* Use service.version for Metadata.Service.Version when converting a Jaeger span {pull}4061[4061]
* Add transaction.experience fields {pull}4056[4056]
* Upgrade Go to 1.14.7 {pull}4067[4067]
<<<<<<< HEAD
* Aggregate service destination span metrics {pull}4077[4077]
* Added apm-server.kibana.headers configuration {pull}4087[4087]
=======
* Added apm-server.kibana.headers configuration {pull}4087[4087]
* Add a new Docker image based on UBI minimal 8 to packaging. {pull}4105[4105]
* Add event.outcome to transactions and spans {pull}4064[4064]
>>>>>>> fa7ee8dc
<|MERGE_RESOLUTION|>--- conflicted
+++ resolved
@@ -24,11 +24,7 @@
 * Use service.version for Metadata.Service.Version when converting a Jaeger span {pull}4061[4061]
 * Add transaction.experience fields {pull}4056[4056]
 * Upgrade Go to 1.14.7 {pull}4067[4067]
-<<<<<<< HEAD
 * Aggregate service destination span metrics {pull}4077[4077]
 * Added apm-server.kibana.headers configuration {pull}4087[4087]
-=======
-* Added apm-server.kibana.headers configuration {pull}4087[4087]
 * Add a new Docker image based on UBI minimal 8 to packaging. {pull}4105[4105]
-* Add event.outcome to transactions and spans {pull}4064[4064]
->>>>>>> fa7ee8dc
+* Add event.outcome to transactions and spans {pull}4064[4064]