--- conflicted
+++ resolved
@@ -18,12 +18,9 @@
 - experimental:["This breaking change applies to the experimental tail-based sampling feature."] Changed `apm-server.sampling.tail.events.*` metrics semantics {pull}6273[6273]
 - Removed warm phase from default ILM policy {pull}6322[6322]
 - Removed unused `transaction.breakdown.count` metric field {pull}6366[6366]
-<<<<<<< HEAD
 - Removed legacy Jaeger gRPC/HTTP endpoints {pull}6417[6417]
-=======
 - Removed source map upload endpoint {pull}6447[6447]
 - Removed unsupported libbeat `processors` configuration {pull}6474[6474]
->>>>>>> 870c29be
 
 [float]
 ==== Bug fixes
