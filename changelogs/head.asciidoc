--- conflicted
+++ resolved
@@ -39,10 +39,6 @@
 - Add global labels to service destination metrics {pull}10056[10056]
 - Service metrics and service summary aggregations are now always enabled {pull}10060[10060]
 - Dedicated overflow buckets for service destination aggregation to limit cardinality {pull}10069[10069]
-<<<<<<< HEAD
-- Dedicated overflow buckets for service summary metrics {pull}10061[10061]
-- Set data streams with non-default rollup intervals as hidden {pull}10070[10070]
-=======
 - Translate otel log events to error events {pull}10066[10066]
 - Dedicated overflow buckets for service summary metrics {pull}10061[10061]
->>>>>>> 26aeb791
+- Set data streams with non-default rollup intervals as hidden {pull}10070[10070]