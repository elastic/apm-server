--- conflicted
+++ resolved
@@ -14,11 +14,8 @@
 
 [float]
 ==== Added
-<<<<<<< HEAD
 * Support setting agent configuration from apm-server.yml {pull}5177[5177]
-=======
 * Add metric_type and unit to field metadata of system metrics {pull}5230[5230]
->>>>>>> f7385e2f
 
 [float]
 ==== Deprecated