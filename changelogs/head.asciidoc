[[release-notes-head]]
== APM Server version HEAD

[float]
==== Added

- Update Elastic APM Go agent to v1.1.2 {pull}1711[1711], {pull}1728[1728].
- Allow numbers and boolean values for `transaction.tags`, `span.tags`, `metricset.tags` {pull}1712[1712].
- Update response format of the healthcheck handler and prettyfy all JSON responses {pull}1748[1748].
- Add transaction.type to error data {pull}1781[1781].
- Rename transaction.span_count.dropped.total to transaction.span_count.dropped {pull}1809[1809].
- Rename span.hex_id to span.id {pull}1811[1811].
- Index error.exception as array of objects {pull}1825[1825]
- Update Go version to 1.11.5 {pull}1840[1840].
- Change ownership to apm-server user/group for deb/rpm installs {pull}1833[1833].
<<<<<<< HEAD
- Retrieve `span.subtype` and `span.action` from `span.type` if not given {pull}1843[1843].
=======
- Add observer.version_major {pull}1857[1857].
>>>>>>> be4835ce

[float]
==== Removed
- Remove support for using dots in tags for experimental metricset endpoint {pull}1712[1712].
- Remove formatting of `duration.us` to milliseconds in index pattern pull{1717}[1717].
- Remove support for deprecated Intake v1 endpoints {pull}1731[1731].
- Remove `concurrent_requests` setting and use number of CPUs instead {pull}1749[1749].
- Remove `frontend` setting {pull}1751[1751].
- Remove `metrics.enabled` setting {pull}1759[1759].

https://github.com/elastic/apm-server/compare/v7.0.0-alpha2...master[View commits]<|MERGE_RESOLUTION|>--- conflicted
+++ resolved
@@ -13,11 +13,8 @@
 - Index error.exception as array of objects {pull}1825[1825]
 - Update Go version to 1.11.5 {pull}1840[1840].
 - Change ownership to apm-server user/group for deb/rpm installs {pull}1833[1833].
-<<<<<<< HEAD
 - Retrieve `span.subtype` and `span.action` from `span.type` if not given {pull}1843[1843].
-=======
 - Add observer.version_major {pull}1857[1857].
->>>>>>> be4835ce
 
 [float]
 ==== Removed
