--- conflicted
+++ resolved
@@ -16,11 +16,8 @@
 - Fix infinite loop in tail-based sampling subscriber causing high CPU and repeated Elasticsearch searches {pull}7211[7211]
 - Do not overwrite `service version` if no transaction/error/... specific `service.name` is givven {pull}7281[7281]
 - Fix panic when processing OpenTelemetry histogram metrics without bounds {pull}7316[7316]
-<<<<<<< HEAD
+- Fix mixing of labels across OpenTelemetry log records {pull}7358[7358]
 - Fix waiting for events to be flushed when shutting down APM Server {pull}7352[7352]
-=======
-- Fix mixing of labels across OpenTelemetry log records {pull}7358[7358]
->>>>>>> afdd45ef
 
 [float]
 ==== Intake API Changes
