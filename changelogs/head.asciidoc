[[release-notes-head]]
== APM Server version HEAD

[float]
==== Added

- Update Elastic APM Go agent to v1.1.2 {pull}1711[1711], {pull}1728[1728].
- Allow numbers and boolean values for `transaction.tags`, `span.tags`, `metricset.tags` {pull}1712[1712].
- Update response format of the healthcheck handler and prettyfy all JSON responses {pull}1748[1748].
- Add transaction.type to error data {pull}1781[1781].
- Rename transaction.span_count.dropped.total to transaction.span_count.dropped {pull}1809[1809].
- Rename span.hex_id to span.id {pull}1811[1811].
- Index error.exception as array of objects {pull}1825[1825]
- Update Go version to 1.11.5 {pull}1840[1840].
<<<<<<< HEAD
- Retrieve `span.subtype` and `span.action` from `span.type` if not given {pull}1843[1843].
=======
- Change ownership to apm-server user/group for deb/rpm installs {pull}1833[1833].
>>>>>>> 69f4df1f

[float]
==== Removed
- Remove support for using dots in tags for experimental metricset endpoint {pull}1712[1712].
- Remove formatting of `duration.us` to milliseconds in index pattern pull{1717}[1717].
- Remove support for deprecated Intake v1 endpoints {pull}1731[1731].
- Remove `concurrent_requests` setting and use number of CPUs instead {pull}1749[1749].
- Remove `frontend` setting {pull}1751[1751].
- Remove `metrics.enabled` setting {pull}1759[1759].

https://github.com/elastic/apm-server/compare/v7.0.0-alpha2...master[View commits]<|MERGE_RESOLUTION|>--- conflicted
+++ resolved
@@ -12,11 +12,8 @@
 - Rename span.hex_id to span.id {pull}1811[1811].
 - Index error.exception as array of objects {pull}1825[1825]
 - Update Go version to 1.11.5 {pull}1840[1840].
-<<<<<<< HEAD
+- Change ownership to apm-server user/group for deb/rpm installs {pull}1833[1833].
 - Retrieve `span.subtype` and `span.action` from `span.type` if not given {pull}1843[1843].
-=======
-- Change ownership to apm-server user/group for deb/rpm installs {pull}1833[1833].
->>>>>>> 69f4df1f
 
 [float]
 ==== Removed
