--- conflicted
+++ resolved
@@ -28,11 +28,8 @@
 [float]
 ==== Intake API Changes
 - `network.connection.type` was added to stream metadata {pull}5671[5671]
-<<<<<<< HEAD
+- `faas`, `service.origin.*`, and `cloud.origin.*` added for supporting function as a service fields {pull}6161[6161]
 - `context.message.routing_key` was added to the intake API {pull}6177[6177]
-=======
-- `faas`, `service.origin.*`, and `cloud.origin.*` added for supporting function as a service fields {pull}6161[6161]
->>>>>>> aa48bd3f
 
 [float]
 ==== Added
