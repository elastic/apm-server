--- conflicted
+++ resolved
@@ -17,11 +17,8 @@
 ==== Added
 * Support setting agent configuration from apm-server.yml {pull}5177[5177]
 * Add metric_type and unit to field metadata of system metrics {pull}5230[5230]
-<<<<<<< HEAD
+* Upgrade Go to 1.15.12 {pull}[]
 * Add support for dynamic histogram metrics {pull}5239[5239]
-=======
-* Upgrade Go to 1.15.12 {pull}[]
->>>>>>> abbb38cd
 
 [float]
 ==== Deprecated