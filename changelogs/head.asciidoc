--- conflicted
+++ resolved
@@ -5,11 +5,8 @@
 
 [float]
 ==== Breaking Changes
-<<<<<<< HEAD
+- `apm-server.decoder.*` stack monitoring metrics are no longer recorded {pull}9210[9210]
 - `ecs.version` is no longer added to document `_source`; it is added as a `constant_keyword` field {pull}9208[9208]
-=======
-- `apm-server.decoder.*` stack monitoring metrics are no longer recorded {pull}9210[9210]
->>>>>>> b2c1669c
 
 [float]
 ==== Deprecations
