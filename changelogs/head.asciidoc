[[release-notes-head]]
== APM Server version HEAD

https://github.com/elastic/apm-server/compare/7.11\...master[View commits]

[float]
==== Breaking Changes
* Leading 0s are no longer removed from trace/span ids if they are created by Jaeger {pull}4671[4671]
* Jaeger spans will now have a type of "app" where they previously were "custom" {pull}4711[4711]
* Jaeger spans may now have a (more accurate) outcome of "unknown" where they previously were "success" {pull}4711[4711]

[float]
==== Bug fixes
* Dynamic templates for labels are no longer repeated {pull}4695[4695]
* Tail-based sampling policies are now always matched in the order given {pull}4685[4685]

[float]
==== Intake API Changes
* Add `cloud.service.name` support for metadata {pull}4626[4626]

[float]
==== Added
* Jaeger gRPC is now served over the same port as the Elastic APM agent protocol {pull}4618[4618]
* Support for reloading config in Fleet mode, gracefully stopping the HTTP server and starting a new one {pull}4623[4623]
* Add a `_doc_count` field to transaction histogram docs {pull}4647[4647]
* Upgrade Go to 1.15.7 {pull}4663[4663]
<<<<<<< HEAD
* OpenTelemetry Protocol (OTLP) over gRPC is now supported on the standard endpoint (8200) {pull}4677[4677] {pull}4722[4722]
=======
* OpenTelemetry Protocol (OTLP) over gRPC is now supported on the standard endpoint (8200) {pull}4677[4677]
* Add initial support for APM central config and sourcemaps when running under Fleet {pull}4670[4670]
>>>>>>> a25b1107
* Data stream and ILM policy for tail-based sampling {pull}4707[4707]
* Support additional config options when running under Fleet {pull}4690[4690]

[float]
==== Deprecated
* `apm-server.jaeger` config is deprecated and will be removed in 8.0. Jaeger is now served on 8200 {pull}4618[4618]<|MERGE_RESOLUTION|>--- conflicted
+++ resolved
@@ -24,12 +24,8 @@
 * Support for reloading config in Fleet mode, gracefully stopping the HTTP server and starting a new one {pull}4623[4623]
 * Add a `_doc_count` field to transaction histogram docs {pull}4647[4647]
 * Upgrade Go to 1.15.7 {pull}4663[4663]
-<<<<<<< HEAD
 * OpenTelemetry Protocol (OTLP) over gRPC is now supported on the standard endpoint (8200) {pull}4677[4677] {pull}4722[4722]
-=======
-* OpenTelemetry Protocol (OTLP) over gRPC is now supported on the standard endpoint (8200) {pull}4677[4677]
 * Add initial support for APM central config and sourcemaps when running under Fleet {pull}4670[4670]
->>>>>>> a25b1107
 * Data stream and ILM policy for tail-based sampling {pull}4707[4707]
 * Support additional config options when running under Fleet {pull}4690[4690]
 
