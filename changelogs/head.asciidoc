[[release-notes-head]]
== APM Server version HEAD

https://github.com/elastic/apm-server/compare/7.13\...master[View commits]

[float]
==== Breaking Changes
* Removed monitoring counters `apm-server.processor.stream.errors.{queue,server,closed}` {pull}5453[5453]
* APM Server now responds with 403 (HTTP) and PermissionDenied (gRPC) for authenticated but unauthorized requests {pull}5545[5545]
<<<<<<< HEAD
* Removed `service.name` from dataset {pull}5451[5451]
=======
* `sourcemap.error` and `sourcemap.updated` are no longer set due to failing to find a matching source map {pull}5631[5631]
>>>>>>> afd46a76

[float]
==== Bug fixes
* Fix panic due to misaligned 64-bit access on 32-bit architectures {pull}5277[5277]
* Fixed tail-based sampling pubsub to use _seq_no correctly {pull}5126[5126]
<<<<<<< HEAD
=======
* Removed service name from dataset {pull}5451[5451]
* Fix panic on Fleet policy change when transaction metrics or tail-based sampling are enabled {pull}5670[5670]
>>>>>>> afd46a76

[float]
==== Intake API Changes

[float]
==== Added
* Support setting agent configuration from apm-server.yml {pull}5177[5177]
* Add metric_type and unit to field metadata of system metrics {pull}5230[5230]
* Display apm-server url in fleet ui's apm-server integration {pull}4895[4895]
* Translate otel messaging.* semantic conventions to ECS {pull}5334[5334]
* Add support for dynamic histogram metrics {pull}5239[5239]
* Tail-sampling processor now resumes subscription from previous position after restart {pull}5350[5350]
* Add support for histograms to metrics intake {pull}5360[5360]
* Upgrade Go to 1.16.5 {pull}5454[5454]
* Add units to metric fields {pull}5395[5395]
* Support fetching sourcemaps from fleet {pull}5410[5410]
* Add support for adjusting OTel event timestamps using `telemetry.sdk.elastic_export_timestamp` {pull}5433[5433]
* Add support for OpenTelemetry labels describing mobile connectivity {pull}5436[5436]
* Introduce `apm-server.auth.*` config {pull}5457[5457]
* Add debug logging of OpenTelemetry payloads {pull}5474[5474]
* Add support for more input variables in fleet integration {pull}5444[5444]
* Under fleet, report which agent configs have been applied {pull}5481[5481]
* Server sends its raw config to kibana when running on ECE/ESS {pull}5424[5424]
* Add HTTP span fields as top level ECS fields {pull}5396[5396]


[float]
==== Deprecated
* Make `destination.service.name` and `destination.service.type` fields optional and deprecated {pull}5468[5468]
* `apm-server.secret_token` is now `apm-server.auth.secret_token` {pull}5457[5457]
* `apm-server.api_key` is now `apm-server.auth.api_key` {pull}5457[5457]<|MERGE_RESOLUTION|>--- conflicted
+++ resolved
@@ -7,21 +7,15 @@
 ==== Breaking Changes
 * Removed monitoring counters `apm-server.processor.stream.errors.{queue,server,closed}` {pull}5453[5453]
 * APM Server now responds with 403 (HTTP) and PermissionDenied (gRPC) for authenticated but unauthorized requests {pull}5545[5545]
-<<<<<<< HEAD
-* Removed `service.name` from dataset {pull}5451[5451]
-=======
 * `sourcemap.error` and `sourcemap.updated` are no longer set due to failing to find a matching source map {pull}5631[5631]
->>>>>>> afd46a76
+* experimental::["This breaking change applies to the experimental <<apm-integration.html>>."] Removed `service.name` from dataset {pull}5451[5451]
 
 [float]
 ==== Bug fixes
 * Fix panic due to misaligned 64-bit access on 32-bit architectures {pull}5277[5277]
 * Fixed tail-based sampling pubsub to use _seq_no correctly {pull}5126[5126]
-<<<<<<< HEAD
-=======
 * Removed service name from dataset {pull}5451[5451]
 * Fix panic on Fleet policy change when transaction metrics or tail-based sampling are enabled {pull}5670[5670]
->>>>>>> afd46a76
 
 [float]
 ==== Intake API Changes
