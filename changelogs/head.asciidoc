[[release-notes-head]]
== APM Server version HEAD

https://github.com/elastic/apm-server/compare/7.13\...master[View commits]

[float]
==== Breaking Changes
- `network.connection_type` is now `network.connection.type` {pull}5671[5671]

[float]
==== Bug fixes
<<<<<<< HEAD
- corrected OTel attribute names for `net.host.connection.*` {pull}5671[5671]
=======
- Fix apm_error_grouping_name and apm_convert_destination_address {pull}5876[5876]
>>>>>>> 9686324b

[float]
==== Intake API Changes
- `network.connection.type` was added to stream metadata {pull}5671[5671]

[float]
==== Added

[float]
==== Deprecated<|MERGE_RESOLUTION|>--- conflicted
+++ resolved
@@ -9,11 +9,8 @@
 
 [float]
 ==== Bug fixes
-<<<<<<< HEAD
+- Fix apm_error_grouping_name and apm_convert_destination_address {pull}5876[5876]
 - corrected OTel attribute names for `net.host.connection.*` {pull}5671[5671]
-=======
-- Fix apm_error_grouping_name and apm_convert_destination_address {pull}5876[5876]
->>>>>>> 9686324b
 
 [float]
 ==== Intake API Changes
