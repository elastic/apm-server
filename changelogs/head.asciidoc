[[release-notes-head]]
== APM version HEAD

https://github.com/elastic/apm-server/compare/8.6\...main[View commits]

[float]
==== Breaking Changes
- `transaction.failure_count` has been removed. `transaction.success_count` type has changed to `aggregated_metric_double` {pull}9791[9791]
- `transaction.success_count` has been moved to `event.success_count` {pull}9819[9819]
- Stop indexing transaction metrics to `metrics-apm.internal` {pull}9846[9846]
- Stop indexing span destination metrics to `metrics-apm.internal` {pull}9926[9926]

[float]
==== Deprecations

[float]
==== Bug fixes
- We no longer unconditionally block shutdown for 5 seconds when tail-based sampling is enabled {pull}9838[9838]
- Fix a panic caused by accepting new grpc connections during shutdown {pull}10013[10013]

[float]
==== Intake API Changes
- Add `request.id` to `span.context.http` {pull}9673[9673]
- Add `agent.activation_method` metadata field {pull}9850[9850]

[float]
==== Added
- Metrics data streams now use synthetic source {pull}9756[9756]
- Add `event.success_count` to transaction events and transaction metrics {pull}9819[9819]
- Dedicated overflow buckets for transaction and service aggregation to limit cardinality {pull}9856[9856]
- Automatically scale `MaxGroups` and `MaxTransactionGroups` based on available memory {pull}9856[9856]
- Set `_doc_count` for service destination metrics {pull}9931[9931]
- Improve APM UI query performance by producing `1m`, `10m` and `60m` aggregation intervals for transaction metrics. Store them into dedicated data streams `metrics-apm.transaction.${interval}` {pull}9846[9846]
- Improve APM UI query performance by producing `1m`, `10m` and `60m` aggregation intervals for service destination metrics. Store them into dedicated data streams `metrics-apm.service_destination.${interval}` {pull}9926[9926]
- Improve APM UI query performance by producing `1m`, `10m` and `60m` aggregation intervals for service metrics. Store them into dedicated data streams `metrics-apm.service.${interval}` {pull}9960[9960]
- Add `transaction.duration.summary` to transaction metrics {pull}9973[9973]
- Use Elasticsearch fetcher for agent remote configuration where possible {pull}9720[9720]
- Add a service summary metrics aggregator that writes to `metrics-apm.service_summary.${interval}` with `1m`, `10m` and `60m` intervals {pull}10029[10029]
- Add global labels to service destination metrics {pull}10056[10056]
- Service metrics and service summary aggregations are now always enabled {pull}10060[10060]
- Dedicated overflow buckets for service destination aggregation to limit cardinality {pull}10069[10069]
<<<<<<< HEAD
- Translate otel log events to error events {pull}10066[10066]
=======
- Dedicated overflow buckets for service summary metrics {pull}10061[10061]
>>>>>>> da18d54e
<|MERGE_RESOLUTION|>--- conflicted
+++ resolved
@@ -39,8 +39,5 @@
 - Add global labels to service destination metrics {pull}10056[10056]
 - Service metrics and service summary aggregations are now always enabled {pull}10060[10060]
 - Dedicated overflow buckets for service destination aggregation to limit cardinality {pull}10069[10069]
-<<<<<<< HEAD
 - Translate otel log events to error events {pull}10066[10066]
-=======
-- Dedicated overflow buckets for service summary metrics {pull}10061[10061]
->>>>>>> da18d54e
+- Dedicated overflow buckets for service summary metrics {pull}10061[10061]