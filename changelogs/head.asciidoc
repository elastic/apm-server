--- conflicted
+++ resolved
@@ -15,11 +15,8 @@
 - Enable APM pipeline by default {pull}2301[2301].
 - Add fields required by breakdown graphs APM pipeline by default {pull}2287[2287].
 - Require client auth when CA is configured and SSL enabled {pull}2340[2340].
-<<<<<<< HEAD
+- Add basic caching to remote agent configuration {pull}2337[2337].
 - Enable ILM by default when supported by configured Elasticsearch {pull}2356[2356].
-=======
-- Add basic caching to remote agent configuration {pull}2337[2337].
->>>>>>> 3d7fda03
 
 [float]
 ==== Removed
