[[release-notes-head]]
== APM Server version HEAD

[float]
==== Bug fixes
- Require client authentication by default when `apm-server.ssl.enabled` is true {pull}2224[2224].

[float]
==== Added
<<<<<<< HEAD
- Support adding transaction and span information to metrics  {pull}2265[2265]
=======
- Support more SSL config options for agent/server communication {pull}2224[2224].
>>>>>>> 02512c04

[float]
==== Removed

https://github.com/elastic/apm-server/compare/7.2\...master[View commits]<|MERGE_RESOLUTION|>--- conflicted
+++ resolved
@@ -7,11 +7,8 @@
 
 [float]
 ==== Added
-<<<<<<< HEAD
-- Support adding transaction and span information to metrics  {pull}2265[2265]
-=======
 - Support more SSL config options for agent/server communication {pull}2224[2224].
->>>>>>> 02512c04
+- Support adding transaction and span information to metrics  {pull}2265[2265].
 
 [float]
 ==== Removed
