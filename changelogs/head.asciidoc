[[release-notes-head]]
== APM Server version HEAD

https://github.com/elastic/apm-server/compare/7.12\...master[View commits]

[float]
==== Breaking Changes

[float]
==== Bug fixes

[float]
==== Intake API Changes

[float]
==== Added
* Add support for Node.js wall time profiles {pull}4728[4728]
* Add metricset.name field to metric docs {pull}4857[4857]
<<<<<<< HEAD
* Add support for OpenTelemetry exception span events {pull}4876[4876]
=======
* Add `apm-server.default_service_environment` config {pull}4861[4861]
* Transaction histogram metrics are now recorded by default {pull}4882[4882]
* Add `error.grouping_name` field to speed up error grouping aggregations {pull}4886[4886]
>>>>>>> 0d5f7958

[float]
==== Deprecated<|MERGE_RESOLUTION|>--- conflicted
+++ resolved
@@ -16,13 +16,10 @@
 ==== Added
 * Add support for Node.js wall time profiles {pull}4728[4728]
 * Add metricset.name field to metric docs {pull}4857[4857]
-<<<<<<< HEAD
-* Add support for OpenTelemetry exception span events {pull}4876[4876]
-=======
 * Add `apm-server.default_service_environment` config {pull}4861[4861]
 * Transaction histogram metrics are now recorded by default {pull}4882[4882]
 * Add `error.grouping_name` field to speed up error grouping aggregations {pull}4886[4886]
->>>>>>> 0d5f7958
+* Add support for OpenTelemetry exception span events {pull}4876[4876]
 
 [float]
 ==== Deprecated