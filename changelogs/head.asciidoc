--- conflicted
+++ resolved
@@ -28,13 +28,10 @@
 * Upgrade Go to 1.16.5 {pull}5454[5454]
 * Add units to metric fields {pull}5395[5395]
 * Add support for adjusting OTel event timestamps using `telemetry.sdk.elastic_export_timestamp` {pull}5433[5433]
-<<<<<<< HEAD
-* Add support for more input variables in fleet integration {pull}5444[5444]
-=======
 * Add support for OpenTelemetry labels describing mobile connectivity {pull}5436[5436]
 * Introduce `apm-server.auth.*` config {pull}5457[5457]
 * Add debug logging of OpenTelemetry payloads {pull}5474[5474]
->>>>>>> 7b86cb70
+* Add support for more input variables in fleet integration {pull}5444[5444]
 
 [float]
 ==== Deprecated
