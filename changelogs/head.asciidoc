--- conflicted
+++ resolved
@@ -24,8 +24,5 @@
 - Add support for returning partial success response in OTLP input {pull}11883[11883]
 - Setting event timestamp from OTel observed timestamp when needed {pull}11935[11935]
 - Field mappings have been added for various formerly unindexed fields {pull}12102[12102]
-<<<<<<< HEAD
-- Add support for Otel code.stacktrace {pull}12096[12096]
-=======
 - We now assert that index templates are installed by attempting to create data streams {pull}12150[12150]
->>>>>>> 0f7508b5
+- Add support for Otel code.stacktrace {pull}12096[12096]