--- conflicted
+++ resolved
@@ -22,8 +22,5 @@
 ==== Added
 - Metrics data streams now use synthetic source {pull}9215[9215]
 - Service metrics now support global labels {pull}9248[9248]
-<<<<<<< HEAD
 - OpenTelemetry GRPC Spans from the Javascript API/SDK/Instrumentations are now correctly transformed into transactions with type=`request`
-=======
-- Improve Elasticsearch output performance, particularly when compression is enabled (default) {pull}9318[9318]
->>>>>>> 65703a56
+- Improve Elasticsearch output performance, particularly when compression is enabled (default) {pull}9318[9318]