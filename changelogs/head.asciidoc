--- conflicted
+++ resolved
@@ -21,8 +21,5 @@
 * Index Page URL and referer as ECS fields {pull}3857[3857]
 * Map the Jaeger attribute message_bus.destination to the Elastic APM type messaging {pull}3884[3884]
 * Added user_agent.name to grouping key for page-load transaction metrics {pull}3886[3886]
-<<<<<<< HEAD
-* Switch logging format to be ECS compliant where possible {pull}3829[3829]
-=======
 * Map the Jaeger attribute peer.service to span.destination.service.name {pull}3897[3897]
->>>>>>> 51a83127
+* Switch logging format to be ECS compliant where possible {pull}3829[3829]