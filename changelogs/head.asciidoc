--- conflicted
+++ resolved
@@ -29,11 +29,8 @@
 * Set `client.ip` for events from the Elastic APM iOS agent {pull}4975[4975]
 * Calculate service destination metrics for OpenTelemetry spans {pull}4976[4976]
 * Add exponential retries to api key and tail sampling requests{pull}4991[4991]
-<<<<<<< HEAD
+* Add `apm-server.rum.allow_service_names` config {pull}5030[5030]
 * Ingest pipeline for translating OpenTelemetry Java metrics to Elastic APM fields {pull}4986[4986]
-=======
-* Add `apm-server.rum.allow_service_names` config {pull}5030[5030]
->>>>>>> efb4c16b
 
 [float]
 ==== Deprecated