--- conflicted
+++ resolved
@@ -25,13 +25,10 @@
 * Set log and http responses for server timeout {pull}4918[4918]
 * Define ES fields for cgroup.cpu and cgroup.cpuacct metrics {pull}4956[4956]
 * Log gRPC tracing requests {pull}4934[4934]
-<<<<<<< HEAD
-* Add exponential retries to api key and tail sampling requests{pull}4991[4991]
-=======
 * Improved coverage of translation of OpenTelemetry resource conventions {pull}4955[4955]
 * Set `client.ip` for events from the Elastic APM iOS agent {pull}4975[4975]
 * Calculate service destination metrics for OpenTelemetry spans {pull}4976[4976]
->>>>>>> 8c7ccaf0
+* Add exponential retries to api key and tail sampling requests{pull}4991[4991]
 
 [float]
 ==== Deprecated