[[release-notes-head]]
== APM Server version HEAD

[float]
==== Bug fixes
- Set user/group under systemd {pull}2101[2101].

[float]
==== Added
- Make stacktrace lineno optional {pull}2105[2105].
<<<<<<< HEAD
- Add Idle timeout to server config {pull}2122[2122].
=======
- Return response body with number of accepted events when queries pass a `verbose` param. {pull}2110[2110].
>>>>>>> efaf91e7

[float]
==== Removed

https://github.com/elastic/apm-server/compare/v7.0.0...master[View commits]<|MERGE_RESOLUTION|>--- conflicted
+++ resolved
@@ -8,11 +8,8 @@
 [float]
 ==== Added
 - Make stacktrace lineno optional {pull}2105[2105].
-<<<<<<< HEAD
+- Return response body with number of accepted events when queries pass a `verbose` param. {pull}2110[2110].
 - Add Idle timeout to server config {pull}2122[2122].
-=======
-- Return response body with number of accepted events when queries pass a `verbose` param. {pull}2110[2110].
->>>>>>> efaf91e7
 
 [float]
 ==== Removed
