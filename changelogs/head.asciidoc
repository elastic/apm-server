--- conflicted
+++ resolved
@@ -14,11 +14,8 @@
 - Store service environment for spans {pull}2500[2500].
 - Index span.db.link field as keyword {pull}2504[2504].
 - Add support for exception trees with cause attribute {pull}2541[2541].
-<<<<<<< HEAD
+- Use dedicated monitoring counters for all APIs {pull}2527[2527].
 - Index `http.request.socket.remote_address` as `client.ip` {pull}2588[2588].
-=======
-- Use dedicated monitoring counters for all APIs {pull}2527[2527].
->>>>>>> 707ecdce
 
 [float]
 ==== Removed
