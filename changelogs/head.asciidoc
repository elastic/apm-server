--- conflicted
+++ resolved
@@ -9,11 +9,8 @@
 [float]
 ==== Bug fixes
 * Fix panic due to misaligned 64-bit access on 32-bit architectures {pull}5277[5277]
-<<<<<<< HEAD
 * OpenTelemetry: record array attributes as labels {pull}5286[5286]
-=======
 * model/modeldecoder: fix 32-bit timestamp decoding {pull}5308[5308]
->>>>>>> 320a8dd0
 
 [float]
 ==== Intake API Changes
