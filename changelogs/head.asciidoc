[[release-notes-head]]
== APM Server version HEAD

https://github.com/elastic/apm-server/compare/7.6\...master[View commits]

[float]
==== Breaking Changes

* Remove enroll subcommand {pull}3270[3270].

[float]
==== Intake API Changes

[float]
==== Added

* Instrumentation for go-elasticsearch {pull}3305[3305]
* Make configurable the list of Access-Control-Allow-Headers for RUM preflight requests {pull}3299[3299]
<<<<<<< HEAD
* Add new fields to `context.http.response` for spans and transactions {pull}3327[3327]
=======
* Initial RUM V3 endpoint {pull}3328[3328]
>>>>>>> 94d75eb4
<|MERGE_RESOLUTION|>--- conflicted
+++ resolved
@@ -16,8 +16,5 @@
 
 * Instrumentation for go-elasticsearch {pull}3305[3305]
 * Make configurable the list of Access-Control-Allow-Headers for RUM preflight requests {pull}3299[3299]
-<<<<<<< HEAD
-* Add new fields to `context.http.response` for spans and transactions {pull}3327[3327]
-=======
 * Initial RUM V3 endpoint {pull}3328[3328]
->>>>>>> 94d75eb4
+* Add new fields to `context.http.response` for spans and transactions {pull}3327[3327]