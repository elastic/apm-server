--- conflicted
+++ resolved
@@ -20,11 +20,6 @@
 
 [float]
 ==== Intake API Changes
-<<<<<<< HEAD
-=======
-- `network.connection.type` was added to stream metadata {pull}5671[5671]
-- `faas`, `service.origin.*`, and `cloud.origin.*` added for supporting function as a service fields {pull}6161[6161]
->>>>>>> aa48bd3f
 
 [float]
 ==== Added
