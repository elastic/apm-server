--- conflicted
+++ resolved
@@ -5,16 +5,10 @@
 
 [float]
 ==== Breaking Changes
-<<<<<<< HEAD
-=======
-- The unsupported apm_data_stream_migration ingest pipeline has been removed {pull}12102[12102].
-- "publish_ready" is always false in the "GET /" response until events are received by apm-server {pull}12150[12150]
 - Reverts a breaking change that ignored the beat name. This is visible in Stack Monitoring {pull}12176[12176]
 
 [float]
 ==== Bug fixes
-- Switch built-in ILM rollover policies from max_size to max_primary_shard_size {pull}11729[11729].
->>>>>>> a56c6054
 
 [float]
 ==== Deprecations
