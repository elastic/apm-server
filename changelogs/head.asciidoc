[[release-notes-head]]
== APM version HEAD

https://github.com/elastic/apm-server/compare/8.2\...main[View commits]

[float]
==== Breaking Changes

[float]
==== Deprecations

[float]
==== Bug fixes

[float]
==== Intake API Changes
- For OpenTelemetry exception span events, stack traces that cannot be parsed will now be stored in `event.stack_trace` {pull}7706[7706]
- Support for ingesting `service.target.type` and `service.target.name` added to intake API for spans {pull}7870[7870]

[float]
==== Added
<<<<<<< HEAD
- Implemented translation of OpenTelemetry host system metrics (CPU utilization / Memory usage) {pull}7090[7090]
- Added support for storing OpenTelemetry span links as `span.links` {pull}7291[7291]
- seccomp is disabled by default {pull}7308[7308]
- Added data stream namespace configuration for standalone with `apm-server.data_streams.namespace` {pull}7314[7314]
- System, process, and well-defined runtime metrics are now sent to the shared `metrics-apm.internal-<namespace>` data stream {pull}7882[7882]
=======
>>>>>>> 65f23b14


// Added but still being debugged
- `apm-server` artifacts now have the apm java-attacher.jar packaged alongside them {pull}6593[6593]
- Run the java attacher jar when configured and not in a cloud environment {pull}6617[6617]<|MERGE_RESOLUTION|>--- conflicted
+++ resolved
@@ -19,14 +19,7 @@
 
 [float]
 ==== Added
-<<<<<<< HEAD
-- Implemented translation of OpenTelemetry host system metrics (CPU utilization / Memory usage) {pull}7090[7090]
-- Added support for storing OpenTelemetry span links as `span.links` {pull}7291[7291]
-- seccomp is disabled by default {pull}7308[7308]
-- Added data stream namespace configuration for standalone with `apm-server.data_streams.namespace` {pull}7314[7314]
 - System, process, and well-defined runtime metrics are now sent to the shared `metrics-apm.internal-<namespace>` data stream {pull}7882[7882]
-=======
->>>>>>> 65f23b14
 
 
 // Added but still being debugged
