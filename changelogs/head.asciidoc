--- conflicted
+++ resolved
@@ -13,13 +13,10 @@
 - Index error.exception as array of objects {pull}1825[1825]
 - Update Go version to 1.11.5 {pull}1840[1840].
 - Change ownership to apm-server user/group for deb/rpm installs {pull}1833[1833].
-<<<<<<< HEAD
+- Retrieve `span.subtype` and `span.action` from `span.type` if not given {pull}1843[1843].
+- Add observer.version_major {pull}1857[1857].
 - Change transaction.name to keyword, add transaction.name.text {pull}1859[1859].
 - Change error.culprit to keyword, limit length on intake {pull}1859[1859].
-=======
-- Retrieve `span.subtype` and `span.action` from `span.type` if not given {pull}1843[1843].
-- Add observer.version_major {pull}1857[1857].
->>>>>>> 643c4661
 
 [float]
 ==== Removed
