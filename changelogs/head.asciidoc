--- conflicted
+++ resolved
@@ -35,11 +35,8 @@
 * Set `event.ingested` first in the ingest pipeline {pull}5048[5048]
 * The server now responds with a reason for some 401 Unauthorized requests {pull}5053[5053]
 * Add `session.id` and `session.sequence` fields for RUM session tracking {pull}5056[5056]
-<<<<<<< HEAD
+* Support for ingesting `user.domain` {pull}5067[5067]
 * Add support for OpenTelemetry RPC semantic conventions {pull}5074[5074]
-=======
-* Support for ingesting `user.domain` {pull}5067[5067]
->>>>>>> f787691a
 
 [float]
 ==== Deprecated