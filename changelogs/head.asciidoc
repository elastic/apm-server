[[release-notes-head]]
== APM version HEAD

https://github.com/elastic/apm-server/compare/8.2\...main[View commits]

[float]
==== Breaking Changes
- Removed support for experimental firehose endpoint for CloudWatch metric streams {pull}8109[8109]

[float]
==== Deprecations
- `span.context.destination.service.resource` is deprecated {pull}7925[7925]

[float]
==== Bug fixes
- Fix a bug that caused some of the decoded events to have incorrect labels {pull}8081[8081]
- Propagate datastream namespace changes from apm-integration into server {pull}8176[8176]
<<<<<<< HEAD
- Correct the `libbeat.output.write.bytes` metric to count the written bytes after the compressed writer has been flushed {pull}8221[8221]
=======
- Allow 100% tail-based sampling {pull}8233[8233]
>>>>>>> e2525b49

[float]
==== Intake API Changes
- For OpenTelemetry exception span events, stack traces that cannot be parsed will now be stored in `event.stack_trace` {pull}7706[7706]
- Support for ingesting `service.target.type` and `service.target.name` added to intake API for spans {pull}7870[7870]
- Derive `service.target.{type, name}` fields for older agents from `span.context.destination.service.resource` {pull}7925[7925]
- Support `service.target.*` in metrics aggregation {pull}7924[7924]

[float]
==== Added
- System, process, and well-defined runtime metrics are now sent to the shared `metrics-apm.internal-<namespace>` data stream {pull}7882[7882]
- Number of parallel bulk requests are now configurable via `output.elasticsearch.max_requests` {pull}8055[8055]


// Added but still being debugged
- `apm-server` artifacts now have the apm java-attacher.jar packaged alongside them {pull}6593[6593]
- Run the java attacher jar when configured and not in a cloud environment {pull}6617[6617]
- OTLP/HTTP protocol is now supported {pull}8156{8156}<|MERGE_RESOLUTION|>--- conflicted
+++ resolved
@@ -15,11 +15,8 @@
 ==== Bug fixes
 - Fix a bug that caused some of the decoded events to have incorrect labels {pull}8081[8081]
 - Propagate datastream namespace changes from apm-integration into server {pull}8176[8176]
-<<<<<<< HEAD
 - Correct the `libbeat.output.write.bytes` metric to count the written bytes after the compressed writer has been flushed {pull}8221[8221]
-=======
 - Allow 100% tail-based sampling {pull}8233[8233]
->>>>>>> e2525b49
 
 [float]
 ==== Intake API Changes
