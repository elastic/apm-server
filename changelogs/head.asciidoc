[[release-notes-head]]
== APM version HEAD

https://github.com/elastic/apm-server/compare/8.9\...main[View commits]

[float]
==== Breaking Changes

[float]
==== Deprecations

[float]
==== Bug fixes

[float]
==== Intake API Changes

[float]
==== Added
<<<<<<< HEAD

- Stop dropping metadata fields from span documents. {pull}11089[11089]
=======
- Add a self-instrumentation transaction to the source map periodic refresh action. {pull}11116[11116]
>>>>>>> e6e8485c
<|MERGE_RESOLUTION|>--- conflicted
+++ resolved
@@ -17,9 +17,5 @@
 
 [float]
 ==== Added
-<<<<<<< HEAD
-
-- Stop dropping metadata fields from span documents. {pull}11089[11089]
-=======
 - Add a self-instrumentation transaction to the source map periodic refresh action. {pull}11116[11116]
->>>>>>> e6e8485c
+- Stop dropping metadata fields from span documents. {pull}11089[11089]