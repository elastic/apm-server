[[release-notes-head]]
== APM Server version HEAD

https://github.com/elastic/apm-server/compare/7.13\...master[View commits]

[float]
==== Breaking Changes

[float]
==== Bug fixes
* Don't auto-disable ILM due to a failure to communicate with Elasticsearch {pull}5264[5264]
* Fix panic due to misaligned 64-bit access on 32-bit architectures {pull}5277[5277]
<<<<<<< HEAD
* Fix document grouping of translated OpenTelemetry Java metrics {pull}5309[5309]
=======
* OpenTelemetry: record array attributes as labels {pull}5286[5286]
* model/modeldecoder: fix 32-bit timestamp decoding {pull}5308[5308]
>>>>>>> 1791bf8a

[float]
==== Intake API Changes

[float]
==== Added
* Support setting agent configuration from apm-server.yml {pull}5177[5177]
* Add metric_type and unit to field metadata of system metrics {pull}5230[5230]
* Upgrade Go to 1.15.12 {pull}[]

[float]
==== Deprecated<|MERGE_RESOLUTION|>--- conflicted
+++ resolved
@@ -10,12 +10,9 @@
 ==== Bug fixes
 * Don't auto-disable ILM due to a failure to communicate with Elasticsearch {pull}5264[5264]
 * Fix panic due to misaligned 64-bit access on 32-bit architectures {pull}5277[5277]
-<<<<<<< HEAD
 * Fix document grouping of translated OpenTelemetry Java metrics {pull}5309[5309]
-=======
 * OpenTelemetry: record array attributes as labels {pull}5286[5286]
 * model/modeldecoder: fix 32-bit timestamp decoding {pull}5308[5308]
->>>>>>> 1791bf8a
 
 [float]
 ==== Intake API Changes
