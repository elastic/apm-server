--- conflicted
+++ resolved
@@ -17,11 +17,8 @@
 
 [float]
 ==== Intake API Changes
-<<<<<<< HEAD
 - experimental:[] Extend logs v2 intake API to support ECS logging fields {pull}9349[9349]
-=======
 - experimental:[] Add support for string timestamp format(`2006-01-02T15:04:05.999-0700`) {pull}9376[9376]
->>>>>>> c5bfef1b
 
 [float]
 ==== Added
