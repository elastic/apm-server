--- conflicted
+++ resolved
@@ -25,11 +25,8 @@
 * Add a `_doc_count` field to transaction histogram docs {pull}4647[4647]
 * Upgrade Go to 1.15.7 {pull}4663[4663]
 * OpenTelemetry Protocol (OTLP) over gRPC is now supported on the standard endpoint (8200) {pull}4677[4677]
-<<<<<<< HEAD
 * Add initial support for APM central config and sourcemaps when running under Fleet {pull}4670[4670]
-=======
 * Data stream and ILM policy for tail-based sampling {pull}4707[4707]
->>>>>>> 0c7bd221
 
 [float]
 ==== Deprecated
