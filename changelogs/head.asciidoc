[[release-notes-head]]
== APM version HEAD

https://github.com/elastic/apm-server/compare/7.15\...master[View commits]

[float]
==== Breaking Changes
- Removed legacy Jaeger gRPC/HTTP endpoints {pull}6417[6417]
- Removed source map upload endpoint {pull}6447[6447]
- Removed unsupported libbeat `processors` configuration {pull}6474[6474]
- Removed `apm-server.aggregation.transactions.enabled` configuration option {pull}6495[6495]
- Removed `apm-server.aggregation.service_destinations.enabled` configuration option {pull}6503[6503]
- Removed `apm-server.sampling.keep_unsampled` configuration option; non-RUM unsampled transactions are always dropped {pull}6514[6514] {pull}6669[6669]
- Removed `apm-server.jaeger` configuration options {pull}6560[6560]
- Removed `apm-server.instrumentation` configuration options in favor of `instrumentation` {pull}6560[6560]
- Removed `apm-server.rum.{allowed_service,event_rate}` configuration option in favor of `apm-server.auth.anonymous.{allow_service,rate_limit}` {pull}6560[6560]
- Removed `apm-server.{api_key,secret_token}` configuration options in favor of `apm-server.auth.{api_key,secret_token}` {pull}6560[6560]
- Onboarding documents are no longer indexed {pull}6431[6431]
- Removed `apm-server.register.ingest.pipeline` and `output.elasticsearch.pipeline` configuration options {pull}6575[6575]
- Removed unused `span.start.us` field, and deprecated `span.http.*` fields {pull}6602[6602]
- Removed `apm-server.data_streams.enabled`, and `setup.*` configuration options {pull}6606[6606]
- Removed `logging.ecs` and `logging.json` config {pull}6613[6613]

[float]
==== Bug fixes
- In accord with ECS, the server logs now set `source.address` to the immediate network peer's IP address, and `client.ip` to the originating client IP if known {pull}6690[6690]
- `host.ip` is now stored as an array, as specified by ECS {pull}6694[6694]

[float]
==== Intake API Changes
- `transaction.name` was added to the error objects in the intake API {pull}6539[6539]

[float]
==== Added
- Introduced a delete phase for all data streams. Traces, errors and logs are kept for 10 days, metrics are kept for 90 days {pull}6480[6480]
- Changed RUM traces to use a dedicated data stream (`traces-apm.rum`). RUM traces are kept for 90 days {pull}6480[6480]
- `apm-server` artifacts now have the apm java-attacher.jar packaged alongside them {pull}6593[6593]
- Added metrics for new Elasticsearch output: `libbeat.output.events.{acked,batches,toomany}`; added tracing and log correlation {pull}6630[6630]
- Run the java attacher jar when configured and not in a cloud environment {pull}6617[6617]
- The `labels` indexed field is now ECS compliant (string only) and added a new `numeric_labels` object that holds labels with numeric values {pull}6633[6633]
- Modify default standalone apm-server config values to be more in line with the default managed apm-server values {pull}6675[6675]
- APM Server is now using a new Elasticsearch output implementation {pull}6656[6656]
<<<<<<< HEAD
- APM Server now has beta support to receive OpenTelemetry Logs on the OTLP/GRPC receiver {pull}6768[6768]

[float]
==== Deprecated
- Setting `service.version` as a span tag (Jaeger) or attribute (OTel) is deprecated; use tracer tags (Jaeger) and resource attributes (OTel) {pull}6131[6131]
- Setting up Elasticsearch templates, ILM policies, and pipelines directly with apm-server is now deprecated. Users should use the integration package {pull}6145[6145]
- `span.http.*` fields are deprecated, replaced by `http.*`, and will be removed in 8.0 {pull}6147[6147]
- Add deprecation warning for `sampling.keep_unsampled=true` {pull}6285[6285]
- `processors.*` config, which was never officially supported in apm-server, is now explicitly deprecated and will be removed in 8.0 {pull}6367[6367]
- Support for uploading source maps to APM Server is deprecated, and will be removed in 8.0. Users should use the new Kibana REST API in conjunction with the integration package {pull}6432[6432]
=======
- Standalone apm-server can now fetch source maps uploaded to Kibana, when `apm-server.kibana` is configured {pull}6447[6447]
>>>>>>> 114a928e

[float]
==== Licensing Changes
- Updated the `x-pack` source files license to the Elastic License 2.0 {pull}6524[6524]<|MERGE_RESOLUTION|>--- conflicted
+++ resolved
@@ -40,20 +40,8 @@
 - The `labels` indexed field is now ECS compliant (string only) and added a new `numeric_labels` object that holds labels with numeric values {pull}6633[6633]
 - Modify default standalone apm-server config values to be more in line with the default managed apm-server values {pull}6675[6675]
 - APM Server is now using a new Elasticsearch output implementation {pull}6656[6656]
-<<<<<<< HEAD
+- Standalone apm-server can now fetch source maps uploaded to Kibana, when `apm-server.kibana` is configured {pull}6447[6447]
 - APM Server now has beta support to receive OpenTelemetry Logs on the OTLP/GRPC receiver {pull}6768[6768]
-
-[float]
-==== Deprecated
-- Setting `service.version` as a span tag (Jaeger) or attribute (OTel) is deprecated; use tracer tags (Jaeger) and resource attributes (OTel) {pull}6131[6131]
-- Setting up Elasticsearch templates, ILM policies, and pipelines directly with apm-server is now deprecated. Users should use the integration package {pull}6145[6145]
-- `span.http.*` fields are deprecated, replaced by `http.*`, and will be removed in 8.0 {pull}6147[6147]
-- Add deprecation warning for `sampling.keep_unsampled=true` {pull}6285[6285]
-- `processors.*` config, which was never officially supported in apm-server, is now explicitly deprecated and will be removed in 8.0 {pull}6367[6367]
-- Support for uploading source maps to APM Server is deprecated, and will be removed in 8.0. Users should use the new Kibana REST API in conjunction with the integration package {pull}6432[6432]
-=======
-- Standalone apm-server can now fetch source maps uploaded to Kibana, when `apm-server.kibana` is configured {pull}6447[6447]
->>>>>>> 114a928e
 
 [float]
 ==== Licensing Changes
