--- conflicted
+++ resolved
@@ -14,12 +14,8 @@
 
 [float]
 ==== Bug fixes
-<<<<<<< HEAD
-- Fix indexing failures for metric, error and log documents when `agent.activation_method` is set {pull}10522[10522]
+- Fix indexing failures for metric, error and log documents when `agent.activation_method` is set {pull}10552[10552]
 - Use droppedspan outcome in spanmetrics aggregation {pull}10592[10592]
-=======
-- Fix indexing failures for metric, error and log documents when `agent.activation_method` is set {pull}10552[10552]
->>>>>>> b9b5ded9
 
 [float]
 [[release-notes-8.7.0]]
