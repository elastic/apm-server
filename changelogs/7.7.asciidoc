--- conflicted
+++ resolved
@@ -26,13 +26,8 @@
 
 [float]
 ==== Bug fixes
-<<<<<<< HEAD
-* Merge default values with custom Elasticsearch config for API Keys and add `required` tag for `host` {pull}3342[3342]
-* Merge default values with custom Source map Elasticsearch config {pull}3355[3355]
-=======
 * Merge default values with custom {es} config for API Keys and add `required` tag for `host` {pull}3342[3342]
-* Merge default values with custom Sourcemap {es} config {pull}3355[3355]
->>>>>>> 58a6c2cb
+* Merge default values with custom Source map {es} config {pull}3355[3355]
 
 [float]
 ==== Intake API Changes
