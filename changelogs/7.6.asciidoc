[[release-notes-7.6]]
== APM Server version 7.6

https://github.com/elastic/apm-server/compare/7.5\...7.6[View commits]

* <<release-notes-7.6.2>>
* <<release-notes-7.6.1>>
* <<release-notes-7.6.0>>

[float]
[[release-notes-7.6.2]]
=== APM Server version 7.6.2

https://github.com/elastic/apm-server/compare/v7.6.1\...v7.6.2[View commits]

No significant changes.

[float]
[[release-notes-7.6.1]]
=== APM Server version 7.6.1

https://github.com/elastic/apm-server/compare/v7.6.0\...v7.6.1[View commits]

[float]
==== Added
* Upgrade Go to 1.13.8 {pull}3326[3326]

[float]
[[release-notes-7.6.0]]
=== APM Server version 7.6.0

https://github.com/elastic/apm-server/compare/v7.5.2\...v7.6.0[View commits]

[float]
==== Intake API Changes
- Add support for `span.context.db.rows_affected` {pull}3095[3095].
- Add support for `classname` as `stacktrace` frame attribute {pull}3096[3096].
- Add support for `message.*` information for spans and transactions {pull}3104[3104].

[float]
==== Added
- Adds support for global labels in spans {pull}2806[2806].
- Updated `go.elastic.co/apm` to v1.6.0, enabling central config {pull}2913[2913].
<<<<<<< HEAD
- Use go-elasticsearch client for fetching source maps from Elasticsearch {pull}2897[2897].
=======
- Use go-elasticsearch client for fetching sourcemaps from {es} {pull}2897[2897].
>>>>>>> 58a6c2cb
- Try to extract IP address from headers before using socket remote_address for `client.ip` and `source.ip` {pull}2935[2935].
- Only use extracted hostname when valid IP for enriching events {pull}2935[2935].
- Added experimental support for continuous profiling of the server {pull}2839[2839].
- Build UBI based images also {pull}2994[2994].
- Adds support for API Key authorization for incoming requests {pull}3004[3004].
- Add experimental support for receiving Jaeger trace data {pull}3129[3129].
- Upgrade APM Go agent to 1.7.0, and add support for API Key auth for self-instrumentation {pull}3134[3134].
- Add correlation for server trace/log data {pull}3136[3136].
- Add subcommand to create API Keys {pull}3063[3063].
- Upgrade Go to 1.13.7 {pull}3264[3264].<|MERGE_RESOLUTION|>--- conflicted
+++ resolved
@@ -41,11 +41,7 @@
 ==== Added
 - Adds support for global labels in spans {pull}2806[2806].
 - Updated `go.elastic.co/apm` to v1.6.0, enabling central config {pull}2913[2913].
-<<<<<<< HEAD
-- Use go-elasticsearch client for fetching source maps from Elasticsearch {pull}2897[2897].
-=======
-- Use go-elasticsearch client for fetching sourcemaps from {es} {pull}2897[2897].
->>>>>>> 58a6c2cb
+- Use go-elasticsearch client for fetching source maps from {es} {pull}2897[2897].
 - Try to extract IP address from headers before using socket remote_address for `client.ip` and `source.ip` {pull}2935[2935].
 - Only use extracted hostname when valid IP for enriching events {pull}2935[2935].
 - Added experimental support for continuous profiling of the server {pull}2839[2839].
