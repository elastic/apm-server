// Licensed to Elasticsearch B.V. under one or more contributor
// license agreements. See the NOTICE file distributed with
// this work for additional information regarding copyright
// ownership. Elasticsearch B.V. licenses this file to you under
// the Apache License, Version 2.0 (the "License"); you may
// not use this file except in compliance with the License.
// You may obtain a copy of the License at
//
//     http://www.apache.org/licenses/LICENSE-2.0
//
// Unless required by applicable law or agreed to in writing,
// software distributed under the License is distributed on an
// "AS IS" BASIS, WITHOUT WARRANTIES OR CONDITIONS OF ANY
// KIND, either express or implied.  See the License for the
// specific language governing permissions and limitations
// under the License.

//go:build mage
// +build mage

package main

import (
	"bufio"
	"bytes"
	"context"
	"fmt"
	"io/ioutil"
	"log"
	"os"
	"path/filepath"
	"strings"
	"time"

	"github.com/magefile/mage/mg"
	"github.com/pkg/errors"

	"github.com/elastic/beats/v7/dev-tools/mage"
	"github.com/elastic/beats/v7/libbeat/asset"
	"github.com/elastic/beats/v7/libbeat/generator/fields"
	"github.com/elastic/beats/v7/licenses"

	"github.com/elastic/apm-server/beater/config"
)

func init() {
	repo, err := mage.GetProjectRepoInfo()
	if err != nil {
		panic(err)
	}
	mage.SetBuildVariableSources(&mage.BuildVariableSources{
		BeatVersion: filepath.Join(repo.RootDir, "cmd", "version.go"),
		GoVersion:   filepath.Join(repo.RootDir, ".go-version"),
		DocBranch:   filepath.Join(repo.RootDir, "docs/version.asciidoc"),
	})

	mage.BeatDescription = "Elastic APM Server"
	mage.BeatURL = "https://www.elastic.co/apm"
	mage.BeatIndexPrefix = "apm"
	mage.XPackDir = "x-pack"
	mage.BeatUser = "apm-server"
	mage.CrossBuildMountModcache = true
}

// Build builds the Beat binary.
func Build() error {
	return mage.Build(mage.DefaultBuildArgs())
}

// GolangCrossBuild build the Beat binary inside of the golang-builder.
// Do not use directly, use crossBuild instead.
func GolangCrossBuild() error {
	return mage.GolangCrossBuild(mage.DefaultGolangCrossBuildArgs())
}

// BuildGoDaemon builds the go-daemon binary (use crossBuildGoDaemon).
func BuildGoDaemon() error {
	return mage.BuildGoDaemon()
}

// CrossBuild cross-builds the beat for all target platforms.
func CrossBuild() error {
	return mage.CrossBuild()
}

func CrossBuildXPack() error {
	return mage.CrossBuildXPack()
}

// CrossBuildGoDaemon cross-builds the go-daemon binary using Docker.
func CrossBuildGoDaemon() error {
	return mage.CrossBuildGoDaemon()
}

// Clean cleans all generated files and build artifacts.
func Clean() error {
	return mage.Clean()
}

func Config() error {
	if err := mage.Config(mage.ShortConfigType, shortConfigFileParams(), "."); err != nil {
		return err
	}
	return mage.Config(mage.DockerConfigType, dockerConfigFileParams(), ".")
}

func shortConfigFileParams() mage.ConfigFileParams {
	return mage.ConfigFileParams{
		Short: mage.ConfigParams{Template: mage.OSSBeatDir("_meta/beat.yml")},
		ExtraVars: map[string]interface{}{
			"elasticsearch_hostport": "localhost:9200",
			"listen_hostport":        "localhost:" + config.DefaultPort,
			"jaeger_grpc_hostport":   "localhost:14250",
			"jaeger_http_hostport":   "localhost:14268",
		},
	}
}

func dockerConfigFileParams() mage.ConfigFileParams {
	return mage.ConfigFileParams{
		Docker: mage.ConfigParams{Template: mage.OSSBeatDir("_meta/beat.yml")},
		ExtraVars: map[string]interface{}{
			"elasticsearch_hostport": "elasticsearch:9200",
			"listen_hostport":        "0.0.0.0:" + config.DefaultPort,
			"jaeger_grpc_hostport":   "0.0.0.0:14250",
			"jaeger_http_hostport":   "0.0.0.0:14268",
		},
	}
}

func keepPackages(types []string) map[mage.PackageType]struct{} {
	keep := make(map[mage.PackageType]struct{})
	for _, t := range types {
		var pt mage.PackageType
		if err := pt.UnmarshalText([]byte(t)); err != nil {
			log.Printf("skipped filtering package type %s", t)
			continue
		}
		keep[pt] = struct{}{}
	}
	return keep
}

func filterPackages(types string) {
	var packages []mage.OSPackageArgs
	keep := keepPackages(strings.Split(types, " "))
	for _, p := range mage.Packages {
		for _, t := range p.Types {
			if _, ok := keep[t]; !ok {
				continue
			}
			packages = append(packages, p)
			break
		}
	}
	mage.Packages = packages
}

// Package packages the Beat for distribution.
// Use SNAPSHOT=true to build snapshots.
// Use PLATFORMS to control the target platforms. eg linux/amd64
// Use TYPES to control the target types. eg docker
func Package() error {
	start := time.Now()
	defer func() { fmt.Println("package ran for", time.Since(start)) }()

	mage.UseElasticBeatPackaging()
	customizePackaging()

	if packageTypes := os.Getenv("TYPES"); packageTypes != "" {
		filterPackages(packageTypes)
	}

	if os.Getenv("SKIP_BUILD") != "true" {
		mg.Deps(Update)
		mg.Deps(CrossBuild, CrossBuildXPack, CrossBuildGoDaemon)
	}
	return mage.Package()
}

func Version() error {
	v, err := mage.BeatQualifiedVersion()
	if err != nil {
		return err
	}
	fmt.Print(v)
	return nil
}

// Update updates the generated files.
func Update() error {
	mg.Deps(Fields, Config)
	return nil
}

func Fields() error {
	fieldsInclude := "include/fields.go"
	xpackFieldsInclude := mage.XPackBeatDir(fieldsInclude)

	ossFieldsModules := []string{"model"}
	xpackFieldsModules := []string{mage.XPackBeatDir()}
	allFieldsModules := append(ossFieldsModules[:], xpackFieldsModules...)

	// Create include/fields.go and fields.yml from the OSS-only fields,
	// and fields.all.yml from all fields.
	if err := generateFieldsYAML(mage.FieldsYML, ossFieldsModules...); err != nil {
		return err
	}
	if err := mage.GenerateFieldsGo(mage.FieldsYML, fieldsInclude); err != nil {
		return err
	}
	if err := generateFieldsYAML(mage.FieldsAllYML, allFieldsModules...); err != nil {
		return err
	}

	// Create x-pack/apm-server/include/fields.go from the X-Pack fields.
	// These supplement the OSS fields, they don't replace them.
	xpackBeatDir := mage.XPackBeatDir()
	xpackBeatDirRel, err := filepath.Rel(mage.OSSBeatDir(), xpackBeatDir)
	if err != nil {
		return err
	}
	xpackFieldsYMLFiles, err := fields.CollectModuleFiles(xpackBeatDir)
	if err != nil {
		return err
	}
	xpackFieldsData, err := fields.GenerateFieldsYml(xpackFieldsYMLFiles)
	if err != nil {
		return err
	}
	assetData, err := asset.CreateAsset(
		licenses.Elasticv2, mage.BeatName,
		"XPackFields", // asset name
		"include",     // package name
		xpackFieldsData,
		"asset.ModuleFieldsPri",
		xpackBeatDirRel,
	)
	if err != nil {
		panic(err)
	}
	return ioutil.WriteFile(xpackFieldsInclude, assetData, 0644)
}

func generateFieldsYAML(output string, modules ...string) error {
	if err := mage.GenerateFieldsYAMLTo(output, modules...); err != nil {
		return err
	}
	contents, err := ioutil.ReadFile(output)
	if err != nil {
		return err
	}

	// We don't use autodiscover at all, so we can remove those modules from our fields.
	//
	// TODO(axw) modify libbeat to make the "common" modules configurable.
	beatsdir, err := mage.ElasticBeatsDir()
	if err != nil {
		return err
	}
	files, err := fields.CollectModuleFiles(filepath.Join(beatsdir, "libbeat", "autodiscover", "providers"))
	if err != nil {
		return err
	}
	var buf bytes.Buffer
	for _, ymlfile := range files {
		file, err := os.Open(ymlfile.Path)
		if err != nil {
			return err
		}
		defer file.Close()

		buf.Reset()
		prefix := strings.Repeat(" ", ymlfile.Indent)
		scanner := bufio.NewScanner(file)
		for scanner.Scan() {
			buf.WriteString(prefix)
			buf.WriteString(scanner.Text())
			buf.WriteRune('\n')
		}
		if err := scanner.Err(); err != nil {
			return err
		}

		// Remove the contents from the combined file.
		if i := bytes.Index(contents, buf.Bytes()); i == -1 {
			return fmt.Errorf("could not find contents of %s in fields.yml", ymlfile.Path)
		} else {
			contents = append(contents[:i], contents[i+buf.Len():]...)
		}
	}
	return ioutil.WriteFile(output, contents, 0644)
}

// Use RACE_DETECTOR=true to enable the race detector.
func GoTestUnit(ctx context.Context) error {
	return mage.GoTest(ctx, mage.DefaultGoTestUnitArgs())
}

// GoTestIntegration executes the Go integration tests.
// Use TEST_COVERAGE=true to enable code coverage profiling.
// Use RACE_DETECTOR=true to enable the race detector.
func GoTestIntegration(ctx context.Context) error {
	return mage.GoTest(ctx, mage.DefaultGoTestIntegrationArgs())
}

// PythonUnitTest executes the python system tests.
func PythonUnitTest() error {
	return mage.PythonTest(mage.DefaultPythonTestUnitArgs())
}

// -----------------------------------------------------------------------------

func customizePackaging() {
	const emptyDir = "build/empty"
	if err := os.MkdirAll(emptyDir, 0750); err != nil {
		panic(errors.Wrapf(err, "failed to create dir %v", emptyDir))
	}

	for idx := len(mage.Packages) - 1; idx >= 0; idx-- {
		args := &mage.Packages[idx]
		pkgType := args.Types[0]
		if pkgType == mage.DMG {
			// We do not build macOS packages.
			mage.Packages = append(mage.Packages[:idx], mage.Packages[idx+1:]...)
			continue
		}

		// Replace the generic Beats README.md with an APM specific one, and remove files unused by apm-server.
		for filename, filespec := range args.Spec.Files {
			switch filespec.Source {
			case "{{ elastic_beats_dir }}/dev-tools/packaging/templates/common/README.md.tmpl":
				args.Spec.Files[filename] = mage.PackageFile{Mode: 0644, Template: "packaging/files/README.md.tmpl"}
			case "_meta/kibana.generated", "{{.BeatName}}.reference.yml":
				delete(args.Spec.Files, filename)
			case "fields.yml":
				// Source fields.yml from the build directory.
				if args.Spec.License == "Elastic License" || args.Spec.License == "Elastic License 2.0" {
					filespec.Source = mage.FieldsAllYML
				} else {
					filespec.Source = mage.FieldsYML
				}
				args.Spec.Files[filename] = filespec
			}
		}

		switch pkgType := args.Types[0]; pkgType {
		case mage.Zip, mage.TarGz:
<<<<<<< HEAD
			// Remove the reference config file from packages.
			delete(args.Spec.Files, "{{.BeatName}}.reference.yml")

			// Replace the README.md with an APM specific file.
			args.Spec.ReplaceFile("README.md", readmeTemplate)
			args.Spec.Files[ingestTarget] = ingest
			args.Spec.Files["java-attacher.jar"] = mage.PackageFile{Mode: 0750, Source: "build/java-attacher.jar", Owner: mage.BeatUser}
=======
			// No changes required.
>>>>>>> 642aaee1

		case mage.Docker:
			args.Spec.ExtraVars["expose_ports"] = config.DefaultPort
			args.Spec.ExtraVars["repository"] = "docker.elastic.co/apm"
			args.Spec.Files["java-attacher.jar"] = mage.PackageFile{Mode: 0750, Source: "build/java-attacher.jar", Owner: mage.BeatUser}

		case mage.Deb, mage.RPM:
<<<<<<< HEAD
			delete(args.Spec.Files, "/etc/{{.BeatName}}/{{.BeatName}}.reference.yml")
			args.Spec.ReplaceFile("/usr/share/{{.BeatName}}/README.md", readmeTemplate)
			args.Spec.Files["/usr/share/{{.BeatName}}/"+ingestTarget] = ingest
			args.Spec.Files["/usr/share/{{.BeatName}}/bin/java-attacher.jar"] = mage.PackageFile{Mode: 0750, Source: "build/java-attacher.jar", Owner: mage.BeatUser}

			// update config file Owner
=======
			// Update config file owner.
>>>>>>> 642aaee1
			pf := args.Spec.Files["/etc/{{.BeatName}}/{{.BeatName}}.yml"]
			pf.Owner = mage.BeatUser
			args.Spec.Files["/etc/{{.BeatName}}/{{.BeatName}}.yml"] = pf
			args.Spec.Files["/var/log/{{.BeatName}}"] = mage.PackageFile{Mode: 0750, Source: emptyDir, Owner: mage.BeatUser}

			// Customise the pre-install and post-install scripts.
			args.Spec.PreInstallScript = "packaging/files/linux/pre-install.sh.tmpl"
			if pkgType == mage.Deb {
				args.Spec.PostInstallScript = "packaging/files/linux/deb-post-install.sh.tmpl"
			}

		default:
			panic(errors.Errorf("unhandled package type: %v", pkgType))
		}
	}
}

// DumpVariables writes the template variables and values to stdout.
func DumpVariables() error {
	return mage.DumpVariables()
}

func Check() error {
	fmt.Println(">> check: Checking source code for common problems")

	mg.Deps(mage.GoVet, mage.CheckPythonTestNotExecutable, mage.CheckYAMLNotExecutable)

	changes, err := mage.GitDiffIndex()
	if err != nil {
		return errors.Wrap(err, "failed to diff the git index")
	}
	if len(changes) > 0 {
		if mg.Verbose() {
			mage.GitDiff()
		}
		return errors.Errorf("some files are not up-to-date. "+
			"Run 'make fmt update' then review and commit the changes. "+
			"Modified: %v", changes)
	}
	return nil
}

// PythonEnv ensures the Python venv is up-to-date with the beats requrements.txt.
func PythonEnv() error {
	_, err := mage.PythonVirtualenv()
	return err
}

// PythonAutopep8 executes autopep8 on all .py files.
func PythonAutopep8() error {
	return mage.PythonAutopep8()
}<|MERGE_RESOLUTION|>--- conflicted
+++ resolved
@@ -346,17 +346,7 @@
 
 		switch pkgType := args.Types[0]; pkgType {
 		case mage.Zip, mage.TarGz:
-<<<<<<< HEAD
-			// Remove the reference config file from packages.
-			delete(args.Spec.Files, "{{.BeatName}}.reference.yml")
-
-			// Replace the README.md with an APM specific file.
-			args.Spec.ReplaceFile("README.md", readmeTemplate)
-			args.Spec.Files[ingestTarget] = ingest
 			args.Spec.Files["java-attacher.jar"] = mage.PackageFile{Mode: 0750, Source: "build/java-attacher.jar", Owner: mage.BeatUser}
-=======
-			// No changes required.
->>>>>>> 642aaee1
 
 		case mage.Docker:
 			args.Spec.ExtraVars["expose_ports"] = config.DefaultPort
@@ -364,20 +354,12 @@
 			args.Spec.Files["java-attacher.jar"] = mage.PackageFile{Mode: 0750, Source: "build/java-attacher.jar", Owner: mage.BeatUser}
 
 		case mage.Deb, mage.RPM:
-<<<<<<< HEAD
-			delete(args.Spec.Files, "/etc/{{.BeatName}}/{{.BeatName}}.reference.yml")
-			args.Spec.ReplaceFile("/usr/share/{{.BeatName}}/README.md", readmeTemplate)
-			args.Spec.Files["/usr/share/{{.BeatName}}/"+ingestTarget] = ingest
-			args.Spec.Files["/usr/share/{{.BeatName}}/bin/java-attacher.jar"] = mage.PackageFile{Mode: 0750, Source: "build/java-attacher.jar", Owner: mage.BeatUser}
-
-			// update config file Owner
-=======
 			// Update config file owner.
->>>>>>> 642aaee1
 			pf := args.Spec.Files["/etc/{{.BeatName}}/{{.BeatName}}.yml"]
 			pf.Owner = mage.BeatUser
 			args.Spec.Files["/etc/{{.BeatName}}/{{.BeatName}}.yml"] = pf
 			args.Spec.Files["/var/log/{{.BeatName}}"] = mage.PackageFile{Mode: 0750, Source: emptyDir, Owner: mage.BeatUser}
+			args.Spec.Files["/usr/share/{{.BeatName}}/bin/java-attacher.jar"] = mage.PackageFile{Mode: 0750, Source: "build/java-attacher.jar", Owner: mage.BeatUser}
 
 			// Customise the pre-install and post-install scripts.
 			args.Spec.PreInstallScript = "packaging/files/linux/pre-install.sh.tmpl"
