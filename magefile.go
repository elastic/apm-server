--- conflicted
+++ resolved
@@ -149,29 +149,6 @@
 	return mage.Package()
 }
 
-<<<<<<< HEAD
-// GoTestUnit runs the go test unit.
-// Use RACE_DETECTOR=true to enable the race detector.
-func GoTestUnit(ctx context.Context) error {
-	return mage.GoTest(ctx, mage.DefaultGoTestUnitArgs())
-=======
-// Version prints out the qualified stack version.
-func Version() error {
-	v, err := mage.BeatQualifiedVersion()
-	if err != nil {
-		return err
-	}
-	fmt.Print(v)
-	return nil
-}
-
-// Update updates the generated files.
-func Update() error {
-	mg.Deps(Config)
-	return nil
->>>>>>> 77916b8d
-}
-
 // -----------------------------------------------------------------------------
 
 func customizePackaging() {
