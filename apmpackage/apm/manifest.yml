format_version: 1.0.0
name: apm
title: Elastic APM
version: 0.3.0
license: basic
description: Ingest APM data
type: integration
categories: ["elastic_stack", "monitoring"]
release: experimental # experimental / beta / ga
conditions:
  kibana.version: "^7.13.0"
icons:
  - src: /img/logo_apm.svg
    title: APM Logo
    size: 32x32
    type: image/svg+xml
screenshots:
  - src: /img/apm-01-service-inventory.png
    title: apm app service inventory
    size: 1440x1025
    type: image/png
  - src: /img/apm-02-service-overview.png
    title: apm app service overview
    size: 1440x2032
    type: image/png
  - src: /img/apm-03-trace.png
    title: apm app trace
    size: 1440x1382
    type: image/png
  - src: /img/apm-04-service-map.png
    title: apm app service map
    size: 1440x1025
    type: image/png
policy_templates:
  - name: apmserver
    title: Elastic APM Integration
    description: Elastic APM Integration
    multiple: false
    inputs:
      - type: apm
        title: Collect application traces
        description: Collect application traces
        vars:
          - name: host
            type: text
            title: Host
            required: true
            show_user: true
            default: localhost:8200
          - name: url
            type: text
            title: URL
            required: true
            show_user: true
            default: http://localhost:8200
          - name: secret_token
            type: text
            title: Secret token for Agent authentication
            required: false
            show_user: true
          - name: api_key_enabled
            type: bool
            title: API Key for Agent authentication
            description: Enable API Key auth between APM Server and APM Agents.
            required: false
            show_user: true
            default: false
          - name: enable_rum
            type: bool
            title: Enable RUM
            description: Enable Real User Monitoring (RUM).
            required: true
            show_user: true
            default: true
          - name: default_service_environment
            type: text
            title: Default Service Environment
            description: Default service environment to record in events which have no service environment defined.
            required: false
            show_user: false
          - name: rum_allow_service_names
            type: text
            title: RUM - Allowed Service Names
            description: Allowed service names for events sent by RUM agents.
            multi: true
            required: false
            show_user: false
          - name: rum_allow_origins
            type: text
            title: RUM - Origin Headers
            description: Allowed Origin headers to be sent by User Agents.
            multi: true
            required: false
            show_user: false
            default: ['"*"']
          - name: rum_allow_headers
            type: text
            title: RUM - Access-Control-Allow-Headers
            description: Supported Access-Control-Allow-Headers in addition to "Content-Type", "Content-Encoding" and "Accept".
            multi: true
            required: false
            show_user: false
          - name: rum_response_headers
            type: yaml
            title: RUM - Custom HTTP response headers
            description: Added to RUM responses, e.g. for security policy compliance.
            required: false
            show_user: false
          - name: rum_event_rate_limit
            type: integer
            title: RUM - Rate limit events per IP
            description: Maximum number of events allowed per IP per second.
            required: false
            show_user: false
            default: 10
          - name: rum_event_rate_lru_size
            type: integer
            title: RUM - Rate limit cache size
            description: Number of unique IPs to be cached for the rate limiter.
            required: false
            show_user: false
<<<<<<< HEAD
            default: 1000
=======
            default: 10000
          - name: sourcemap_api_key
            type: text
            title: RUM - API Key for Sourcemaps
            required: false
            description: API Key for sourcemap feature. Enter as <Id>:<API Key>
            show_user: false
>>>>>>> 17166cdb
          - name: api_key_limit
            type: integer
            title: Maximum number of API Keys for Agent authentication
            description: Restrict number of unique API Keys per minute, used for auth between APM Agents and Server.
            required: false
            show_user: false
            default: 100
          - name: max_event_bytes
            type: integer
            title: Maximum size per event (bytes)
            required: false
            show_user: false
            default: 307200
          - name: capture_personal_data
            type: bool
            title: Capture personal data
            description: Capture personal data such as IP or User Agent.
            required: false
            show_user: false
            default: true
          - name: max_header_bytes
            type: integer
            title: Maximum size of a request's header (bytes)
            required: false
            show_user: false
            default: 1048576
          - name: idle_timeout
            type: text
            title: Idle time before underlying connection is closed
            required: false
            show_user: false
            default: "45s"
          - name: read_timeout
            type: text
            title: Maximum duration for reading an entire request
            required: false
            show_user: false
            default: "3600s"
          - name: shutdown_timeout
            type: text
            title: Maximum duration before releasing resources when shutting down
            required: false
            show_user: false
            default: "30s"
          - name: write_timeout
            type: text
            title: Maximum duration for writing a response
            required: false
            show_user: false
            default: "30s"
          - name: max_connections
            type: integer
            title: Simultaneously accepted connections
            description: 0 for unlimited
            required: false
            show_user: false
            default: 0
          - name: response_headers
            type: yaml
            title: Custom HTTP headers added to HTTP responses
            description: Might be used for security policy compliance.
            required: false
            show_user: false
          - name: expvar_enabled
            type: bool
            title: Enable APM Server Golang expvar support
            description: exposed under /debug/vars
            required: false
            show_user: false
            default: false
          - name: tls_enabled
            type: bool
            title: Enable TLS
            required: false
            show_user: false
            default: false
          - name: tls_certificate
            type: text
            title: File path to server certificate
            description: Required when TLS is enabled.
            required: false
            show_user: false
          - name: tls_key
            type: text
            title: File path to server certificate key
            description: Required when TLS is enabled.
            required: false
            show_user: false
          - name: tls_supported_protocols
            type: text
            multi: true
            title: Supported protocol versions
            required: false
            show_user: false
          - name: tls_cipher_suites
            type: text
            multi: true
            title: Cipher suites for TLS connections.
            description: Not configurable for TLS 1.3.
            required: false
            show_user: false
          - name: tls_curve_types
            type: text
            multi: true
            title: Curve types for ECDHE based cipher suites
            required: false
            show_user: false
        template_path: template.yml.hbs
owner:
  github: elastic/apm-server<|MERGE_RESOLUTION|>--- conflicted
+++ resolved
@@ -119,9 +119,6 @@
             description: Number of unique IPs to be cached for the rate limiter.
             required: false
             show_user: false
-<<<<<<< HEAD
-            default: 1000
-=======
             default: 10000
           - name: sourcemap_api_key
             type: text
@@ -129,7 +126,6 @@
             required: false
             description: API Key for sourcemap feature. Enter as <Id>:<API Key>
             show_user: false
->>>>>>> 17166cdb
           - name: api_key_limit
             type: integer
             title: Maximum number of API Keys for Agent authentication
