--- conflicted
+++ resolved
@@ -120,15 +120,6 @@
             required: false
             show_user: false
             default: 10000
-<<<<<<< HEAD
-          - name: sourcemap_api_key
-            type: text
-            title: RUM - API Key for Sourcemaps
-            required: false
-            description: API Key for sourcemap feature. Enter as <Id>:<API Key>
-            show_user: false
-=======
->>>>>>> 2aa08123
           - name: api_key_limit
             type: integer
             title: Maximum number of API Keys for Agent authentication
