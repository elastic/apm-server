--- conflicted
+++ resolved
@@ -9,15 +9,12 @@
     - description: Enable synthetic source for metrics data streams
       type: enhancement
       link: https://github.com/elastic/apm-server/pull/9215
-<<<<<<< HEAD
+    - description: Add mappings for RUM `http.response.*_size` fields
+      type: enhancement
+      link: https://github.com/elastic/apm-server/pull/9429
     - description: Remove `observer.id` and `observer.ephemeral_id` fields
       type: enhancement
       link: https://github.com/elastic/apm-server/pull/9412
-=======
-    - description: Add mappings for RUM `http.response.*_size` fields
-      type: enhancement
-      link: https://github.com/elastic/apm-server/pull/9429
->>>>>>> 53df7013
 - version: "8.5.0"
   changes:
     - description: Add package settings to enable the experimental collection of service metrics
