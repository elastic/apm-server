- version: generated
  changes:
    - description: Migrate to package-spec v3
      type: enhancement
<<<<<<< HEAD
      link: https://github.com/elastic/apm-server/pull/11822
=======
      link: https://github.com/elastic/apm-server/pull/123
- version: 8.12.0
  changes:
    - description: Add missing mappings for various fields
      type: enhancement
      link: https://github.com/elastic/apm-server/pull/12102
    - description: Remove unsupported 7.x data stream migration pipeline
      type: enhancement
      link: https://github.com/elastic/apm-server/pull/12102
>>>>>>> 7a50c84d
- version: 8.11.0
  changes:
    - description: Add geoip processing to add client.geo.* fields for app_logs
      type: enhancement
      link: https://github.com/elastic/apm-server/pull/11699
    - description: Define data retentions to support DLM
      type: enhancement
      link: https://github.com/elastic/apm-server/pull/11539
    - description: Remove unused `processor.name` field
      type: enhancement
      link: https://github.com/elastic/apm-server/pull/11437
    - description: Added jvm.memory.non_heap.pool.* and jvm.fd.* metrics
      type: enhancement
      link: https://github.com/elastic/apm-server/pull/11303
    - description: Remove unused `processor.event` field from logs data streams
      type: enhancement
      link: https://github.com/elastic/apm-server/pull/11494
    - description: Explicitly set `event.ingested` in traces-apm.sampled
      type: enhancement
      link: https://github.com/elastic/apm-server/pull/11623
    - description: Remove `ecs.version` from all data streams
      type: enhancement
      link: https://github.com/elastic/apm-server/pull/11632
    - description: always set {span,transaction}.duration in traces-*
      type: enhancement
      link: https://github.com/elastic/apm-server/pull/11638
- version: "8.10.0"
  changes:
    - description: Add permissions to reroute to dedicated datasets for logs, metrics and traces
      type: enhancement
      link: https://github.com/elastic/apm-server/pull/11168
    - description: Add permissions to reroute to dedicated namespaces for every data stream.
      type: enhancement
      link: https://github.com/elastic/apm-server/pull/11168
    - description: set processor.* fields in mappings and ingest pipeline
      type: enhancement
      link: https://github.com/elastic/apm-server/pull/11202
- version: "8.9.0"
  changes:
    - description: Handle `metricset.samples` from apm-server
      type: enhancement
      link: https://github.com/elastic/apm-server/pull/10794
    - description: Increase default minimum TLS version to 1.2
      type: enhancement
      link: https://github.com/elastic/apm-server/pull/10812
    - description: Add `service.language.name` to service destination metrics
      type: enhancement
      link: https://github.com/elastic/apm-server/pull/10881
    - description: Remove `timeseries.instance` in ingest pipeline for pre-8.6 compatibility
      type: enhancement
      link: https://github.com/elastic/apm-server/pull/10973
    - description: Use "dynamic runtime" instead of strict mapping for internal, TBS, and aggregation indices
      type: enhancement
      link: https://github.com/elastic/apm-server/pull/10968
- version: "8.8.0"
  changes:
    - description: Store app logs into service-specific data streams
      type: enhancement
      link: https://github.com/elastic/apm-server/pull/10456
    - description: Add `host` and `service.version` to span events
      type: enhancement
      link: https://github.com/elastic/apm-server/pull/10697
    - description: Fix ILM policy name mismatch in rollup interval index templates
      type: bugfix
      link: https://github.com/elastic/apm-server/pull/10824
- version: "8.7.1"
  changes:
    - description: Add missing `agent.activation_method` mapping to `logs-apm.app`, `metrics-apm.app`, `logs-apm.error` and `metrics-apm.internal`
      type: bugfix
      link: https://github.com/elastic/apm-server/pull/10552
- version: "8.7.0"
  changes:
    - description: Introduce `metrics-apm.service-${interval}` data stream for service metrics (`1m`, `10m` and `60m`).
      type: enhancement
      link: https://github.com/elastic/apm-server/pull/9960
    - description: Introduce `metrics-apm.service_destination-${interval}` data stream for service_destination metrics (`1m`, `10m` and `60m`).
      type: enhancement
      link: https://github.com/elastic/apm-server/pull/9926
    - description: Introduce `metrics-apm.transaction-${interval}` data stream for transaction metrics (`1m`, `10m` and `60m`).
      type: enhancement
      link: https://github.com/elastic/apm-server/pull/9846
    - description: Enable synthetic source for metrics data streams
      type: enhancement
      link: https://github.com/elastic/apm-server/pull/9756
    - description: Remove `transaction.failure_count` and change `transaction.success_count` type to aggregate_metric_double
      type: enhancement
      link: https://github.com/elastic/apm-server/pull/9791
    - description: Added agent health metrics
      type: enhancement
      link: https://github.com/elastic/apm-server/pull/9672
    - description: Add `agent.activation_method` field
      type: enhancement
      link: https://github.com/elastic/apm-server/pull/9850
    - description: Add `event.success_count` for transaction events and transaction metrics. Rename `transaction.success_count` to `event.success_count` for service metrics.
      type: enhancement
      link: https://github.com/elastic/apm-server/pull/9819
    - description: Cast event.duration to long in event_duration pipeline
      type: bugfix
      link: https://github.com/elastic/apm-server/pull/9901
    - description: Add transaction and service overflow metrics
      type: enhancement
      link: https://github.com/elastic/apm-server/pull/9856
    - description: Map `transaction.duration.summary` to aggregate_metric_double for transaction metrics
      type: enhancement
      link: https://github.com/elastic/apm-server/pull/9973
    - description: Introduce `metrics-apm.service_summary-${interval}` data stream for service summary metrics (`1m`, `10m` and `60m`).
      type: enhancement
      link: https://github.com/elastic/apm-server/pull/10029
    - description: Add service destination overflow metrics
      type: enhancement
      link: https://github.com/elastic/apm-server/pull/10069
    - description: Add service summary overflow metrics
      type: enhancement
      link: https://github.com/elastic/apm-server/pull/10061
    - description: Add event categorization fields
      type: enhancement
      link: https://github.com/elastic/apm-server/pull/10066
    - description: Set data streams with non-default rollup intervals as hidden
      type: enhancement
      link: https://github.com/elastic/apm-server/pull/10070
    - description: Rename `metrics-apm.service-${interval}` to `metrics-apm.service_transaction-${interval}` and its overflow count field name
      type: enhancement
      link: https://github.com/elastic/apm-server/pull/10095
    - description: Add `service.language.name` to service transaction metrics and service summary metrics
      type: enhancement
      link: https://github.com/elastic/apm-server/pull/10111
    - description: Remove policy input var `service_metrics_enabled`
      type: enhancement
      link: https://github.com/elastic/apm-server/pull/10109
    - description: Add `event.{labels,numeric_labels}` to service destination metrics
      type: enhancement
      link: https://github.com/elastic/apm-server/pull/10297
    - description: Update 10m,60m metrics delete phase to 180d, 390d
      type: enhancement
      link: https://github.com/elastic/apm-server/pull/10422
- version: "8.6.0"
  changes:
    - description: Change `ecs.version` to a `constant_keyword` field
      type: enhancement
      link: https://github.com/elastic/apm-server/pull/9208
    - description: Add mappings for RUM `http.response.*_size` fields
      type: enhancement
      link: https://github.com/elastic/apm-server/pull/9429
    - description: Remove `observer.id` and `observer.ephemeral_id` fields
      type: enhancement
      link: https://github.com/elastic/apm-server/pull/9412
    - description: Add mappings for `transaction.representative_count` and `span.representative_count`
      type: enhancement
      link: https://github.com/elastic/apm-server/pull/9458
    - description: Remove `timeseries.instance` field
      type: enhancement
      link: https://github.com/elastic/apm-server/pull/9565
    - description: Add `error.stack_trace`, `event.dataset`, `log.logger`, `log.origin.*`, `process.thread.name` fields to app_logs
      type: enhancement
      link: https://github.com/elastic/apm-server/pull/9667
    - description: Add mapping for `http.request.id` for traces data streams
      type: enhancement
      link: https://github.com/elastic/apm-server/pull/9673
- version: "8.5.0"
  changes:
    - description: Add package settings to enable the experimental collection of service metrics
      type: enhancement
      link: https://github.com/elastic/apm-server/pull/9145
    - description: Added faas fields for app logs datastream
      type: enhancement
      link: https://github.com/elastic/apm-server/pull/9068
    - description: Added observer/ppid translation to data stream migration pipeline
      type: bugfix
      link: https://github.com/elastic/apm-server/pull/9095
- version: "8.4.0"
  changes:
    - description: Added support for dynamically mapping summary metrics
      type: enhancement
      link: https://github.com/elastic/apm-server/pull/7772
    - description: Added `span.name` to internal_metrics data stream, for service_destination metrics
      type: enhancement
      link: https://github.com/elastic/apm-server/pull/8391
    - description: Added field mappings for Lambda metrics to internal metrics data stream
      type: enhancement
      link: https://github.com/elastic/apm-server/pull/8400
- version: "8.3.3"
  changes:
    - description: Support TLSv1.3 and remove TLSv1.0 in the default TLS supported protocols
      type: bugfix
      link: https://github.com/elastic/apm-server/pull/8577
    - description: Update APM integration description
      type: bugfix
      link: https://github.com/elastic/apm-server/pull/8592
    - description: Update APM integration screenshots
      type: enhancement
      link: https://github.com/elastic/apm-server/pull/8669
- version: "8.3.0"
  changes:
    - description: Field mapping for `target.name` and `target.type` added to traces data stream
      type: enhancement
      link: https://github.com/elastic/apm-server/pull/7870
    - description: Remove the release tag
      type: enhancement
      link: https://github.com/elastic/apm-server/pull/7792
    - description: Added config option for `pprof_enabled`
      type: enhancement
      link: https://github.com/elastic/apm-server/pull/8002
    - description: Added field mappings for system, process, and runtime metrics to internal metrics data stream
      type: enhancement
      link: https://github.com/elastic/apm-server/pull/7882
    - description: Added tags field mapping to internal_metrics data stream
      type: bugfix
      link: https://github.com/elastic/apm-server/pull/8292
- version: "8.2.0"
  changes:
    - description: Field mapping for `source.nat.ip` and `source.nat.port` added to data streams
      type: enhancement
      link: https://github.com/elastic/apm-server/pull/7444
    - description: updated traces and rum_traces ingest pipelines to translate `event.duration` to `<event>.duration.us`
      type: enhancement
      link: https://github.com/elastic/apm-server/pull/7261
    - description: added `span.links` fields to traces and rum_traces data streams
      type: enhancement
      link: https://github.com/elastic/apm-server/pull/7291
    - description: Added field mapping for `faas.name` and `faas.version` to internal_metrics data stream
      type: enhancement
      link: https://github.com/elastic/apm-server/pull/7427
    - description: removed `observer.version_major` field
      type: enhancement
      link: https://github.com/elastic/apm-server/pull/7399
    - description: added field mapping for `url.original` to traces, rum_traces, app_logs, and error_logs
      type: bugfix
      link: https://github.com/elastic/apm-server/pull/7698
    - description: added field mapping for `error.stack_trace` to error_logs
      type: enhancement
      link: https://github.com/elastic/apm-server/pull/7706
- version: "8.1.0"
  changes:
    - description: Added field mapping for `faas.coldstart` and `faas.trigger.type`
      type: enhancement
      link: https://github.com/elastic/apm-server/pull/7033
    - description: Added field `tail_sampling_enabled`
      type: enhancement
      link: https://github.com/elastic/apm-server/pull/7099
    - description: added `error.id` field to `error_logs` data stream
      type: bugfix
      link: https://github.com/elastic/apm-server/pull/7123
    - description: Added field mapping for `faas.id` to internal_metrics data stream
      type: enhancement
      link: https://github.com/elastic/apm-server/pull/7361
- version: "8.0.0"
  changes:
    - description: support setting `download-agent-version`
      type: enhancement
      link: https://github.com/elastic/apm-server/pull/6777
    - description: java attacher config uses `discovery-rules`, not `discovery_rules`
      type: bugfix
      link: https://github.com/elastic/apm-server/pull/6777
    - description: add java_attacher support
      type: enhancement
      link: https://github.com/elastic/apm-server/pull/6741
    - description: the `auth.anonymous.rate_limit.{event_limit,ip_limit}` defaults are now the same as in the default rate_limit struct.
      type: enhancement
      link: https://github.com/elastic/apm-server/pull/6715
    - description: Updated fields `@timestamp`, `data_stream.*`, and `labels` to reference ecs
      type: enhancement
      link: https://github.com/elastic/apm-server/pull/6714
    - description: Ingested labels are now stored as `event.{labels,numeric_labels}`
      type: enhancement
      link: https://github.com/elastic/apm-server/pull/6633
    - description: added new traces-apm.rum and individual ILM policies per data stream
      type: enhancement
      link: https://github.com/elastic/apm-server/pull/6480
    - description: fixed the `sampled_traces` data stream's ILM policy name
      type: bugfix
      link: https://github.com/elastic/apm-server/pull/6802
    - description: added app_logs data stream
      type: enhancement
      link: https://github.com/elastic/apm-server/pull/6791
    - description: updated ingest pipelines to reject events from apm-servers newer than installed integration
      type: enhancement
      link: https://github.com/elastic/apm-server/pull/6791
    - description: added `event.{outcome,severity}` and `log.level` to app_logs data stream
      type: enhancement
      link: https://github.com/elastic/apm-server/pull/6791
- version: "7.16.1"
  changes:
    - description: Added `agent_config_applied` mapping to `metrics-apm.internal` data stream.
      type: bugfix
      link: https://github.com/elastic/apm-server/issues/6767
- version: "7.16.0"
  changes:
    - description: updated package version to align with stack version
      type: enhancement
      link: https://github.com/elastic/apm-server/issues/4898
    - description: added `client.geo` fields to internal_metrics
      type: bugfix
      link: https://github.com/elastic/apm-server/pull/6359
    - description: removed unused fields
      type: enhancement
      link: https://github.com/elastic/apm-server/pull/6359
    - description: changed `processor.{name,event}` to constant_keyword where possible
      type: enhancement
      link: https://github.com/elastic/apm-server/pull/6359
    - description: changed to data-stream specific ingest pipelines
      type: enhancement
      link: https://github.com/elastic/apm-server/pull/6359
    - description: added cluster privilege to package for stack monitoring
      type: enhancement
      link: https://github.com/elastic/apm-server/pull/6373
- version: "0.5.0"
  changes:
    - description: added index sorting for internal metrics
      type: enhancement
      link: https://github.com/elastic/apm-server/pull/6116
    - description: added histogram dynamic_template to app metrics data stream
      type: enhancement
      link: https://github.com/elastic/apm-server/pull/6043
    - description: removed warm phase from ILM policies
      type: enhancement
      link: https://github.com/elastic/apm-server/pull/6229
    - description: added privileges to tail-sampled traces data stream
      type: enhancement
      link: https://github.com/elastic/apm-server/pull/6139
    - description: added tail-sampling config vars
      type: enhancement
      link: https://github.com/elastic/apm-server/pull/6139
- version: "0.4.0"
  changes:
    - description: added anonymous auth config, replace some RUM config
      type: breaking-change
      link: https://github.com/elastic/apm-server/pull/5623
    - description: updated to use new `apm-server.auth` config
      type: breaking-change
      link: https://github.com/elastic/apm-server/pull/5691
- version: "0.3.0"
  changes:
    - description: added `apm-server.url` config
      type: enhancement
      link: https://github.com/elastic/apm-server/pull/5332
    - description: removed `apm-server.kibana.api_key` config
      type: enhancement
      link: https://github.com/elastic/apm-server/pull/5380
- version: "0.2.0"
  changes:
    - description: added support for `apm-server.rum.allow_service_names`
      type: enhancement
      link: https://github.com/elastic/apm-server/pull/5030
    - description: added support a configurable default service environment
      type: enhancement
      link: https://github.com/elastic/apm-server/pull/4861
- version: "0.1.0"
  changes:
    - description: initial release
      type: enhancement
      link: https://github.com/elastic/apm-server/1<|MERGE_RESOLUTION|>--- conflicted
+++ resolved
@@ -1,11 +1,11 @@
 - version: generated
   changes:
+    - description: Placeholder
+      type: enhancement
+      link: https://github.com/elastic/apm-server/pull/123
     - description: Migrate to package-spec v3
       type: enhancement
-<<<<<<< HEAD
       link: https://github.com/elastic/apm-server/pull/11822
-=======
-      link: https://github.com/elastic/apm-server/pull/123
 - version: 8.12.0
   changes:
     - description: Add missing mappings for various fields
@@ -14,7 +14,6 @@
     - description: Remove unsupported 7.x data stream migration pipeline
       type: enhancement
       link: https://github.com/elastic/apm-server/pull/12102
->>>>>>> 7a50c84d
 - version: 8.11.0
   changes:
     - description: Add geoip processing to add client.geo.* fields for app_logs
