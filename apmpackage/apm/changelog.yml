--- conflicted
+++ resolved
@@ -8,15 +8,12 @@
       link: https://github.com/elastic/apm-server/pull/1234
 - version: "8.0.0"
   changes:
-<<<<<<< HEAD
     - description: auth.anonymous.rate_limit.{event_limit,ip_limit} defaults are now the same as in the default rate_limit struct.
       type: enhancement
       link: https://github.com/elastic/apm-server/pull/6715
-=======
     - description: Updated fields "@timestamp,data_stream.*,labels" to reference ecs
       type: enhancement
       link: https://github.com/elastic/apm-server/pull/6714
->>>>>>> 56b7a1a4
     - description: Ingested labels are now stored as event.{labels,numeric_labels}
       type: enhancement
       link: https://github.com/elastic/apm-server/pull/6633
