- version: generated
  changes:
<<<<<<< HEAD
    - description: Add span.code.stacktrace
      type: enhancement
      link: https://github.com/elastic/apm-server/pull/12096
=======
    - description: Add missing mappings for various fields
      type: enhancement
      link: https://github.com/elastic/apm-server/pull/12102
    - description: Remove unsupported 7.x data stream migration pipeline
      type: enhancement
      link: https://github.com/elastic/apm-server/pull/12102
>>>>>>> 46c09671
- version: 8.11.0
  changes:
    - description: Add geoip processing to add client.geo.* fields for app_logs
      type: enhancement
      link: https://github.com/elastic/apm-server/pull/11699
    - description: Define data retentions to support DLM
      type: enhancement
      link: https://github.com/elastic/apm-server/pull/11539
    - description: Remove unused `processor.name` field
      type: enhancement
      link: https://github.com/elastic/apm-server/pull/11437
    - description: Added jvm.memory.non_heap.pool.* and jvm.fd.* metrics
      type: enhancement
      link: https://github.com/elastic/apm-server/pull/11303
    - description: Remove unused `processor.event` field from logs data streams
      type: enhancement
      link: https://github.com/elastic/apm-server/pull/11494
    - description: Explicitly set `event.ingested` in traces-apm.sampled
      type: enhancement
      link: https://github.com/elastic/apm-server/pull/11623
    - description: Remove `ecs.version` from all data streams
      type: enhancement
      link: https://github.com/elastic/apm-server/pull/11632
    - description: always set {span,transaction}.duration in traces-*
      type: enhancement
      link: https://github.com/elastic/apm-server/pull/11638
- version: "8.10.0"
  changes:
    - description: Add permissions to reroute to dedicated datasets for logs, metrics and traces
      type: enhancement
      link: https://github.com/elastic/apm-server/pull/11168
    - description: Add permissions to reroute to dedicated namespaces for every data stream.
      type: enhancement
      link: https://github.com/elastic/apm-server/pull/11168
    - description: set processor.* fields in mappings and ingest pipeline
      type: enhancement
      link: https://github.com/elastic/apm-server/pull/11202
- version: "8.9.0"
  changes:
    - description: Handle `metricset.samples` from apm-server
      type: enhancement
      link: https://github.com/elastic/apm-server/pull/10794
    - description: Increase default minimum TLS version to 1.2
      type: enhancement
      link: https://github.com/elastic/apm-server/pull/10812
    - description: Add `service.language.name` to service destination metrics
      type: enhancement
      link: https://github.com/elastic/apm-server/pull/10881
    - description: Remove `timeseries.instance` in ingest pipeline for pre-8.6 compatibility
      type: enhancement
      link: https://github.com/elastic/apm-server/pull/10973
    - description: Use "dynamic runtime" instead of strict mapping for internal, TBS, and aggregation indices
      type: enhancement
      link: https://github.com/elastic/apm-server/pull/10968
- version: "8.8.0"
  changes:
    - description: Store app logs into service-specific data streams
      type: enhancement
      link: https://github.com/elastic/apm-server/pull/10456
    - description: Add `host` and `service.version` to span events
      type: enhancement
      link: https://github.com/elastic/apm-server/pull/10697
    - description: Fix ILM policy name mismatch in rollup interval index templates
      type: bugfix
      link: https://github.com/elastic/apm-server/pull/10824
- version: "8.7.1"
  changes:
    - description: Add missing `agent.activation_method` mapping to `logs-apm.app`, `metrics-apm.app`, `logs-apm.error` and `metrics-apm.internal`
      type: bugfix
      link: https://github.com/elastic/apm-server/pull/10552
- version: "8.7.0"
  changes:
    - description: Introduce `metrics-apm.service-${interval}` data stream for service metrics (`1m`, `10m` and `60m`).
      type: enhancement
      link: https://github.com/elastic/apm-server/pull/9960
    - description: Introduce `metrics-apm.service_destination-${interval}` data stream for service_destination metrics (`1m`, `10m` and `60m`).
      type: enhancement
      link: https://github.com/elastic/apm-server/pull/9926
    - description: Introduce `metrics-apm.transaction-${interval}` data stream for transaction metrics (`1m`, `10m` and `60m`).
      type: enhancement
      link: https://github.com/elastic/apm-server/pull/9846
    - description: Enable synthetic source for metrics data streams
      type: enhancement
      link: https://github.com/elastic/apm-server/pull/9756
    - description: Remove `transaction.failure_count` and change `transaction.success_count` type to aggregate_metric_double
      type: enhancement
      link: https://github.com/elastic/apm-server/pull/9791
    - description: Added agent health metrics
      type: enhancement
      link: https://github.com/elastic/apm-server/pull/9672
    - description: Add `agent.activation_method` field
      type: enhancement
      link: https://github.com/elastic/apm-server/pull/9850
    - description: Add `event.success_count` for transaction events and transaction metrics. Rename `transaction.success_count` to `event.success_count` for service metrics.
      type: enhancement
      link: https://github.com/elastic/apm-server/pull/9819
    - description: Cast event.duration to long in event_duration pipeline
      type: bugfix
      link: https://github.com/elastic/apm-server/pull/9901
    - description: Add transaction and service overflow metrics
      type: enhancement
      link: https://github.com/elastic/apm-server/pull/9856
    - description: Map `transaction.duration.summary` to aggregate_metric_double for transaction metrics
      type: enhancement
      link: https://github.com/elastic/apm-server/pull/9973
    - description: Introduce `metrics-apm.service_summary-${interval}` data stream for service summary metrics (`1m`, `10m` and `60m`).
      type: enhancement
      link: https://github.com/elastic/apm-server/pull/10029
    - description: Add service destination overflow metrics
      type: enhancement
      link: https://github.com/elastic/apm-server/pull/10069
    - description: Add service summary overflow metrics
      type: enhancement
      link: https://github.com/elastic/apm-server/pull/10061
    - description: Add event categorization fields
      type: enhancement
      link: https://github.com/elastic/apm-server/pull/10066
    - description: Set data streams with non-default rollup intervals as hidden
      type: enhancement
      link: https://github.com/elastic/apm-server/pull/10070
    - description: Rename `metrics-apm.service-${interval}` to `metrics-apm.service_transaction-${interval}` and its overflow count field name
      type: enhancement
      link: https://github.com/elastic/apm-server/pull/10095
    - description: Add `service.language.name` to service transaction metrics and service summary metrics
      type: enhancement
      link: https://github.com/elastic/apm-server/pull/10111
    - description: Remove policy input var `service_metrics_enabled`
      type: enhancement
      link: https://github.com/elastic/apm-server/pull/10109
    - description: Add `event.{labels,numeric_labels}` to service destination metrics
      type: enhancement
      link: https://github.com/elastic/apm-server/pull/10297
    - description: Update 10m,60m metrics delete phase to 180d, 390d
      type: enhancement
      link: https://github.com/elastic/apm-server/pull/10422
- version: "8.6.0"
  changes:
    - description: Change `ecs.version` to a `constant_keyword` field
      type: enhancement
      link: https://github.com/elastic/apm-server/pull/9208
    - description: Add mappings for RUM `http.response.*_size` fields
      type: enhancement
      link: https://github.com/elastic/apm-server/pull/9429
    - description: Remove `observer.id` and `observer.ephemeral_id` fields
      type: enhancement
      link: https://github.com/elastic/apm-server/pull/9412
    - description: Add mappings for `transaction.representative_count` and `span.representative_count`
      type: enhancement
      link: https://github.com/elastic/apm-server/pull/9458
    - description: Remove `timeseries.instance` field
      type: enhancement
      link: https://github.com/elastic/apm-server/pull/9565
    - description: Add `error.stack_trace`, `event.dataset`, `log.logger`, `log.origin.*`, `process.thread.name` fields to app_logs
      type: enhancement
      link: https://github.com/elastic/apm-server/pull/9667
    - description: Add mapping for `http.request.id` for traces data streams
      type: enhancement
      link: https://github.com/elastic/apm-server/pull/9673
- version: "8.5.0"
  changes:
    - description: Add package settings to enable the experimental collection of service metrics
      type: enhancement
      link: https://github.com/elastic/apm-server/pull/9145
    - description: Added faas fields for app logs datastream
      type: enhancement
      link: https://github.com/elastic/apm-server/pull/9068
    - description: Added observer/ppid translation to data stream migration pipeline
      type: bugfix
      link: https://github.com/elastic/apm-server/pull/9095
- version: "8.4.0"
  changes:
    - description: Added support for dynamically mapping summary metrics
      type: enhancement
      link: https://github.com/elastic/apm-server/pull/7772
    - description: Added `span.name` to internal_metrics data stream, for service_destination metrics
      type: enhancement
      link: https://github.com/elastic/apm-server/pull/8391
    - description: Added field mappings for Lambda metrics to internal metrics data stream
      type: enhancement
      link: https://github.com/elastic/apm-server/pull/8400
- version: "8.3.3"
  changes:
    - description: Support TLSv1.3 and remove TLSv1.0 in the default TLS supported protocols
      type: bugfix
      link: https://github.com/elastic/apm-server/pull/8577
    - description: Update APM integration description
      type: bugfix
      link: https://github.com/elastic/apm-server/pull/8592
    - description: Update APM integration screenshots
      type: enhancement
      link: https://github.com/elastic/apm-server/pull/8669
- version: "8.3.0"
  changes:
    - description: Field mapping for `target.name` and `target.type` added to traces data stream
      type: enhancement
      link: https://github.com/elastic/apm-server/pull/7870
    - description: Remove the release tag
      type: enhancement
      link: https://github.com/elastic/apm-server/pull/7792
    - description: Added config option for `pprof_enabled`
      type: enhancement
      link: https://github.com/elastic/apm-server/pull/8002
    - description: Added field mappings for system, process, and runtime metrics to internal metrics data stream
      type: enhancement
      link: https://github.com/elastic/apm-server/pull/7882
    - description: Added tags field mapping to internal_metrics data stream
      type: bugfix
      link: https://github.com/elastic/apm-server/pull/8292
- version: "8.2.0"
  changes:
    - description: Field mapping for `source.nat.ip` and `source.nat.port` added to data streams
      type: enhancement
      link: https://github.com/elastic/apm-server/pull/7444
    - description: updated traces and rum_traces ingest pipelines to translate `event.duration` to `<event>.duration.us`
      type: enhancement
      link: https://github.com/elastic/apm-server/pull/7261
    - description: added `span.links` fields to traces and rum_traces data streams
      type: enhancement
      link: https://github.com/elastic/apm-server/pull/7291
    - description: Added field mapping for `faas.name` and `faas.version` to internal_metrics data stream
      type: enhancement
      link: https://github.com/elastic/apm-server/pull/7427
    - description: removed `observer.version_major` field
      type: enhancement
      link: https://github.com/elastic/apm-server/pull/7399
    - description: added field mapping for `url.original` to traces, rum_traces, app_logs, and error_logs
      type: bugfix
      link: https://github.com/elastic/apm-server/pull/7698
    - description: added field mapping for `error.stack_trace` to error_logs
      type: enhancement
      link: https://github.com/elastic/apm-server/pull/7706
- version: "8.1.0"
  changes:
    - description: Added field mapping for `faas.coldstart` and `faas.trigger.type`
      type: enhancement
      link: https://github.com/elastic/apm-server/pull/7033
    - description: Added field `tail_sampling_enabled`
      type: enhancement
      link: https://github.com/elastic/apm-server/pull/7099
    - description: added `error.id` field to `error_logs` data stream
      type: bugfix
      link: https://github.com/elastic/apm-server/pull/7123
    - description: Added field mapping for `faas.id` to internal_metrics data stream
      type: enhancement
      link: https://github.com/elastic/apm-server/pull/7361
- version: "8.0.0"
  changes:
    - description: support setting `download-agent-version`
      type: enhancement
      link: https://github.com/elastic/apm-server/pull/6777
    - description: java attacher config uses `discovery-rules`, not `discovery_rules`
      type: bugfix
      link: https://github.com/elastic/apm-server/pull/6777
    - description: add java_attacher support
      type: enhancement
      link: https://github.com/elastic/apm-server/pull/6741
    - description: the `auth.anonymous.rate_limit.{event_limit,ip_limit}` defaults are now the same as in the default rate_limit struct.
      type: enhancement
      link: https://github.com/elastic/apm-server/pull/6715
    - description: Updated fields `@timestamp`, `data_stream.*`, and `labels` to reference ecs
      type: enhancement
      link: https://github.com/elastic/apm-server/pull/6714
    - description: Ingested labels are now stored as `event.{labels,numeric_labels}`
      type: enhancement
      link: https://github.com/elastic/apm-server/pull/6633
    - description: added new traces-apm.rum and individual ILM policies per data stream
      type: enhancement
      link: https://github.com/elastic/apm-server/pull/6480
    - description: fixed the `sampled_traces` data stream's ILM policy name
      type: bugfix
      link: https://github.com/elastic/apm-server/pull/6802
    - description: added app_logs data stream
      type: enhancement
      link: https://github.com/elastic/apm-server/pull/6791
    - description: updated ingest pipelines to reject events from apm-servers newer than installed integration
      type: enhancement
      link: https://github.com/elastic/apm-server/pull/6791
    - description: added `event.{outcome,severity}` and `log.level` to app_logs data stream
      type: enhancement
      link: https://github.com/elastic/apm-server/pull/6791
- version: "7.16.1"
  changes:
    - description: Added `agent_config_applied` mapping to `metrics-apm.internal` data stream.
      type: bugfix
      link: https://github.com/elastic/apm-server/issues/6767
- version: "7.16.0"
  changes:
    - description: updated package version to align with stack version
      type: enhancement
      link: https://github.com/elastic/apm-server/issues/4898
    - description: added `client.geo` fields to internal_metrics
      type: bugfix
      link: https://github.com/elastic/apm-server/pull/6359
    - description: removed unused fields
      type: enhancement
      link: https://github.com/elastic/apm-server/pull/6359
    - description: changed `processor.{name,event}` to constant_keyword where possible
      type: enhancement
      link: https://github.com/elastic/apm-server/pull/6359
    - description: changed to data-stream specific ingest pipelines
      type: enhancement
      link: https://github.com/elastic/apm-server/pull/6359
    - description: added cluster privilege to package for stack monitoring
      type: enhancement
      link: https://github.com/elastic/apm-server/pull/6373
- version: "0.5.0"
  changes:
    - description: added index sorting for internal metrics
      type: enhancement
      link: https://github.com/elastic/apm-server/pull/6116
    - description: added histogram dynamic_template to app metrics data stream
      type: enhancement
      link: https://github.com/elastic/apm-server/pull/6043
    - description: removed warm phase from ILM policies
      type: enhancement
      link: https://github.com/elastic/apm-server/pull/6229
    - description: added privileges to tail-sampled traces data stream
      type: enhancement
      link: https://github.com/elastic/apm-server/pull/6139
    - description: added tail-sampling config vars
      type: enhancement
      link: https://github.com/elastic/apm-server/pull/6139
- version: "0.4.0"
  changes:
    - description: added anonymous auth config, replace some RUM config
      type: breaking-change
      link: https://github.com/elastic/apm-server/pull/5623
    - description: updated to use new `apm-server.auth` config
      type: breaking-change
      link: https://github.com/elastic/apm-server/pull/5691
- version: "0.3.0"
  changes:
    - description: added `apm-server.url` config
      type: enhancement
      link: https://github.com/elastic/apm-server/pull/5332
    - description: removed `apm-server.kibana.api_key` config
      type: enhancement
      link: https://github.com/elastic/apm-server/pull/5380
- version: "0.2.0"
  changes:
    - description: added support for `apm-server.rum.allow_service_names`
      type: enhancement
      link: https://github.com/elastic/apm-server/pull/5030
    - description: added support a configurable default service environment
      type: enhancement
      link: https://github.com/elastic/apm-server/pull/4861
- version: "0.1.0"
  changes:
    - description: initial release
      type: enhancement
      link: https://github.com/elastic/apm-server/1<|MERGE_RESOLUTION|>--- conflicted
+++ resolved
@@ -1,17 +1,14 @@
 - version: generated
   changes:
-<<<<<<< HEAD
-    - description: Add span.code.stacktrace
-      type: enhancement
-      link: https://github.com/elastic/apm-server/pull/12096
-=======
     - description: Add missing mappings for various fields
       type: enhancement
       link: https://github.com/elastic/apm-server/pull/12102
     - description: Remove unsupported 7.x data stream migration pipeline
       type: enhancement
       link: https://github.com/elastic/apm-server/pull/12102
->>>>>>> 46c09671
+    - description: Add span.code.stacktrace
+      type: enhancement
+      link: https://github.com/elastic/apm-server/pull/12096
 - version: 8.11.0
   changes:
     - description: Add geoip processing to add client.geo.* fields for app_logs
