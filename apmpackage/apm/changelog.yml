- version: generated
  changes:
<<<<<<< HEAD
    - description: Added agent health metrics
      type: enhancement
      link: https://github.com/elastic/apm-server/pull/9672
=======
    - description: Enable synthetic source for metrics data streams
      type: enhancement
      link: https://github.com/elastic/apm-server/pull/9756
>>>>>>> 1310b59a
- version: "8.6.0"
  changes:
    - description: Change `ecs.version` to a `constant_keyword` field
      type: enhancement
      link: https://github.com/elastic/apm-server/pull/9208
    - description: Add mappings for RUM `http.response.*_size` fields
      type: enhancement
      link: https://github.com/elastic/apm-server/pull/9429
    - description: Remove `observer.id` and `observer.ephemeral_id` fields
      type: enhancement
      link: https://github.com/elastic/apm-server/pull/9412
    - description: Add mappings for `transaction.representative_count` and `span.representative_count`
      type: enhancement
      link: https://github.com/elastic/apm-server/pull/9458
    - description: Remove `timeseries.instance` field
      type: enhancement
      link: https://github.com/elastic/apm-server/pull/9565
    - description: Add `error.stack_trace`, `event.dataset`, `log.logger`, `log.origin.*`, `process.thread.name` fields to app_logs
      type: enhancement
      link: https://github.com/elastic/apm-server/pull/9667
    - description: Add mapping for `http.request.id` for traces data streams
      type: enhancement
      link: https://github.com/elastic/apm-server/pull/9673
- version: "8.5.0"
  changes:
    - description: Add package settings to enable the experimental collection of service metrics
      type: enhancement
      link: https://github.com/elastic/apm-server/pull/9145
    - description: Added faas fields for app logs datastream
      type: enhancement
      link: https://github.com/elastic/apm-server/pull/9068
    - description: Added observer/ppid translation to data stream migration pipeline
      type: bugfix
      link: https://github.com/elastic/apm-server/pull/9095
- version: "8.4.0"
  changes:
    - description: Added support for dynamically mapping summary metrics
      type: enhancement
      link: https://github.com/elastic/apm-server/pull/7772
    - description: Added `span.name` to internal_metrics data stream, for service_destination metrics
      type: enhancement
      link: https://github.com/elastic/apm-server/pull/8391
    - description: Added field mappings for Lambda metrics to internal metrics data stream
      type: enhancement
      link: https://github.com/elastic/apm-server/pull/8400
- version: "8.3.3"
  changes:
    - description: Support TLSv1.3 and remove TLSv1.0 in the default TLS supported protocols
      type: bugfix
      link: https://github.com/elastic/apm-server/pull/8577
    - description: Update APM integration description
      type: bugfix
      link: https://github.com/elastic/apm-server/pull/8592
    - description: Update APM integration screenshots
      type: enhancement
      link: https://github.com/elastic/apm-server/pull/8669
- version: "8.3.0"
  changes:
    - description: Field mapping for `target.name` and `target.type` added to traces data stream
      type: enhancement
      link: https://github.com/elastic/apm-server/pull/7870
    - description: Remove the release tag
      type: enhancement
      link: https://github.com/elastic/apm-server/pull/7792
    - description: Added config option for `pprof_enabled`
      type: enhancement
      link: https://github.com/elastic/apm-server/pull/8002
    - description: Added field mappings for system, process, and runtime metrics to internal metrics data stream
      type: enhancement
      link: https://github.com/elastic/apm-server/pull/7882
    - description: Added tags field mapping to internal_metrics data stream
      type: bugfix
      link: https://github.com/elastic/apm-server/pull/8292
- version: "8.2.0"
  changes:
    - description: Field mapping for `source.nat.ip` and `source.nat.port` added to data streams
      type: enhancement
      link: https://github.com/elastic/apm-server/pull/7444
    - description: updated traces and rum_traces ingest pipelines to translate `event.duration` to `<event>.duration.us`
      type: enhancement
      link: https://github.com/elastic/apm-server/pull/7261
    - description: added `span.links` fields to traces and rum_traces data streams
      type: enhancement
      link: https://github.com/elastic/apm-server/pull/7291
    - description: Added field mapping for `faas.name` and `faas.version` to internal_metrics data stream
      type: enhancement
      link: https://github.com/elastic/apm-server/pull/7427
    - description: removed `observer.version_major` field
      type: enhancement
      link: https://github.com/elastic/apm-server/pull/7399
    - description: added field mapping for `url.original` to traces, rum_traces, app_logs, and error_logs
      type: bugfix
      link: https://github.com/elastic/apm-server/pull/7698
    - description: added field mapping for `error.stack_trace` to error_logs
      type: enhancement
      link: https://github.com/elastic/apm-server/pull/7706
- version: "8.1.0"
  changes:
    - description: Added field mapping for `faas.coldstart` and `faas.trigger.type`
      type: enhancement
      link: https://github.com/elastic/apm-server/pull/7033
    - description: Added field `tail_sampling_enabled`
      type: enhancement
      link: https://github.com/elastic/apm-server/pull/7099
    - description: added `error.id` field to `error_logs` data stream
      type: bugfix
      link: https://github.com/elastic/apm-server/pull/7123
    - description: Added field mapping for `faas.id` to internal_metrics data stream
      type: enhancement
      link: https://github.com/elastic/apm-server/pull/7361
- version: "8.0.0"
  changes:
    - description: support setting `download-agent-version`
      type: enhancement
      link: https://github.com/elastic/apm-server/pull/6777
    - description: java attacher config uses `discovery-rules`, not `discovery_rules`
      type: bugfix
      link: https://github.com/elastic/apm-server/pull/6777
    - description: add java_attacher support
      type: enhancement
      link: https://github.com/elastic/apm-server/pull/6741
    - description: the `auth.anonymous.rate_limit.{event_limit,ip_limit}` defaults are now the same as in the default rate_limit struct.
      type: enhancement
      link: https://github.com/elastic/apm-server/pull/6715
    - description: Updated fields `@timestamp`, `data_stream.*`, and `labels` to reference ecs
      type: enhancement
      link: https://github.com/elastic/apm-server/pull/6714
    - description: Ingested labels are now stored as `event.{labels,numeric_labels}`
      type: enhancement
      link: https://github.com/elastic/apm-server/pull/6633
    - description: added new traces-apm.rum and individual ILM policies per data stream
      type: enhancement
      link: https://github.com/elastic/apm-server/pull/6480
    - description: fixed the `sampled_traces` data stream's ILM policy name
      type: bugfix
      link: https://github.com/elastic/apm-server/pull/6802
    - description: added app_logs data stream
      type: enhancement
      link: https://github.com/elastic/apm-server/pull/6791
    - description: updated ingest pipelines to reject events from apm-servers newer than installed integration
      type: enhancement
      link: https://github.com/elastic/apm-server/pull/6791
    - description: added `event.{outcome,severity}` and `log.level` to app_logs data stream
      type: enhancement
      link: https://github.com/elastic/apm-server/pull/6791
- version: "7.16.1"
  changes:
    - description: Added `agent_config_applied` mapping to `metrics-apm.internal` data stream.
      type: bugfix
      link: https://github.com/elastic/apm-server/issues/6767
- version: "7.16.0"
  changes:
    - description: updated package version to align with stack version
      type: enhancement
      link: https://github.com/elastic/apm-server/issues/4898
    - description: added `client.geo` fields to internal_metrics
      type: bugfix
      link: https://github.com/elastic/apm-server/pull/6359
    - description: removed unused fields
      type: enhancement
      link: https://github.com/elastic/apm-server/pull/6359
    - description: changed `processor.{name,event}` to constant_keyword where possible
      type: enhancement
      link: https://github.com/elastic/apm-server/pull/6359
    - description: changed to data-stream specific ingest pipelines
      type: enhancement
      link: https://github.com/elastic/apm-server/pull/6359
    - description: added cluster privilege to package for stack monitoring
      type: enhancement
      link: https://github.com/elastic/apm-server/pull/6373
- version: "0.5.0"
  changes:
    - description: added index sorting for internal metrics
      type: enhancement
      link: https://github.com/elastic/apm-server/pull/6116
    - description: added histogram dynamic_template to app metrics data stream
      type: enhancement
      link: https://github.com/elastic/apm-server/pull/6043
    - description: removed warm phase from ILM policies
      type: enhancement
      link: https://github.com/elastic/apm-server/pull/6229
    - description: added privileges to tail-sampled traces data stream
      type: enhancement
      link: https://github.com/elastic/apm-server/pull/6139
    - description: added tail-sampling config vars
      type: enhancement
      link: https://github.com/elastic/apm-server/pull/6139
- version: "0.4.0"
  changes:
    - description: added anonymous auth config, replace some RUM config
      type: breaking-change
      link: https://github.com/elastic/apm-server/pull/5623
    - description: updated to use new `apm-server.auth` config
      type: breaking-change
      link: https://github.com/elastic/apm-server/pull/5691
- version: "0.3.0"
  changes:
    - description: added `apm-server.url` config
      type: enhancement
      link: https://github.com/elastic/apm-server/pull/5332
    - description: removed `apm-server.kibana.api_key` config
      type: enhancement
      link: https://github.com/elastic/apm-server/pull/5380
- version: "0.2.0"
  changes:
    - description: added support for `apm-server.rum.allow_service_names`
      type: enhancement
      link: https://github.com/elastic/apm-server/pull/5030
    - description: added support a configurable default service environment
      type: enhancement
      link: https://github.com/elastic/apm-server/pull/4861
- version: "0.1.0"
  changes:
    - description: initial release
      type: enhancement
      link: https://github.com/elastic/apm-server/1<|MERGE_RESOLUTION|>--- conflicted
+++ resolved
@@ -1,14 +1,11 @@
 - version: generated
   changes:
-<<<<<<< HEAD
+    - description: Enable synthetic source for metrics data streams
+      type: enhancement
+      link: https://github.com/elastic/apm-server/pull/9756
     - description: Added agent health metrics
       type: enhancement
       link: https://github.com/elastic/apm-server/pull/9672
-=======
-    - description: Enable synthetic source for metrics data streams
-      type: enhancement
-      link: https://github.com/elastic/apm-server/pull/9756
->>>>>>> 1310b59a
 - version: "8.6.0"
   changes:
     - description: Change `ecs.version` to a `constant_keyword` field
