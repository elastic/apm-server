--- conflicted
+++ resolved
@@ -6,15 +6,12 @@
     - description: Added support for dynamically mapping summary metrics
       type: enhancement
       link: https://github.com/elastic/apm-server/pull/7772
-<<<<<<< HEAD
+    - description: Added `span.name` to internal_metrics data stream, for service_destination metrics
+      type: enhancement
+      link: https://github.com/elastic/apm-server/pull/8391
     - description: Added field mappings for Lambda metrics to internal metrics data stream
       type: enhancement
       link: https://github.com/elastic/apm-server/pull/8400
-=======
-    - description: Added `span.name` to internal_metrics data stream, for service_destination metrics
-      type: enhancement
-      link: https://github.com/elastic/apm-server/pull/8391
->>>>>>> c30b2dae
 - version: "8.3.0"
   changes:
     - description: Field mapping for `target.name` and `target.type` added to traces data stream
