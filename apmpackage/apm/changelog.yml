--- conflicted
+++ resolved
@@ -9,15 +9,12 @@
     - description: Remove the release tag
       type: enhancement
       link: https://github.com/elastic/apm-server/pull/7792
-<<<<<<< HEAD
+    - description: Added config option for `pprof_enabled`
+      type: enhancement
+      link: https://github.com/elastic/apm-server/pull/8002
     - description: Added field mappings for system, process, and runtime metrics to internal metrics data stream
       type: enhancement
       link: https://github.com/elastic/apm-server/pull/7882
-=======
-    - description: Added config option for `pprof_enabled`
-      type: enhancement
-      link: https://github.com/elastic/apm-server/pull/8002
->>>>>>> a0d3941b
 - version: "8.2.0"
   changes:
     - description: Field mapping for `source.nat.ip` and `source.nat.port` added to data streams
