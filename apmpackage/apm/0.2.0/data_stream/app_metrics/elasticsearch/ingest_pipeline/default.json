{
  "description": "Default enrichment for APM events",
  "processors": [
    {
      "pipeline": {
        "name": "metrics-apm.app-0.2.0-apm_ingest_timestamp"
      }
    },
    {
      "pipeline": {
        "name": "metrics-apm.app-0.2.0-apm_user_agent"
      }
    },
    {
      "pipeline": {
        "name": "metrics-apm.app-0.2.0-apm_user_geo"
      }
    },
    {
      "pipeline": {
        "name": "metrics-apm.app-0.2.0-apm_remove_span_metadata"
      }
    },
    {
      "pipeline": {
        "name": "metrics-apm.app-0.2.0-apm_error_grouping_name",
        "if": "ctx.processor?.event == 'error'"
      }
<<<<<<< HEAD
    },
    {
      "pipeline": {
        "name": "metrics-apm.app-0.2.0-apm_opentelemetry_metrics",
        "if": "ctx.processor?.event == 'metric'"
      }
    },
    {
      "pipeline": {
        "name": "metrics-apm.app-0.2.0-apm_metrics_dynamic_template",
        "if": "ctx.processor?.event == 'metric'"
      }
=======
>>>>>>> 817f6cfd
    }
  ]
}<|MERGE_RESOLUTION|>--- conflicted
+++ resolved
@@ -26,21 +26,12 @@
         "name": "metrics-apm.app-0.2.0-apm_error_grouping_name",
         "if": "ctx.processor?.event == 'error'"
       }
-<<<<<<< HEAD
-    },
-    {
-      "pipeline": {
-        "name": "metrics-apm.app-0.2.0-apm_opentelemetry_metrics",
-        "if": "ctx.processor?.event == 'metric'"
-      }
     },
     {
       "pipeline": {
         "name": "metrics-apm.app-0.2.0-apm_metrics_dynamic_template",
         "if": "ctx.processor?.event == 'metric'"
       }
-=======
->>>>>>> 817f6cfd
     }
   ]
 }