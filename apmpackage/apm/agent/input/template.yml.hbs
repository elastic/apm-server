--- conflicted
+++ resolved
@@ -13,17 +13,12 @@
     read_timeout: {{read_timeout}}
     response_headers: {{response_headers}}
     rum:
-<<<<<<< HEAD
         enabled: {{enable_rum}}
         {{#if sourcemap_api_key}}
         source_mapping.elasticsearch.api_key: {{sourcemap_api_key}}
         {{/if}}
-        allow_service_names:
-        {{#each rum_allow_service_names}}
-=======
         allow_headers:
         {{#each rum_allow_headers}}
->>>>>>> 17166cdb
           - {{this}}
         {{/each}}
         allow_origins:
