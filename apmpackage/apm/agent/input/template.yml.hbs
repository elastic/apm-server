--- conflicted
+++ resolved
@@ -12,12 +12,7 @@
         enabled: {{enable_rum}}
         {{#if sourcemap_api_key}}
         source_mapping.elasticsearch.api_key: {{sourcemap_api_key}}
-<<<<<<< HEAD
         {{/if}}
-        allow_service_names: {{rum_allow_service_names}}
-        allow_origins: {{rum_allow_origins}}
-        allow_headers: {{rum_allow_headers}}
-=======
         allow_service_names:
         {{#each rum_allow_service_names}}
           - {{this}}
@@ -30,7 +25,6 @@
         {{#each rum_allow_headers}}
           - {{this}}
         {{/each}}
->>>>>>> 2998f7f6
         library_pattern: {{rum_library_pattern}}
         exclude_from_grouping: {{rum_exclude_from_grouping}}
         response_headers: {{rum_response_headers}}
