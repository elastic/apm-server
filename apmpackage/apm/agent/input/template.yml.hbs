apm-server:
    api_key:
        enabled: {{api_key_enabled}}
        limit: {{api_key_limit}}
    capture_personal_data: {{capture_personal_data}}
    idle_timeout: {{idle_timeout}}
    default_service_environment: {{default_service_environment}}
    expvar.enabled: {{expvar_enabled}}
    host: {{host}}
    max_connections: {{max_connections}}
    max_event_size: {{max_event_bytes}}
    max_header_size: {{max_header_bytes}}
    read_timeout: {{read_timeout}}
    response_headers: {{response_headers}}
    rum:
        allow_headers:
        {{#each rum_allow_headers}}
          - {{this}}
        {{/each}}
        allow_origins:
        {{#each rum_allow_origins}}
          - {{this}}
        {{/each}}
        allow_service_names:
        {{#each rum_allow_service_names}}
          - {{this}}
        {{/each}}
        enabled: {{enable_rum}}
        event_rate.limit: {{rum_event_rate_limit}}
        event_rate.lru_size: {{rum_event_rate_lru_size}}
        exclude_from_grouping: {{rum_exclude_from_grouping}}
        library_pattern: {{rum_library_pattern}}
        response_headers: {{rum_response_headers}}
<<<<<<< HEAD
<<<<<<< HEAD
        event_rate.limit: {{rum_event_rate_limit}}
        event_rate.lru_size: {{rum_event_rate_lru_size}}
=======
=======
        source_mapping.elasticsearch.api_key: {{sourcemap_api_key}}
>>>>>>> 154e6e02
    secret_token: {{secret_token}}
    shutdown_timeout: {{shutdown_timeout}}
    {{#if tls_enabled}}
    ssl:
        enabled: {{tls_enabled}}
        certificate: {{tls_certificate}}
        key: {{tls_key}}
        key_passphrase: {{tls_key_passphrase}}
        supported_protocols: {{tls_supported_protocols}}
        {{#each tls_supported_protocols}}
          - {{this}}
        {{/each}}
        cipher_suites: {{tls_cipher_suites}}
        {{#each tls_cipher_suites}}
          - {{this}}
        {{/each}}
        curve_types: {{tls_curve_types}}
        {{#each tls_curve_types}}
          - {{this}}
        {{/each}}
    {{/if}}
<<<<<<< HEAD
    write_timeout: {{write_timeout}}
>>>>>>> b12f43b7 (remove sourcemap es api key (#5528))
=======
    write_timeout: {{write_timeout}}
>>>>>>> 154e6e02
<|MERGE_RESOLUTION|>--- conflicted
+++ resolved
@@ -31,14 +31,6 @@
         exclude_from_grouping: {{rum_exclude_from_grouping}}
         library_pattern: {{rum_library_pattern}}
         response_headers: {{rum_response_headers}}
-<<<<<<< HEAD
-<<<<<<< HEAD
-        event_rate.limit: {{rum_event_rate_limit}}
-        event_rate.lru_size: {{rum_event_rate_lru_size}}
-=======
-=======
-        source_mapping.elasticsearch.api_key: {{sourcemap_api_key}}
->>>>>>> 154e6e02
     secret_token: {{secret_token}}
     shutdown_timeout: {{shutdown_timeout}}
     {{#if tls_enabled}}
@@ -60,9 +52,4 @@
           - {{this}}
         {{/each}}
     {{/if}}
-<<<<<<< HEAD
-    write_timeout: {{write_timeout}}
->>>>>>> b12f43b7 (remove sourcemap es api key (#5528))
-=======
-    write_timeout: {{write_timeout}}
->>>>>>> 154e6e02
+    write_timeout: {{write_timeout}}