--- conflicted
+++ resolved
@@ -1,17 +1,7 @@
 apm-server:
-<<<<<<< HEAD
     api_key:
         enabled: {{api_key_enabled}}
         limit: {{api_key_limit}}
-=======
-    host: {{host}}
-    auth:
-        secret_token: {{secret_token}}
-        api_key:
-            enabled: {{api_key_enabled}}
-            limit: {{api_key_limit}}
-    max_event_size: {{max_event_bytes}}
->>>>>>> 7b86cb70
     capture_personal_data: {{capture_personal_data}}
     idle_timeout: {{idle_timeout}}
     default_service_environment: {{default_service_environment}}
@@ -23,10 +13,18 @@
     read_timeout: {{read_timeout}}
     response_headers: {{response_headers}}
     rum:
-<<<<<<< HEAD
-        allow_headers: {{rum_allow_headers}}
-        allow_origins: {{rum_allow_origins}}
-        allow_service_names: {{rum_allow_service_names}}
+        allow_headers:
+        {{#each rum_allow_headers}}
+          - {{this}}
+        {{/each}}
+        allow_origins:
+        {{#each rum_allow_origins}}
+          - {{this}}
+        {{/each}}
+        allow_service_names:
+        {{#each rum_allow_service_names}}
+          - {{this}}
+        {{/each}}
         enabled: {{enable_rum}}
         event_rate.limit: {{rum_event_rate_limit}}
         event_rate.lru_size: {{rum_event_rate_lru_size}}
@@ -44,25 +42,4 @@
         supported_protocols: {{tls_supported_protocols}}
         cipher_suites: {{tls_cipher_suites}}
         curve_types: {{tls_curve_types}}
-    write_timeout: {{write_timeout}}
-=======
-        enabled: {{enable_rum}}
-        source_mapping.elasticsearch.api_key: {{sourcemap_api_key}}
-        allow_service_names:
-        {{#each rum_allow_service_names}}
-          - {{this}}
-        {{/each}}
-        allow_origins:
-        {{#each rum_allow_origins}}
-          - {{this}}
-        {{/each}}
-        allow_headers:
-        {{#each rum_allow_headers}}
-          - {{this}}
-        {{/each}}
-        library_pattern: {{rum_library_pattern}}
-        exclude_from_grouping: {{rum_exclude_from_grouping}}
-        response_headers: {{rum_response_headers}}
-        event_rate.limit: {{rum_event_rate_limit}}
-        event_rate.lru_size: {{rum_event_rate_lru_size}}
->>>>>>> 7b86cb70
+    write_timeout: {{write_timeout}}