--- conflicted
+++ resolved
@@ -255,123 +255,7 @@
 			"revisionTime": "2018-12-21T15:23:10Z"
 		},
 		{
-<<<<<<< HEAD
 			"checksumSHA1": "bQiBO3c5swoq58cmyGWJCzeRFB0=",
-=======
-			"checksumSHA1": "Gzuf7VIvfGHNJjz3F75GhGOEvP0=",
-			"path": "github.com/elastic/apm-agent-go",
-			"revision": "a23d41b19d5d148ab96034ae27a52a9314014490",
-			"revisionTime": "2018-09-05T10:56:13Z",
-			"version": "v0.5.1",
-			"versionExact": "v0.5.1"
-		},
-		{
-			"checksumSHA1": "Gg6BXoNFnvhdUPJvoxdllZqnNlQ=",
-			"path": "github.com/elastic/apm-agent-go/internal/apmconfig",
-			"revision": "a23d41b19d5d148ab96034ae27a52a9314014490",
-			"revisionTime": "2018-09-05T10:56:13Z",
-			"version": "v0.5.1",
-			"versionExact": "v0.5.1"
-		},
-		{
-			"checksumSHA1": "oCqBwFulgX7XDIyO07faoDP6QmM=",
-			"path": "github.com/elastic/apm-agent-go/internal/apmdebug",
-			"revision": "a23d41b19d5d148ab96034ae27a52a9314014490",
-			"revisionTime": "2018-09-05T10:56:13Z",
-			"version": "v0.5.1",
-			"versionExact": "v0.5.1"
-		},
-		{
-			"checksumSHA1": "7dJYXMln/aY2uE4kcet8ELcJVCo=",
-			"path": "github.com/elastic/apm-agent-go/internal/apmhttputil",
-			"revision": "a23d41b19d5d148ab96034ae27a52a9314014490",
-			"revisionTime": "2018-09-05T10:56:13Z",
-			"version": "v0.5.1",
-			"versionExact": "v0.5.1"
-		},
-		{
-			"checksumSHA1": "fGTF1F4OiooQPZB3h+tQY1nvA7E=",
-			"path": "github.com/elastic/apm-agent-go/internal/apmschema",
-			"revision": "a23d41b19d5d148ab96034ae27a52a9314014490",
-			"revisionTime": "2018-09-05T10:56:13Z",
-			"version": "v0.5.1",
-			"versionExact": "v0.5.1"
-		},
-		{
-			"checksumSHA1": "V51r1XndkriNAkSEMQvmOZ6QEcw=",
-			"path": "github.com/elastic/apm-agent-go/internal/apmstrings",
-			"revision": "a23d41b19d5d148ab96034ae27a52a9314014490",
-			"revisionTime": "2018-09-05T10:56:13Z",
-			"version": "v0.5.1",
-			"versionExact": "v0.5.1"
-		},
-		{
-			"checksumSHA1": "2FGOw1HeQLBVHCH3gHUkAo0QB+g=",
-			"path": "github.com/elastic/apm-agent-go/internal/fastjson",
-			"revision": "a23d41b19d5d148ab96034ae27a52a9314014490",
-			"revisionTime": "2018-09-05T10:56:13Z",
-			"version": "v0.5.1",
-			"versionExact": "v0.5.1"
-		},
-		{
-			"checksumSHA1": "1NiCEYGuDSVQWFu2DqMSosoGHRo=",
-			"path": "github.com/elastic/apm-agent-go/internal/krtext",
-			"revision": "a23d41b19d5d148ab96034ae27a52a9314014490",
-			"revisionTime": "2018-09-05T10:56:13Z",
-			"version": "v0.5.1",
-			"versionExact": "v0.5.1"
-		},
-		{
-			"checksumSHA1": "NkjOdCL/WD8wTejMHFTBrWz9vEE=",
-			"path": "github.com/elastic/apm-agent-go/internal/pretty",
-			"revision": "a23d41b19d5d148ab96034ae27a52a9314014490",
-			"revisionTime": "2018-09-05T10:56:13Z",
-			"version": "v0.5.1",
-			"versionExact": "v0.5.1"
-		},
-		{
-			"checksumSHA1": "Ftir4VbNGnS1/O0fnMohEe3jPIQ=",
-			"path": "github.com/elastic/apm-agent-go/internal/radix",
-			"revision": "a23d41b19d5d148ab96034ae27a52a9314014490",
-			"revisionTime": "2018-09-05T10:56:13Z",
-			"version": "v0.5.1",
-			"versionExact": "v0.5.1"
-		},
-		{
-			"checksumSHA1": "CRAUAJE573bwoPKyH/D7U6TqdQE=",
-			"path": "github.com/elastic/apm-agent-go/model",
-			"revision": "a23d41b19d5d148ab96034ae27a52a9314014490",
-			"revisionTime": "2018-09-05T10:56:13Z",
-			"version": "v0.5.1",
-			"versionExact": "v0.5.1"
-		},
-		{
-			"checksumSHA1": "JiT4XuEu0VCn0E9GGXDKwj8bWgg=",
-			"path": "github.com/elastic/apm-agent-go/module/apmhttp",
-			"revision": "a23d41b19d5d148ab96034ae27a52a9314014490",
-			"revisionTime": "2018-09-05T10:56:13Z",
-			"version": "v0.5.1",
-			"versionExact": "v0.5.1"
-		},
-		{
-			"checksumSHA1": "iiQRdvFJ2bW4881SzBPXbW3UVH0=",
-			"path": "github.com/elastic/apm-agent-go/stacktrace",
-			"revision": "a23d41b19d5d148ab96034ae27a52a9314014490",
-			"revisionTime": "2018-09-05T10:56:13Z",
-			"version": "v0.5.1",
-			"versionExact": "v0.5.1"
-		},
-		{
-			"checksumSHA1": "Y+CLB50syO6rS40vF/3nHEkWMPo=",
-			"path": "github.com/elastic/apm-agent-go/transport",
-			"revision": "a23d41b19d5d148ab96034ae27a52a9314014490",
-			"revisionTime": "2018-09-05T10:56:13Z",
-			"version": "v0.5.1",
-			"versionExact": "v0.5.1"
-		},
-		{
-			"checksumSHA1": "Xs4OvA/+q/dkdj5dEIJ+Cmf8h8c=",
->>>>>>> 6499a467
 			"path": "github.com/elastic/beats/dev-tools/mage",
 			"revision": "1b83f5e6334c46ae3bb459e73d548ae10f067ff4",
 			"revisionTime": "2018-12-21T15:23:10Z",
