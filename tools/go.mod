--- conflicted
+++ resolved
@@ -48,11 +48,7 @@
 	github.com/Pallinder/go-randomdata v1.2.0 // indirect
 	github.com/ProtonMail/go-crypto v0.0.0-20230828082145-3c4c8a2d2371 // indirect
 	github.com/ProtonMail/go-mime v0.0.0-20230322103455-7d82a3887f2f // indirect
-<<<<<<< HEAD
 	github.com/ProtonMail/gopenpgp/v2 v2.7.4 // indirect
-=======
-	github.com/ProtonMail/gopenpgp/v2 v2.7.3 // indirect
->>>>>>> f4fed828
 	github.com/agext/levenshtein v1.2.3 // indirect
 	github.com/akavel/rsrc v0.10.2 // indirect
 	github.com/andybalholm/brotli v1.0.4 // indirect
@@ -92,11 +88,7 @@
 	github.com/go-errors/errors v1.4.2 // indirect
 	github.com/go-git/gcfg v1.5.1-0.20230307220236-3a3c6141e376 // indirect
 	github.com/go-git/go-billy/v5 v5.5.0 // indirect
-<<<<<<< HEAD
-	github.com/go-git/go-git/v5 v5.10.1 // indirect
-=======
 	github.com/go-git/go-git/v5 v5.11.0 // indirect
->>>>>>> f4fed828
 	github.com/go-logr/logr v1.2.4 // indirect
 	github.com/go-ole/go-ole v1.2.6 // indirect
 	github.com/go-openapi/errors v0.20.3 // indirect
@@ -207,17 +199,10 @@
 	github.com/shoenig/go-m1cpu v0.1.6 // indirect
 	github.com/shopspring/decimal v1.3.1 // indirect
 	github.com/skeema/knownhosts v1.2.1 // indirect
-<<<<<<< HEAD
 	github.com/sourcegraph/conc v0.3.0 // indirect
 	github.com/spf13/afero v1.10.0 // indirect
 	github.com/spf13/cast v1.5.1 // indirect
 	github.com/spf13/cobra v1.8.0 // indirect
-=======
-	github.com/spf13/afero v1.9.5 // indirect
-	github.com/spf13/cast v1.5.0 // indirect
-	github.com/spf13/cobra v1.7.0 // indirect
-	github.com/spf13/jwalterweatherman v1.1.0 // indirect
->>>>>>> f4fed828
 	github.com/spf13/pflag v1.0.5 // indirect
 	github.com/spf13/viper v1.17.0 // indirect
 	github.com/stretchr/objx v0.5.1 // indirect
@@ -245,22 +230,13 @@
 	go.starlark.net v0.0.0-20230525235612-a134d8f9ddca // indirect
 	go.uber.org/multierr v1.11.0 // indirect
 	golang.org/x/build v0.0.0-20220908145327-656fd833c864 // indirect
-<<<<<<< HEAD
-	golang.org/x/crypto v0.16.0 // indirect
+	golang.org/x/crypto v0.17.0 // indirect
 	golang.org/x/exp v0.0.0-20230905200255-921286631fa9 // indirect
 	golang.org/x/exp/typeparams v0.0.0-20221208152030-732eee02a75a // indirect
 	golang.org/x/mod v0.14.0 // indirect
 	golang.org/x/net v0.19.0 // indirect
 	golang.org/x/oauth2 v0.12.0 // indirect
 	golang.org/x/sync v0.5.0 // indirect
-=======
-	golang.org/x/crypto v0.17.0 // indirect
-	golang.org/x/exp/typeparams v0.0.0-20221208152030-732eee02a75a // indirect
-	golang.org/x/mod v0.12.0 // indirect
-	golang.org/x/net v0.19.0 // indirect
-	golang.org/x/oauth2 v0.8.0 // indirect
-	golang.org/x/sync v0.3.0 // indirect
->>>>>>> f4fed828
 	golang.org/x/sys v0.15.0 // indirect
 	golang.org/x/term v0.15.0 // indirect
 	golang.org/x/text v0.14.0 // indirect
