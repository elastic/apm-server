--- conflicted
+++ resolved
@@ -229,17 +229,10 @@
 	golang.org/x/build v0.0.0-20220908145327-656fd833c864 // indirect
 	golang.org/x/crypto v0.14.0 // indirect
 	golang.org/x/exp/typeparams v0.0.0-20221208152030-732eee02a75a // indirect
-<<<<<<< HEAD
 	golang.org/x/mod v0.13.0 // indirect
-	golang.org/x/net v0.16.0 // indirect
-	golang.org/x/oauth2 v0.8.0 // indirect
 	golang.org/x/sync v0.4.0 // indirect
-=======
-	golang.org/x/mod v0.12.0 // indirect
 	golang.org/x/net v0.17.0 // indirect
 	golang.org/x/oauth2 v0.8.0 // indirect
-	golang.org/x/sync v0.3.0 // indirect
->>>>>>> 2e80bc44
 	golang.org/x/sys v0.13.0 // indirect
 	golang.org/x/term v0.13.0 // indirect
 	golang.org/x/text v0.13.0 // indirect
