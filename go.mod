module github.com/elastic/apm-server

go 1.25.1

require (
	github.com/KimMachineGun/automemlimit v0.7.3
	github.com/cespare/xxhash/v2 v2.3.0
	github.com/cockroachdb/pebble/v2 v2.0.6
	github.com/dustin/go-humanize v1.0.1
	github.com/elastic/apm-aggregation v1.3.0
	github.com/elastic/apm-data v1.19.2
	github.com/elastic/beats/v7 v7.0.0-alpha2.0.20251002104405-49b225eb6f52
	github.com/elastic/elastic-agent-client/v7 v7.17.2
	github.com/elastic/elastic-agent-libs v0.24.0
	github.com/elastic/elastic-agent-system-metrics v0.13.2
	github.com/elastic/elastic-transport-go/v8 v8.7.0
	github.com/elastic/gmux v0.3.2
	github.com/elastic/go-docappender/v2 v2.11.3
	github.com/elastic/go-freelru v0.16.0
	github.com/elastic/go-sysinfo v1.15.3
	github.com/elastic/go-ucfg v0.8.8
	github.com/go-sourcemap/sourcemap v2.1.4+incompatible
	github.com/gofrs/flock v0.12.1
	github.com/gofrs/uuid/v5 v5.3.2
	github.com/gogo/protobuf v1.3.2
	github.com/google/go-cmp v0.7.0
	github.com/gorilla/mux v1.8.1
	github.com/libp2p/go-reuseport v0.4.0
	github.com/pkg/errors v0.9.1
	github.com/ryanuber/go-glob v1.0.0
	github.com/spf13/cobra v1.9.1
	github.com/spf13/pflag v1.0.6
	github.com/stretchr/testify v1.11.1
	go.elastic.co/apm/module/apmelasticsearch/v2 v2.7.1
	go.elastic.co/apm/module/apmgorilla/v2 v2.7.1
	go.elastic.co/apm/module/apmgrpc/v2 v2.7.1
	go.elastic.co/apm/module/apmhttp/v2 v2.7.1
	go.elastic.co/apm/module/apmotel/v2 v2.7.1
	go.elastic.co/apm/v2 v2.7.1
	go.elastic.co/fastjson v1.5.1
	go.opentelemetry.io/collector/pdata v1.41.0
	go.opentelemetry.io/otel v1.38.0
	go.opentelemetry.io/otel/metric v1.38.0
	go.opentelemetry.io/otel/sdk v1.38.0
	go.opentelemetry.io/otel/sdk/metric v1.38.0
	go.opentelemetry.io/otel/trace v1.38.0
	go.uber.org/zap v1.27.0
	go.uber.org/zap/exp v0.3.0
	golang.org/x/net v0.43.0
	golang.org/x/sync v0.17.0
<<<<<<< HEAD
	golang.org/x/term v0.35.0
	golang.org/x/time v0.13.0
	google.golang.org/grpc v1.75.1
	google.golang.org/protobuf v1.36.10
=======
	golang.org/x/term v0.34.0
	golang.org/x/time v0.12.0
	google.golang.org/grpc v1.75.1
	google.golang.org/protobuf v1.36.9
>>>>>>> a10f11bb
	gopkg.in/yaml.v2 v2.4.0
)

require (
	dario.cat/mergo v1.0.1 // indirect
	github.com/AlekSi/pointer v1.2.0 // indirect
	github.com/BurntSushi/toml v1.4.1-0.20240526193622-a339e1f7089c // indirect
	github.com/DataDog/zstd v1.5.6 // indirect
	github.com/Masterminds/goutils v1.1.1 // indirect
	github.com/Masterminds/semver/v3 v3.3.1 // indirect
	github.com/Masterminds/sprig/v3 v3.3.0 // indirect
	github.com/Microsoft/go-winio v0.6.2 // indirect
	github.com/ProtonMail/go-crypto v1.1.4 // indirect
	github.com/agext/levenshtein v1.2.3 // indirect
	github.com/akavel/rsrc v0.10.2 // indirect
	github.com/apparentlymart/go-textseg/v15 v15.0.0 // indirect
	github.com/armon/go-radix v1.0.0 // indirect
	github.com/axiomhq/hyperloglog v0.2.5 // indirect
	github.com/bahlo/generic-list-go v0.2.0 // indirect
	github.com/beorn7/perks v1.0.1 // indirect
	github.com/bitfield/gotestdox v0.2.2 // indirect
	github.com/blakesmith/ar v0.0.0-20190502131153-809d4375e1fb // indirect
	github.com/blang/semver v3.5.1+incompatible // indirect
	github.com/buger/jsonparser v1.1.1 // indirect
	github.com/caarlos0/go-version v0.2.0 // indirect
	github.com/cavaliergopher/cpio v1.0.1 // indirect
	github.com/cloudflare/circl v1.6.1 // indirect
	github.com/cockroachdb/crlib v0.0.0-20241015224233-894974b3ad94 // indirect
	github.com/cockroachdb/errors v1.11.3 // indirect
	github.com/cockroachdb/fifo v0.0.0-20240816210425-c5d0cb0b6fc0 // indirect
	github.com/cockroachdb/logtags v0.0.0-20230118201751-21c54148d20b // indirect
	github.com/cockroachdb/redact v1.1.5 // indirect
	github.com/cockroachdb/swiss v0.0.0-20250624142022-d6e517c1d961 // indirect
	github.com/cockroachdb/tokenbucket v0.0.0-20230807174530-cc333fc44b06 // indirect
	github.com/cpuguy83/go-md2man/v2 v2.0.6 // indirect
	github.com/cyphar/filepath-securejoin v0.3.6 // indirect
	github.com/davecgh/go-spew v1.1.2-0.20180830191138-d8f796af33cc // indirect
	github.com/dgryski/go-metro v0.0.0-20211217172704-adc40b04c140 // indirect
	github.com/dnephin/pflag v1.0.7 // indirect
	github.com/eapache/go-resiliency v1.7.0 // indirect
	github.com/eapache/go-xerial-snappy v0.0.0-20230731223053-c322873962e3 // indirect
	github.com/eapache/queue v1.1.0 // indirect
	github.com/ebitengine/purego v0.9.0-alpha.3.0.20250507171635-5047c08daa38 // indirect
	github.com/elastic/apm-perf v0.0.0-20250207152505-1dbeb202ff22 // indirect
	github.com/elastic/apm-tools v0.0.0-20250124173757-336011228dbe // indirect
	github.com/elastic/go-elasticsearch/v8 v8.18.1 // indirect
	github.com/elastic/go-licenser v0.4.2 // indirect
	github.com/elastic/go-lumber v0.1.2-0.20220819171948-335fde24ea0f // indirect
	github.com/elastic/go-structform v0.0.12 // indirect
	github.com/elastic/go-windows v1.0.2 // indirect
	github.com/elastic/gobench v0.0.0-20241125091404-f9fd2d295223 // indirect
	github.com/elastic/gosigar v0.14.3 // indirect
	github.com/elastic/opentelemetry-lib v0.18.0 // indirect
	github.com/elastic/pkcs8 v1.0.0 // indirect
	github.com/elastic/sarama v1.19.1-0.20250603175145-7672917f26b6 // indirect
	github.com/emirpasic/gods v1.18.1 // indirect
	github.com/fatih/color v1.18.0 // indirect
	github.com/fsnotify/fsnotify v1.9.0 // indirect
	github.com/getsentry/sentry-go v0.29.1 // indirect
	github.com/go-git/gcfg v1.5.1-0.20230307220236-3a3c6141e376 // indirect
	github.com/go-git/go-billy/v5 v5.6.1 // indirect
	github.com/go-git/go-git/v5 v5.13.1 // indirect
	github.com/go-logr/logr v1.4.3 // indirect
	github.com/go-logr/stdr v1.2.2 // indirect
	github.com/go-ole/go-ole v1.2.6 // indirect
	github.com/gobwas/glob v0.2.3 // indirect
	github.com/gohugoio/hashstructure v0.5.0 // indirect
	github.com/golang/groupcache v0.0.0-20210331224755-41bb18bfe9da // indirect
	github.com/golang/protobuf v1.5.4 // indirect
	github.com/golang/snappy v1.0.0 // indirect
	github.com/gomodule/redigo v1.8.9 // indirect
	github.com/google/licenseclassifier v0.0.0-20221004142553-c1ed8fcf4bab // indirect
	github.com/google/rpmpack v0.6.1-0.20240329070804-c2247cbb881a // indirect
	github.com/google/shlex v0.0.0-20191202100458-e7afc7fbc510 // indirect
	github.com/google/uuid v1.6.0 // indirect
	github.com/goreleaser/chglog v0.6.2 // indirect
	github.com/goreleaser/fileglob v1.3.0 // indirect
	github.com/goreleaser/nfpm/v2 v2.41.2 // indirect
	github.com/h2non/filetype v1.1.3 // indirect
	github.com/hashicorp/errwrap v1.1.0 // indirect
	github.com/hashicorp/go-hclog v1.6.3 // indirect
	github.com/hashicorp/go-multierror v1.1.1 // indirect
	github.com/hashicorp/go-plugin v1.6.1 // indirect
	github.com/hashicorp/go-uuid v1.0.3 // indirect
	github.com/hashicorp/go-version v1.7.0 // indirect
	github.com/hashicorp/hcl v1.0.0 // indirect
	github.com/hashicorp/hcl/v2 v2.22.0 // indirect
	github.com/hashicorp/yamux v0.1.1 // indirect
	github.com/huandu/xstrings v1.5.0 // indirect
	github.com/iancoleman/orderedmap v0.3.0 // indirect
	github.com/inconshreveable/mousetrap v1.1.0 // indirect
	github.com/invopop/jsonschema v0.13.0 // indirect
	github.com/jbenet/go-context v0.0.0-20150711004518-d14ea06fba99 // indirect
	github.com/jcmturner/aescts/v2 v2.0.0 // indirect
	github.com/jcmturner/dnsutils/v2 v2.0.0 // indirect
	github.com/jcmturner/gofork v1.7.6 // indirect
	github.com/jcmturner/goidentity/v6 v6.0.1 // indirect
	github.com/jcmturner/gokrb5/v8 v8.4.4 // indirect
	github.com/jcmturner/rpc/v2 v2.0.3 // indirect
	github.com/josephspurrier/goversioninfo v1.4.1 // indirect
	github.com/json-iterator/go v1.1.12 // indirect
	github.com/kamstrup/intmap v0.5.1 // indirect
	github.com/kevinburke/ssh_config v1.2.0 // indirect
	github.com/klauspost/compress v1.18.0 // indirect
	github.com/klauspost/pgzip v1.2.6 // indirect
	github.com/kr/pretty v0.3.1 // indirect
	github.com/kr/text v0.2.0 // indirect
	github.com/lufia/plan9stats v0.0.0-20220913051719-115f729f3c8c // indirect
	github.com/magiconair/properties v1.8.7 // indirect
	github.com/mailru/easyjson v0.7.7 // indirect
	github.com/mattn/go-colorable v0.1.13 // indirect
	github.com/mattn/go-isatty v0.0.20 // indirect
	github.com/mitchellh/copystructure v1.2.0 // indirect
	github.com/mitchellh/go-homedir v1.1.0 // indirect
	github.com/mitchellh/go-testing-interface v1.14.1 // indirect
	github.com/mitchellh/go-wordwrap v1.0.1 // indirect
	github.com/mitchellh/mapstructure v1.5.0 // indirect
	github.com/mitchellh/reflectwalk v1.0.2 // indirect
	github.com/modern-go/concurrent v0.0.0-20180306012644-bacd9c7ef1dd // indirect
	github.com/modern-go/reflect2 v1.0.3-0.20250322232337-35a7c28c31ee // indirect
	github.com/muesli/mango v0.1.0 // indirect
	github.com/muesli/mango-cobra v1.2.0 // indirect
	github.com/muesli/mango-pflag v0.1.0 // indirect
	github.com/muesli/roff v0.1.0 // indirect
	github.com/munnerz/goautoneg v0.0.0-20191010083416-a7dc8b61c822 // indirect
	github.com/oklog/run v1.1.0 // indirect
	github.com/pbnjay/memory v0.0.0-20210728143218-7b4eea64cf58 // indirect
	github.com/pelletier/go-toml/v2 v2.2.3 // indirect
	github.com/pierrec/lz4/v4 v4.1.22 // indirect
	github.com/pjbgf/sha1cd v0.3.0 // indirect
	github.com/planetscale/vtprotobuf v0.6.1-0.20240319094008-0393e58bdf10 // indirect
	github.com/pmezard/go-difflib v1.0.1-0.20181226105442-5d4384ee4fb2 // indirect
	github.com/power-devops/perfstat v0.0.0-20220216144756-c35f1ee13d7c // indirect
	github.com/prometheus/client_golang v1.22.0 // indirect
	github.com/prometheus/client_model v0.6.2 // indirect
	github.com/prometheus/common v0.65.0 // indirect
	github.com/prometheus/procfs v0.17.0 // indirect
	github.com/rcrowley/go-metrics v0.0.0-20201227073835-cf1acfcdf475 // indirect
	github.com/rogpeppe/go-internal v1.13.1 // indirect
	github.com/russross/blackfriday/v2 v2.1.0 // indirect
	github.com/sagikazarmark/locafero v0.6.0 // indirect
	github.com/sagikazarmark/slog-shim v0.1.0 // indirect
	github.com/sergi/go-diff v1.3.2-0.20230802210424-5b0b94c5c0d3 // indirect
	github.com/shirou/gopsutil/v4 v4.25.7 // indirect
	github.com/shopspring/decimal v1.4.0 // indirect
	github.com/skeema/knownhosts v1.3.0 // indirect
	github.com/sourcegraph/conc v0.3.0 // indirect
	github.com/spf13/afero v1.11.0 // indirect
	github.com/spf13/cast v1.7.0 // indirect
	github.com/spf13/viper v1.19.0 // indirect
	github.com/subosito/gotenv v1.6.0 // indirect
	github.com/t-yuki/gocover-cobertura v0.0.0-20180217150009-aaee18c8195c // indirect
	github.com/terraform-docs/terraform-config-inspect v0.0.0-20210728164355-9c1f178932fa // indirect
	github.com/terraform-docs/terraform-docs v0.19.0 // indirect
	github.com/tidwall/gjson v1.18.0 // indirect
	github.com/tidwall/match v1.1.1 // indirect
	github.com/tidwall/pretty v1.2.1 // indirect
	github.com/tidwall/sjson v1.2.5 // indirect
	github.com/tklauser/go-sysconf v0.3.15 // indirect
	github.com/tklauser/numcpus v0.10.0 // indirect
	github.com/ulikunitz/xz v0.5.12 // indirect
	github.com/wk8/go-ordered-map/v2 v2.1.8 // indirect
	github.com/xanzy/ssh-agent v0.3.3 // indirect
	github.com/xdg-go/pbkdf2 v1.0.0 // indirect
	github.com/xdg-go/scram v1.1.2 // indirect
	github.com/xdg-go/stringprep v1.0.4 // indirect
	github.com/xeipuuv/gojsonpointer v0.0.0-20190905194746-02993c407bfb // indirect
	github.com/yusufpapurcu/wmi v1.2.4 // indirect
	github.com/zclconf/go-cty v1.15.0 // indirect
	gitlab.com/digitalxero/go-conventional-commit v1.0.7 // indirect
	go.elastic.co/ecszap v1.0.3 // indirect
	go.elastic.co/go-licence-detector v0.7.0 // indirect
	go.opentelemetry.io/auto/sdk v1.1.0 // indirect
	go.opentelemetry.io/collector/consumer v1.38.0 // indirect
	go.opentelemetry.io/collector/featuregate v1.41.0 // indirect
	go.uber.org/multierr v1.11.0 // indirect
	golang.org/x/crypto v0.41.0 // indirect
	golang.org/x/exp v0.0.0-20250106191152-7588d65b2ba8 // indirect
	golang.org/x/exp/typeparams v0.0.0-20231108232855-2478ac86f678 // indirect
	golang.org/x/mod v0.27.0 // indirect
	golang.org/x/sys v0.36.0 // indirect
	golang.org/x/text v0.28.0 // indirect
	golang.org/x/tools v0.36.0 // indirect
	golang.org/x/tools/go/expect v0.1.1-deprecated // indirect
	golang.org/x/tools/go/vcs v0.1.0-deprecated // indirect
	google.golang.org/genproto/googleapis/rpc v0.0.0-20250707201910-8d1bb00bc6a7 // indirect
	gopkg.in/ini.v1 v1.67.0 // indirect
	gopkg.in/warnings.v0 v0.1.2 // indirect
	gopkg.in/yaml.v3 v3.0.1 // indirect
	gotest.tools/gotestsum v1.12.0 // indirect
	honnef.co/go/tools v0.6.0 // indirect
	howett.net/plist v1.0.1 // indirect
	mvdan.cc/xurls/v2 v2.5.0 // indirect
)

tool (
	github.com/elastic/apm-perf/cmd/moxy
	github.com/elastic/apm-tools/cmd/check-approvals
	github.com/elastic/go-licenser
	github.com/elastic/gobench
	github.com/goreleaser/nfpm/v2/cmd/nfpm
	github.com/josephspurrier/goversioninfo/cmd/goversioninfo
	github.com/t-yuki/gocover-cobertura
	github.com/terraform-docs/terraform-docs
	go.elastic.co/go-licence-detector
	golang.org/x/tools/cmd/goimports
	gotest.tools/gotestsum
	honnef.co/go/tools/cmd/staticcheck
)<|MERGE_RESOLUTION|>--- conflicted
+++ resolved
@@ -48,17 +48,10 @@
 	go.uber.org/zap/exp v0.3.0
 	golang.org/x/net v0.43.0
 	golang.org/x/sync v0.17.0
-<<<<<<< HEAD
 	golang.org/x/term v0.35.0
 	golang.org/x/time v0.13.0
 	google.golang.org/grpc v1.75.1
 	google.golang.org/protobuf v1.36.10
-=======
-	golang.org/x/term v0.34.0
-	golang.org/x/time v0.12.0
-	google.golang.org/grpc v1.75.1
-	google.golang.org/protobuf v1.36.9
->>>>>>> a10f11bb
 	gopkg.in/yaml.v2 v2.4.0
 )
 
