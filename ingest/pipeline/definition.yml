--- conflicted
+++ resolved
@@ -15,15 +15,9 @@
   - pipeline:
       name: apm_error_grouping_name
       if: ctx.processor?.event == 'error'
-<<<<<<< HEAD
-  - pipeline:
-      name: apm_opentelemetry_metrics
-      if: ctx.processor?.event == 'metric'
   - pipeline:
       name: apm_metrics_dynamic_template
       if: ctx.processor?.event == 'metric'
-=======
->>>>>>> 817f6cfd
 
 apm_user_agent:
   description: Add user agent information for APM events
@@ -85,40 +79,7 @@
   - set:
       field: error.grouping_name
       copy_from: error.log.message
-<<<<<<< HEAD
       if: ctx.error?.log?.message != null
-
-apm_opentelemetry_metrics:
-  description: Populate Elastic APM metric fields from well-known OpenTelemetry metric counterparts
-  processors:
-  - set:
-      # Copy `runtime.jvm.memory.area` (OpenTelemetry) to `jvm.memory.{area}.{type}` (Elastic APM).
-      field: jvm.memory.{{labels.area}}.{{labels.type}}
-      copy_from: runtime.jvm.memory.area
-      if: ctx.runtime?.jvm?.memory?.area != null && ctx.labels?.area != null && ctx.labels?.type != null
-  - set:
-      # Copy `runtime.jvm.gc.collection` (OpenTelemetry) to `jvm.gc.time` (Elastic APM).
-      # Both are defined in milliseconds. This is the old name for `runtime.jvm.gc.time`.
-      field: jvm.gc.time
-      copy_from: runtime.jvm.gc.collection
-      if: ctx.runtime?.jvm?.gc?.collection != null
-  - set:
-      # Copy `runtime.jvm.gc.time` (OpenTelemetry) to `jvm.gc.time` (Elastic APM).
-      # Both are defined in milliseconds.
-      field: jvm.gc.time
-      copy_from: runtime.jvm.gc.time
-      if: ctx.runtime?.jvm?.gc?.time != null
-  - set:
-      # Copy `runtime.jvm.gc.count` (OpenTelemetry) to `jvm.gc.count` (Elastic APM).
-      field: jvm.gc.count
-      copy_from: runtime.jvm.gc.count
-      if: ctx.runtime?.jvm?.gc?.count != null
-  - set:
-      # Copy `labels.gc` (OpenTelemetry) to `labels.name` (Elastic APM), for jvm.gc.{time,count}.
-      field: labels.name
-      copy_from: labels.gc
-      override: false # don't replace existing labels.name field, if any
-      if: ctx.labels?.gc != null && ctx.runtime?.jvm?.gc != null
 
 # TODO(axw) handle unit in metric descriptions.
 # See https://github.com/elastic/elasticsearch/issues/72536
@@ -138,7 +99,4 @@
           }
         }
         ctx._dynamic_templates = dynamic_templates;
-        ctx.remove("_metric_descriptions");
-=======
-      if: ctx.error?.log?.message != null
->>>>>>> 817f6cfd
+        ctx.remove("_metric_descriptions");