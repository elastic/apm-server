// Licensed to Elasticsearch B.V. under one or more contributor
// license agreements. See the NOTICE file distributed with
// this work for additional information regarding copyright
// ownership. Elasticsearch B.V. licenses this file to you under
// the Apache License, Version 2.0 (the "License"); you may
// not use this file except in compliance with the License.
// You may obtain a copy of the License at
//
//     http://www.apache.org/licenses/LICENSE-2.0
//
// Unless required by applicable law or agreed to in writing,
// software distributed under the License is distributed on an
// "AS IS" BASIS, WITHOUT WARRANTIES OR CONDITIONS OF ANY
// KIND, either express or implied.  See the License for the
// specific language governing permissions and limitations
// under the License.

package modelindexer

import (
	"bytes"
	"context"
	"errors"
	"fmt"
	"io"
	"math"
	"net/http"
	"runtime"
	"strings"
	"sync"
	"sync/atomic"
	"time"

	"go.elastic.co/apm/module/apmzap/v2"
	"go.elastic.co/apm/v2"
	"go.elastic.co/fastjson"
	"golang.org/x/sync/errgroup"

	"github.com/elastic/beats/v7/libbeat/beat"
	"github.com/elastic/elastic-agent-libs/logp"
	"github.com/elastic/elastic-agent-libs/mapstr"

	"github.com/elastic/apm-server/internal/elasticsearch"
	"github.com/elastic/apm-server/internal/logs"
	"github.com/elastic/apm-server/internal/model"
)

const (
	logRateLimit = time.Minute

	// timestampFormat formats timestamps according to Elasticsearch's
	// strict_date_optional_time date format, which includes a fractional
	// seconds component.
	timestampFormat = "2006-01-02T15:04:05.000Z07:00"
)

// ErrClosed is returned from methods of closed Indexers.
var ErrClosed = errors.New("model indexer closed")

// Indexer is a model.BatchProcessor which bulk indexes events as Elasticsearch documents.
//
// Indexer buffers events in their JSON encoding until either the accumulated buffer reaches
// `config.FlushBytes`, or `config.FlushInterval` elapses.
//
// Indexer fills a single bulk request buffer at a time to ensure bulk requests are optimally
// sized, avoiding sparse bulk requests as much as possible. After a bulk request is flushed,
// the next event added will wait for the next available bulk request buffer and repeat the
// process.
//
// Up to `config.MaxRequests` bulk requests may be flushing/active concurrently, to allow the
// server to make progress encoding while Elasticsearch is busy servicing flushed bulk requests.
type Indexer struct {
	bulkRequests          int64
	eventsAdded           int64
	eventsActive          int64
	eventsFailed          int64
	eventsIndexed         int64
	tooManyRequests       int64
	bytesTotal            int64
	availableBulkRequests int64
	activeCreated         int64
	activeDestroyed       int64

	scalingInfo atomic.Value

	config                Config
	logger                *logp.Logger
	available             chan *bulkIndexer
	bulkItems             chan elasticsearch.BulkIndexerItem
	errgroup              errgroup.Group
	errgroupContext       context.Context
	cancelErrgroupContext context.CancelFunc

	mu     sync.Mutex
	closed chan struct{}
}

// Config holds configuration for Indexer.
type Config struct {
	// Tracer holds an optional apm.Tracer to use for tracing bulk requests
	// to Elasticsearch. Each bulk request is traced as a transaction.
	//
	// If Tracer is nil, requests will not be traced.
	Tracer *apm.Tracer

	// CompressionLevel holds the gzip compression level, from 0 (gzip.NoCompression)
	// to 9 (gzip.BestCompression). Higher values provide greater compression, at a
	// greater cost of CPU. The special value -1 (gzip.DefaultCompression) selects the
	// default compression level.
	CompressionLevel int

	// MaxRequests holds the maximum number of bulk index requests to execute concurrently.
	// The maximum memory usage of Indexer is thus approximately MaxRequests*FlushBytes.
	//
	// If MaxRequests is less than or equal to zero, the default of 50 will be used.
	MaxRequests int

	// FlushBytes holds the flush threshold in bytes. If Compression is enabled,
	// The number of events that can be buffered will be greater.
	//
	// If FlushBytes is zero, the default of 1MB will be used.
	FlushBytes int

	// FlushInterval holds the flush threshold as a duration.
	//
	// If FlushInterval is zero, the default of 30 seconds will be used.
	FlushInterval time.Duration

<<<<<<< HEAD
	// EventBufferSize sets the number of events that can be buffered before
	// they are stored in the active indexer buffer.
	//
	// If EventBufferSize is zero, the default 100 will be used.
	EventBufferSize int

	// Tracer holds an optional apm.Tracer to use for tracing bulk requests
	// to Elasticsearch. Each bulk request is traced as a transaction.
=======
	// Scaling configuration for the modelindexer.
>>>>>>> 6e754630
	//
	// If unspecified, scaling is enabled by default.
	Scaling ScalingConfig
}

// ScalingConfig holds the modelindexer autoscaling configuration.
type ScalingConfig struct {
	// Disabled toggles active indexer scaling on.
	//
	// It is enabled by default.
	Disabled bool

	// ScaleDown configures the Threshold and CoolDown for the scale down
	// action. In order to scale down an active indexer, the Threshold has
	// to be met after the CoolDown has elapsed. Scale down will only take
	// place if there are more than 1 active indexer.
	// Active indexers will be destroyed when they aren't needed anymore,
	// when enough timed flushes (FlushInterval) are performed by an active
	// indexer (controlled by Threshold), or when an active indexer is idle
	// for (IdleInterval * Threshold) as long as CoolDown allows it.
	//
	// When unset, the default of 30 is used for Threshold, and 30 seconds for
	// CoolDown.
	ScaleDown ScaleActionConfig

	// ScaleUp configures the Threshold and CoolDown for the scale up action.
	// In order for a scale up to occur, the Threshold has to be met after
	// the CoolDown has elapsed. By default,
	// a single active indexer is created which actively pulls events from the
	// internal buffered queue. When enough full flushes (FlushBytes) are
	// performed by an active indexer (controlled by Threshold), a new active
	// indexer will be created until GOMAXPROCS / 4 is reached (25% of CPU
	// capacity) if the CoolDown allows it.
	//
	// When unspecified, the default of 60 is used for Threshold, and 60 seconds
	// for CoolDown.
	ScaleUp ScaleActionConfig

	// IdleInterval defines how long an active indexer performs an inactivity
	// check. The ScaleDown.Threshold and ScaleDown.CoolDown needs to be met
	// for an active indexer to be destroyed.
	//
	// When unspecified, the default of 30 seconds will be used.
	IdleInterval time.Duration
}

// ScaleActionConfig holds the configuration for a scaling action
type ScaleActionConfig struct {
	// Threshold is the number of consecutive times a scale up/down condition
	// has to happen for the scaling action will be triggered.
	Threshold uint

	// CoolDown is the amount of time needed to elapse between scaling actions
	// to trigger it.
	CoolDown time.Duration
}

// New returns a new Indexer that indexes events directly into data streams.
func New(client elasticsearch.Client, cfg Config) (*Indexer, error) {
	logger := logp.NewLogger("modelindexer", logs.WithRateLimit(logRateLimit))
	if cfg.CompressionLevel < -1 || cfg.CompressionLevel > 9 {
		return nil, fmt.Errorf(
			"expected CompressionLevel in range [-1,9], got %d",
			cfg.CompressionLevel,
		)
	}
	if cfg.MaxRequests <= 0 {
		cfg.MaxRequests = 50
	}
	if cfg.FlushBytes <= 0 {
		cfg.FlushBytes = 1 * 1024 * 1024
	}
	if cfg.FlushInterval <= 0 {
		cfg.FlushInterval = 30 * time.Second
	}
<<<<<<< HEAD
	if cfg.EventBufferSize <= 0 {
		cfg.EventBufferSize = 64
=======
	if !cfg.Scaling.Disabled {
		if cfg.Scaling.ScaleDown.Threshold == 0 {
			cfg.Scaling.ScaleDown.Threshold = 30
		}
		if cfg.Scaling.ScaleDown.CoolDown <= 0 {
			cfg.Scaling.ScaleDown.CoolDown = 30 * time.Second
		}
		if cfg.Scaling.ScaleUp.Threshold == 0 {
			cfg.Scaling.ScaleUp.Threshold = 60
		}
		if cfg.Scaling.ScaleUp.CoolDown <= 0 {
			cfg.Scaling.ScaleUp.CoolDown = time.Minute
		}
		if cfg.Scaling.IdleInterval <= 0 {
			cfg.Scaling.IdleInterval = 30 * time.Second
		}
>>>>>>> 6e754630
	}
	available := make(chan *bulkIndexer, cfg.MaxRequests)
	for i := 0; i < cfg.MaxRequests; i++ {
		available <- newBulkIndexer(client, cfg.CompressionLevel)
	}
	indexer := &Indexer{
		availableBulkRequests: int64(len(available)),
		config:                cfg,
		logger:                logger,
		available:             available,
		closed:                make(chan struct{}),
		// NOTE(marclop) This channel size is arbitrary.
		bulkItems: make(chan elasticsearch.BulkIndexerItem, cfg.EventBufferSize),
	}

	// We create a cancellable context for the errgroup.Group for unblocking
	// flushes when Close returns. We intentionally do not use errgroup.WithContext,
	// because one flush failure should not cause the context to be cancelled.
	indexer.errgroupContext, indexer.cancelErrgroupContext = context.WithCancel(
		context.Background(),
	)
	indexer.scalingInfo.Store(scalingInfo{activeIndexers: 1})
	indexer.errgroup.Go(func() error {
		indexer.runActiveIndexer()
		return nil
	})
	return indexer, nil
}

// Close closes the indexer, first flushing any queued events.
//
// Close returns an error if any flush attempts during the indexer's
// lifetime returned an error. If ctx is cancelled, Close returns and
// any ongoing flush attempts are cancelled.
func (i *Indexer) Close(ctx context.Context) error {
	i.mu.Lock()
	defer i.mu.Unlock()
	select {
	case <-i.closed:
	default:
		close(i.closed)

		// Cancel ongoing flushes when ctx is cancelled.
		ctx, cancel := context.WithCancel(ctx)
		defer cancel()
		go func() {
			defer i.cancelErrgroupContext()
			<-ctx.Done()
		}()
	}
	return i.errgroup.Wait()
}

// Stats returns the bulk indexing stats.
func (i *Indexer) Stats() Stats {
	return Stats{
		Added:                 atomic.LoadInt64(&i.eventsAdded),
		Active:                atomic.LoadInt64(&i.eventsActive),
		BulkRequests:          atomic.LoadInt64(&i.bulkRequests),
		Failed:                atomic.LoadInt64(&i.eventsFailed),
		Indexed:               atomic.LoadInt64(&i.eventsIndexed),
		TooManyRequests:       atomic.LoadInt64(&i.tooManyRequests),
		BytesTotal:            atomic.LoadInt64(&i.bytesTotal),
		AvailableBulkRequests: atomic.LoadInt64(&i.availableBulkRequests),
		IndexersActive:        i.scalingInformation().activeIndexers,
		IndexersCreated:       atomic.LoadInt64(&i.activeCreated),
		IndexersDestroyed:     atomic.LoadInt64(&i.activeDestroyed),
	}
}

// ProcessBatch creates a document for each event in batch, and adds them to the
// Elasticsearch bulk indexer.
//
// If Close is called, then ProcessBatch will return ErrClosed.
func (i *Indexer) ProcessBatch(ctx context.Context, batch *model.Batch) error {
	for _, event := range *batch {
		if err := i.processEvent(ctx, &event); err != nil {
			return err
		}
	}
	return nil
}

func (i *Indexer) processEvent(ctx context.Context, event *model.APMEvent) error {
	r := getPooledReader()
	beatEvent := event.BeatEvent()
	if err := encodeBeatEvent(beatEvent, &r.jsonw); err != nil {
		return err
	}
	r.reader.Reset(r.jsonw.Bytes())

	r.indexBuilder.WriteString(event.DataStream.Type)
	r.indexBuilder.WriteByte('-')
	r.indexBuilder.WriteString(event.DataStream.Dataset)
	r.indexBuilder.WriteByte('-')
	r.indexBuilder.WriteString(event.DataStream.Namespace)

	// Send the BulkIndexerItem to the internal channel, allowing individual
	// events to be processed by an active bulk indexer in a dedicated goroutine,
	// which in turn speeds up event processing.
	item := elasticsearch.BulkIndexerItem{
		Index:  r.indexBuilder.String(),
		Action: "create",
		Body:   r,
	}
	select {
	case <-ctx.Done():
		return ctx.Err()
	case <-i.closed:
		return ErrClosed
	case i.bulkItems <- item:
	}
	atomic.AddInt64(&i.eventsAdded, 1)
	atomic.AddInt64(&i.eventsActive, 1)
	return nil
}

func encodeBeatEvent(in beat.Event, out *fastjson.Writer) error {
	out.RawByte('{')
	out.RawString(`"@timestamp":"`)
	out.Time(in.Timestamp, timestampFormat)
	out.RawByte('"')
	for k, v := range in.Fields {
		out.RawByte(',')
		out.String(k)
		out.RawByte(':')
		if err := encodeAny(v, out); err != nil {
			return err
		}
	}
	out.RawByte('}')
	return nil
}

func encodeAny(v interface{}, out *fastjson.Writer) error {
	switch v := v.(type) {
	case mapstr.M:
		return encodeMap(v, out)
	case map[string]interface{}:
		return encodeMap(v, out)
	default:
		return fastjson.Marshal(out, v)
	}
}

func encodeMap(v map[string]interface{}, out *fastjson.Writer) error {
	out.RawByte('{')
	first := true
	for k, v := range v {
		if first {
			first = false
		} else {
			out.RawByte(',')
		}
		out.String(k)
		out.RawByte(':')
		if err := encodeAny(v, out); err != nil {
			return err
		}
	}
	out.RawByte('}')
	return nil
}

func (i *Indexer) flush(ctx context.Context, bulkIndexer *bulkIndexer) error {
	n := bulkIndexer.Items()
	if n == 0 {
		return nil
	}
	defer atomic.AddInt64(&i.eventsActive, -int64(n))
	defer atomic.AddInt64(&i.bulkRequests, 1)

	var tx *apm.Transaction
	logger := i.logger
	if i.config.Tracer != nil && i.config.Tracer.Recording() {
		tx = i.config.Tracer.StartTransaction("flush", "output")
		defer tx.End()
		ctx = apm.ContextWithTransaction(ctx, tx)
		tx.Outcome = "success"

		// Add trace IDs to logger, to associate any per-item errors
		// below with the trace.
		for _, field := range apmzap.TraceContext(ctx) {
			logger = logger.With(field)
		}
	}

	resp, err := bulkIndexer.Flush(ctx)
	// Record the bulkIndexer buffer's length as the bytesTotal metric after
	// the request has been flushed.
	if flushed := bulkIndexer.BytesFlushed(); flushed > 0 {
		atomic.AddInt64(&i.bytesTotal, int64(flushed))
	}
	if err != nil {
		atomic.AddInt64(&i.eventsFailed, int64(n))
		logger.With(logp.Error(err)).Error("bulk indexing request failed")
		if tx != nil {
			tx.Outcome = "failure"
			apm.CaptureError(ctx, err).Send()
		}

		var errTooMany errorTooManyRequests
		// 429 may be returned as errors from the bulk indexer.
		if errors.As(err, &errTooMany) {
			atomic.AddInt64(&i.tooManyRequests, int64(n))
		}
		return err
	}
	var eventsFailed, eventsIndexed, tooManyRequests int64
	for _, item := range resp.Items {
		for _, info := range item {
			if info.Error.Type != "" || info.Status > 201 {
				eventsFailed++
				if info.Status == http.StatusTooManyRequests {
					tooManyRequests++
				}
				logger.Errorf(
					"failed to index event (%s): %s",
					info.Error.Type, info.Error.Reason,
				)
			} else {
				eventsIndexed++
			}
		}
	}
	if eventsFailed > 0 {
		atomic.AddInt64(&i.eventsFailed, eventsFailed)
	}
	if eventsIndexed > 0 {
		atomic.AddInt64(&i.eventsIndexed, eventsIndexed)
	}
	if tooManyRequests > 0 {
		atomic.AddInt64(&i.tooManyRequests, tooManyRequests)
	}
	logger.Debugf(
		"bulk request completed: %d indexed, %d failed (%d exceeded capacity)",
		eventsIndexed, eventsFailed, tooManyRequests,
	)
	return nil
}

// runActiveIndexer starts a new active indexer which pulls items from the
// bulkItems channel. The more active indexers there are, the faster events
// will be pulled out of the queue, but also the more likely it is that the
// outgoing Elasticsearch bulk requests are flushed due to the idle timer,
// rather than due to being full.
func (i *Indexer) runActiveIndexer() {
	var closed bool
	var active *bulkIndexer
	var timedFlush uint
	var fullFlush uint
	flushTimer := time.NewTimer(i.config.FlushInterval)
	if !flushTimer.Stop() {
		<-flushTimer.C
	}
	handleBulkItem := func(event elasticsearch.BulkIndexerItem) {
		if active == nil {
			active = <-i.available
			atomic.AddInt64(&i.availableBulkRequests, -1)
			flushTimer.Reset(i.config.FlushInterval)
		}
		if err := active.Add(event); err != nil {
			i.logger.Errorf("failed adding event to bulk indexer: %v", err)
		}
	}
	for !closed {
		select {
		case <-flushTimer.C:
			timedFlush++
			fullFlush = 0
		default:
			// When there's no active indexer and queue utilization is below 5%,
			// reset the flushTimer with IdleInterval so excess active indexers
			// that remain idle can be scaled down.
			if !i.config.Scaling.Disabled && active == nil {
				if i.scalingInformation().activeIndexers > 1 &&
					float64(len(i.bulkItems))/float64(cap(i.bulkItems)) <= 0.05 {
					flushTimer.Reset(i.config.Scaling.IdleInterval)
				}
			}
			select {
			case <-i.closed:
				// Consume whatever bulk items have been buffered,
				// and then flush a last time below.
				for len(i.bulkItems) > 0 {
					select {
					case event := <-i.bulkItems:
						handleBulkItem(event)
					default:
						// Another goroutine took the item.
					}
				}
				closed = true
			case <-flushTimer.C:
				timedFlush++
				fullFlush = 0
			case event := <-i.bulkItems:
				handleBulkItem(event)
				if active.Len() < i.config.FlushBytes {
					continue
				}
				fullFlush++
				timedFlush = 0
				// The active indexer is at or exceeds the configured FlushBytes
				// threshold, so flush it.
				if !flushTimer.Stop() {
					<-flushTimer.C
				}
			}
		}
		if active != nil {
			indexer := active
			active = nil
			i.errgroup.Go(func() error {
				err := i.flush(i.errgroupContext, indexer)
				indexer.Reset()
				i.available <- indexer
				atomic.AddInt64(&i.availableBulkRequests, 1)
				return err
			})
		}
		if i.config.Scaling.Disabled {
			continue
		}
		now := time.Now()
		info := i.scalingInformation()
		if i.maybeScaleDown(now, info, &timedFlush) {
			atomic.AddInt64(&i.activeDestroyed, 1)
			return
		}
		if i.maybeScaleUp(now, info, &fullFlush) {
			atomic.AddInt64(&i.activeCreated, 1)
			i.errgroup.Go(func() error {
				i.runActiveIndexer()
				return nil
			})
		}
	}
	// Decrement the active bulk requests when Indexer is closed.
	for {
		info := i.scalingInformation()
		if i.scalingInfo.CompareAndSwap(info, scalingInfo{
			lastAction:     time.Now(),
			activeIndexers: info.activeIndexers - 1,
		}) {
			return
		}
	}
}

// maybeScaleDown returns true if the caller (assumed to be active indexer) needs
// to be scaled down. It automatically updates the scaling information with a
// decremented `activeBulkRequests` and timestamp of the action when true.
func (i *Indexer) maybeScaleDown(now time.Time, info scalingInfo, timedFlush *uint) bool {
	// Only downscale when there is more than 1 active indexer.
	if info.activeIndexers == 1 {
		return false
	}
	// If the CPU quota changes and there is more than 1 indexer, downscale an
	// active indexer. This downscaling action isn't subject to the downscaling
	// cooldown, since doing so would result in using much more CPU for longer.
	// Loop until the CompareAndSwap operation succeeds (there may be more than)
	// since a single active indexer trying to down scale itself, or the active
	// indexer variable is in check.
	limit := activeLimit()
	for info.activeIndexers > limit {
		// Avoid having more than 1 concurrent downscale, by using a compare
		// and swap operation.
		if i.scalingInfo.CompareAndSwap(info, info.ScaleDown(now)) {
			i.logger.Infof("active indexers (%d) > active limit (%d), scaling down",
				info.activeIndexers, limit,
			)
			return true
		}
		info = i.scalingInformation() // refresh scaling info if CAS failed.
	}
	if *timedFlush < i.config.Scaling.ScaleDown.Threshold {
		return false
	}
	// Reset timedFlush after it has exceeded the threshold
	// it avoids unnecessary precociousness to scale down.
	*timedFlush = 0
	if info.withinCoolDown(i.config.Scaling.ScaleDown.CoolDown, now) {
		return false
	}
	if new := info.ScaleDown(now); i.scalingInfo.CompareAndSwap(info, new) {
		i.logger.Infof("timed flush threshold exceeded, scaling down to: %d", new)
		return true
	}
	return false
}

// maybeScaleUp returns true if the caller (assumed to be active indexer) needs
// to scale up and create another active indexer goroutine. It automatically
// updates the scaling information with an incremented `activeBulkRequests` and
// timestamp of the action when true.
func (i *Indexer) maybeScaleUp(now time.Time, info scalingInfo, fullFlush *uint) bool {
	if *fullFlush < i.config.Scaling.ScaleUp.Threshold {
		return false
	}
	if info.activeIndexers >= activeLimit() {
		return false
	}
	// Reset fullFlush after it has exceeded the threshold
	// it avoids unnecessary precociousness to scale up.
	*fullFlush = 0
	if info.withinCoolDown(i.config.Scaling.ScaleUp.CoolDown, now) {
		return false
	}
	// Avoid having more than 1 concurrent upscale, by using a compare
	// and swap operation.
	if new := info.ScaleUp(now); i.scalingInfo.CompareAndSwap(info, new) {
		i.logger.Infof("full flush threshold exceeded, scaling up to: %d",
			new.activeIndexers,
		)
		return true
	}
	return false
}

func (i *Indexer) scalingInformation() scalingInfo {
	return i.scalingInfo.Load().(scalingInfo)
}

// activeLimit returns the value of GOMAXPROCS / 4. Which should limit the
// maximum number of active indexers to 25% of GOMAXPROCS.
// NOTE: There is also a sweet spot between Config.MaxRequests and the number
// of available indexers, where having N number of available bulk requests per
// active bulk indexer is required for optimal performance.
func activeLimit() int64 {
	if limit := float64(runtime.GOMAXPROCS(0)) / float64(4); limit > 1 {
		return int64(math.RoundToEven(limit))
	}
	return 1
}

var pool sync.Pool

type pooledReader struct {
	jsonw        fastjson.Writer
	reader       *bytes.Reader
	indexBuilder strings.Builder
}

func getPooledReader() *pooledReader {
	if r, ok := pool.Get().(*pooledReader); ok {
		return r
	}
	r := &pooledReader{reader: bytes.NewReader(nil)}
	return r
}

func (r *pooledReader) Read(p []byte) (int, error) {
	n, err := r.reader.Read(p)
	if err == io.EOF {
		// Release the reader back into the pool after it has been consumed.
		r.jsonw.Reset()
		r.reader.Reset(nil)
		r.indexBuilder.Reset()
		pool.Put(r)
	}
	return n, err
}

func (r *pooledReader) Seek(offset int64, whence int) (int64, error) {
	return r.reader.Seek(offset, whence)
}

// scalingInfo contains the number of active indexers and the timestamp of the
// latest time a scale action was performed. This structure is used within the
// Indexer to coordinate scale actions with a CompareAndSwap operation.
type scalingInfo struct {
	lastAction     time.Time
	activeIndexers int64
}

func (s scalingInfo) ScaleDown(t time.Time) scalingInfo {
	return scalingInfo{
		lastAction: t, activeIndexers: s.activeIndexers - 1,
	}
}

func (s scalingInfo) ScaleUp(t time.Time) scalingInfo {
	return scalingInfo{
		lastAction: t, activeIndexers: s.activeIndexers + 1,
	}
}

func (s scalingInfo) withinCoolDown(cooldown time.Duration, now time.Time) bool {
	return s.lastAction.Add(cooldown).After(now)
}

// Stats holds bulk indexing statistics.
type Stats struct {
	// Active holds the active number of items waiting in the indexer's queue.
	Active int64

	// Added holds the number of items added to the indexer.
	Added int64

	// BulkRequests holds the number of bulk requests completed.
	BulkRequests int64

	// Failed holds the number of indexing operations that failed.
	Failed int64

	// Indexed holds the number of indexing operations that have completed
	// successfully.
	Indexed int64

	// TooManyRequests holds the number of indexing operations that failed due
	// to Elasticsearch responding with 429 Too many Requests.
	TooManyRequests int64

	// BytesTotal represents the total number of bytes written to the request
	// body that is sent in the outgoing _bulk request to Elasticsearch.
	// The number of bytes written will be smaller when compression is enabled.
	// This implementation differs from the previous number reported by libbeat
	// which counts bytes at the transport level.
	BytesTotal int64

	// AvailableBulkRequests represents the number of bulk indexers
	// available for making bulk index requests.
	AvailableBulkRequests int64

	// IndexersActive represents the number of active bulk indexers that are
	// concurrently processing batches.
	IndexersActive int64

	// IndexersCreated represents the number of times new active indexers were
	// created.
	IndexersCreated int64

	// Downscales represents the number of times an active indexer was destroyed.
	IndexersDestroyed int64
}<|MERGE_RESOLUTION|>--- conflicted
+++ resolved
@@ -126,7 +126,6 @@
 	// If FlushInterval is zero, the default of 30 seconds will be used.
 	FlushInterval time.Duration
 
-<<<<<<< HEAD
 	// EventBufferSize sets the number of events that can be buffered before
 	// they are stored in the active indexer buffer.
 	//
@@ -135,9 +134,7 @@
 
 	// Tracer holds an optional apm.Tracer to use for tracing bulk requests
 	// to Elasticsearch. Each bulk request is traced as a transaction.
-=======
 	// Scaling configuration for the modelindexer.
->>>>>>> 6e754630
 	//
 	// If unspecified, scaling is enabled by default.
 	Scaling ScalingConfig
@@ -213,10 +210,9 @@
 	if cfg.FlushInterval <= 0 {
 		cfg.FlushInterval = 30 * time.Second
 	}
-<<<<<<< HEAD
 	if cfg.EventBufferSize <= 0 {
 		cfg.EventBufferSize = 64
-=======
+	}
 	if !cfg.Scaling.Disabled {
 		if cfg.Scaling.ScaleDown.Threshold == 0 {
 			cfg.Scaling.ScaleDown.Threshold = 30
@@ -233,7 +229,6 @@
 		if cfg.Scaling.IdleInterval <= 0 {
 			cfg.Scaling.IdleInterval = 30 * time.Second
 		}
->>>>>>> 6e754630
 	}
 	available := make(chan *bulkIndexer, cfg.MaxRequests)
 	for i := 0; i < cfg.MaxRequests; i++ {
