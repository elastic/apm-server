--- conflicted
+++ resolved
@@ -39,11 +39,7 @@
 // Deobfuscate mutates the stacktrace by searching for those items through the mapFile, looking
 // for their de-obfuscated names and replacing the ones in the original stacktrace by their real names found within the mapFile.
 // Note that not all the stacktrace items might be present in the mapFile, for those cases, those frames will remain untouched.
-<<<<<<< HEAD
-func Deobfuscate(stacktrace *model.Stacktrace, mapFile io.ReadCloser) error {
-=======
-func Deobfuscate(stacktrace *[]*modelpb.StacktraceFrame, mapFile io.Reader) error {
->>>>>>> c709f26b
+func Deobfuscate(stacktrace *[]*modelpb.StacktraceFrame, mapFile io.ReadCloser) error {
 	types, err := groupUniqueTypes(stacktrace)
 	if err != nil {
 		return err
