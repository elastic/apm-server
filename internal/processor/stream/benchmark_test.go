--- conflicted
+++ resolved
@@ -57,21 +57,6 @@
 			b.Error(err)
 		}
 		r := bytes.NewReader(data)
-<<<<<<< HEAD
-		b.ReportAllocs()
-		b.SetBytes(int64(len(data)))
-		b.ResetTimer()
-		for i := 0; i < b.N; i++ {
-			b.StopTimer()
-			r.Reset(data)
-			b.StartTimer()
-
-			var result Result
-			processor.HandleStream(context.Background(), false, model.APMEvent{}, io.NopCloser(r), batchSize, batchProcessor, &result)
-		}
-	}
-=======
->>>>>>> c5e6cf45
 
 		b.Run(filepath.Base(f), func(b *testing.B) {
 			b.ReportAllocs()
@@ -80,7 +65,7 @@
 				r.Seek(0, io.SeekStart)
 
 				var result Result
-				processor.HandleStream(context.Background(), model.APMEvent{}, r, batchSize, batchProcessor, &result)
+				processor.HandleStream(context.Background(), false, model.APMEvent{}, io.NopCloser(r), batchSize, batchProcessor, &result)
 			}
 		})
 	}
