--- conflicted
+++ resolved
@@ -540,7 +540,7 @@
 			}
 		}
 	})
-<<<<<<< HEAD
+	monitoring.NewFunc(statsRegistry, "apm-server", func(_ monitoring.Mode, v monitoring.Visitor) {
 	monitoring.NewFunc(monitoring.Default, "apm-server", apmServerMonitoringFunc(b.metricReader))
 }
 
@@ -551,9 +551,6 @@
 // This function accepts a metric reader to avoid a dependency on the global otel meter provider.
 func apmServerMonitoringFunc(metricReader *sdkmetric.ManualReader) func(_ monitoring.Mode, v monitoring.Visitor) {
 	return func(_ monitoring.Mode, v monitoring.Visitor) {
-=======
-	monitoring.NewFunc(statsRegistry, "apm-server", func(_ monitoring.Mode, v monitoring.Visitor) {
->>>>>>> 5c0b8e70
 		var rm metricdata.ResourceMetrics
 		if err := metricReader.Collect(context.Background(), &rm); err != nil {
 			return
