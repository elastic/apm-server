// Licensed to Elasticsearch B.V. under one or more contributor
// license agreements. See the NOTICE file distributed with
// this work for additional information regarding copyright
// ownership. Elasticsearch B.V. licenses this file to you under
// the Apache License, Version 2.0 (the "License"); you may
// not use this file except in compliance with the License.
// You may obtain a copy of the License at
//
//     http://www.apache.org/licenses/LICENSE-2.0
//
// Unless required by applicable law or agreed to in writing,
// software distributed under the License is distributed on an
// "AS IS" BASIS, WITHOUT WARRANTIES OR CONDITIONS OF ANY
// KIND, either express or implied.  See the License for the
// specific language governing permissions and limitations
// under the License.

package sourcemap

import (
	"context"
	"net/http"
	"testing"

	"github.com/go-sourcemap/sourcemap"
	"github.com/stretchr/testify/assert"
	"github.com/stretchr/testify/require"

	"github.com/elastic/apm-server/internal/elasticsearch"
)

var unsupportedVersionSourcemap = `{
  "version": 1,
  "sources": ["webpack:///bundle.js"],
  "names": [],
  "mappings": "CAAS",
  "file": "bundle.js",
  "sourcesContent": [],
  "sourceRoot": ""
}`

func Test_NewCachingFetcher(t *testing.T) {
	_, err := NewCachingFetcher(nil, nil, -1)
	require.Error(t, err)

	f, err := NewCachingFetcher(nil, nil, 100)
	require.NoError(t, err)
	assert.NotNil(t, f.cache)
}

func TestStore_Fetch(t *testing.T) {
	serviceName, serviceVersion, path := "foo", "1.0.1", "/tmp"
	key := Identifier{
		name:    "foo",
		version: "1.0.1",
		path:    "/tmp",
	}

	t.Run("cache", func(t *testing.T) {
		t.Run("nil", func(t *testing.T) {
			var nilConsumer *sourcemap.Consumer
			store := testCachingFetcher(t, newMockElasticsearchClient(t, http.StatusOK,
				sourcemapSearchResponseBody(1, []map[string]interface{}{sourcemapHit(validSourcemap)}),
			))
			store.add(key, nilConsumer)

			mapper, err := store.Fetch(context.Background(), serviceName, serviceVersion, path)
			assert.Nil(t, mapper)
			assert.Nil(t, err)
		})

		t.Run("sourcemapConsumer", func(t *testing.T) {
			consumer := &sourcemap.Consumer{}
			store := testCachingFetcher(t, newUnavailableElasticsearchClient(t))
			store.add(key, consumer)

			mapper, err := store.Fetch(context.Background(), serviceName, serviceVersion, path)
			require.NoError(t, err)
			assert.Equal(t, consumer, mapper)

		})
	})

	t.Run("validFromES", func(t *testing.T) {
		store := testCachingFetcher(t, newMockElasticsearchClient(t, http.StatusOK,
			sourcemapSearchResponseBody(1, []map[string]interface{}{sourcemapHit(validSourcemap)}),
		))
		mapper, err := store.Fetch(context.Background(), serviceName, serviceVersion, path)
		require.NoError(t, err)
		require.NotNil(t, mapper)

		// ensure sourcemap is added to cache
		cached, found := store.cache.Get(key)
		require.True(t, found)
		assert.Equal(t, mapper, cached)
	})

	t.Run("notFoundInES", func(t *testing.T) {
		store := testCachingFetcher(t, newMockElasticsearchClient(t, http.StatusNotFound, sourcemapSearchResponseBody(0, nil)))
		//not cached
		cached, found := store.cache.Get(key)
		require.False(t, found)
		require.Nil(t, cached)

		//fetch nil value, leading to error
		mapper, err := store.Fetch(context.Background(), serviceName, serviceVersion, path)
		require.Nil(t, err)
		require.Nil(t, mapper)

		// ensure nil value is added to cache
		cached, found = store.cache.Get(key)
		assert.True(t, found)
		assert.Nil(t, cached)
	})

	t.Run("invalidFromES", func(t *testing.T) {
		for name, client := range map[string]*elasticsearch.Client{
			"invalid": newMockElasticsearchClient(t, http.StatusOK,
				sourcemapSearchResponseBody(1, []map[string]interface{}{sourcemapHit("foo")}),
			),
			"unsupportedVersion": newMockElasticsearchClient(t, http.StatusOK,
				sourcemapSearchResponseBody(1, []map[string]interface{}{sourcemapHit(unsupportedVersionSourcemap)}),
			),
		} {
			t.Run(name, func(t *testing.T) {
				store := testCachingFetcher(t, client)
				//not cached
				cached, found := store.cache.Get(key)
				require.False(t, found)
				require.Nil(t, cached)

				//fetch nil value, leading to error
				mapper, err := store.Fetch(context.Background(), serviceName, serviceVersion, path)
				require.Error(t, err)
				require.Nil(t, mapper)

				// ensure nil value is added to cache
				cached, found = store.cache.Get(key)
				assert.True(t, found)
				assert.Nil(t, cached)
			})
		}
	})

	t.Run("noConnectionToES", func(t *testing.T) {
		store := testCachingFetcher(t, newUnavailableElasticsearchClient(t))
		//not cached
		_, found := store.cache.Get(key)
		require.False(t, found)

		//fetch nil value, leading to error
		mapper, err := store.Fetch(context.Background(), serviceName, serviceVersion, path)
		require.Error(t, err)
		require.Nil(t, mapper)

		// ensure not cached
		_, found = store.cache.Get(key)
		assert.False(t, found)
	})
}

<<<<<<< HEAD
func testCachingFetcher(t *testing.T, client elasticsearch.Client) *CachingFetcher {
=======
func TestFetchContext(t *testing.T) {
	var (
		apikey  = "supersecret"
		name    = "webapp"
		version = "1.0.0"
		path    = "/my/path/to/bundle.js.map"
		c       = http.DefaultClient
	)

	requestReceived := make(chan struct{})
	ts := httptest.NewServer(http.HandlerFunc(func(w http.ResponseWriter, r *http.Request) {
		select {
		case requestReceived <- struct{}{}:
		case <-r.Context().Done():
			return
		}
		// block until the client cancels the request
		<-r.Context().Done()
	}))
	defer ts.Close()
	tsURL, _ := url.Parse(ts.URL)

	fleetServerURLs := []*url.URL{tsURL}
	fleetFetcher, err := NewFleetFetcher(c, apikey, fleetServerURLs, []FleetArtifactReference{{
		ServiceName:        name,
		ServiceVersion:     version,
		BundleFilepath:     path,
		FleetServerURLPath: "",
	}})
	assert.NoError(t, err)

	store, err := NewCachingFetcher(fleetFetcher, time.Minute)
	require.NoError(t, err)

	ctx, cancel := context.WithCancel(context.Background())
	defer cancel()
	fetchReturned := make(chan error, 1)
	go func() {
		defer close(fetchReturned)
		_, err := store.Fetch(ctx, name, version, path)
		fetchReturned <- err
	}()
	select {
	case <-requestReceived:
	case <-time.After(10 * time.Second):
		t.Fatal("timed out waiting for server to receive request")
	}

	// Check that cancelling the context unblocks the request.
	cancel()
	select {
	case err := <-fetchReturned:
		assert.True(t, errors.Is(err, context.Canceled))
	case <-time.After(10 * time.Second):
		t.Fatal("timed out waiting for Fetch to return")
	}
}

func TestConcurrentFetch(t *testing.T) {
	for _, tc := range []struct {
		calledWant, errWant, succsWant int64
	}{
		{calledWant: 1, errWant: 0, succsWant: 10},
		{calledWant: 2, errWant: 1, succsWant: 9},
		{calledWant: 4, errWant: 3, succsWant: 7},
	} {
		var (
			called, errs, succs int64

			apikey  = "supersecret"
			name    = "webapp"
			version = "1.0.0"
			path    = "/my/path/to/bundle.js.map"
			c       = http.DefaultClient
			res     = fmt.Sprintf(`{"sourceMap":%s}`, validSourcemap)

			errsLeft = tc.errWant
		)

		ts := httptest.NewServer(http.HandlerFunc(func(w http.ResponseWriter, r *http.Request) {
			atomic.AddInt64(&called, 1)
			// Simulate the wait for a network request.
			time.Sleep(50 * time.Millisecond)
			if errsLeft > 0 {
				errsLeft--
				http.Error(w, "err", http.StatusInternalServerError)
				return
			}
			wr := zlib.NewWriter(w)
			defer wr.Close()
			wr.Write([]byte(res))
		}))
		defer ts.Close()
		tsURL, _ := url.Parse(ts.URL)

		fleetServerURLs := []*url.URL{tsURL}
		fleetFetcher, err := NewFleetFetcher(c, apikey, fleetServerURLs, []FleetArtifactReference{{
			ServiceName:        name,
			ServiceVersion:     version,
			BundleFilepath:     path,
			FleetServerURLPath: "",
		}})
		assert.NoError(t, err)

		fetcher, err := NewCachingFetcher(fleetFetcher, time.Minute)
		assert.NoError(t, err)

		var wg sync.WaitGroup
		for i := 0; i < int(tc.succsWant+tc.errWant); i++ {
			wg.Add(1)
			go func() {
				consumer, err := fetcher.Fetch(context.Background(), name, version, path)
				if err != nil {
					atomic.AddInt64(&errs, 1)
				} else {
					assert.NotNil(t, consumer)
					atomic.AddInt64(&succs, 1)
				}

				wg.Done()
			}()
		}

		wg.Wait()
		assert.Equal(t, tc.errWant, errs)
		assert.Equal(t, tc.calledWant, called)
		assert.Equal(t, tc.succsWant, succs)
	}
}

func TestExpiration(t *testing.T) {
	store := testCachingFetcher(t, newUnavailableElasticsearchClient(t)) //if ES was queried it would return an error
	store.cache = gocache.New(25*time.Millisecond, 100)
	store.add("foo_1.0.1_/tmp", &sourcemap.Consumer{})
	name, version, path := "foo", "1.0.1", "/tmp"

	// sourcemap is cached
	mapper, err := store.Fetch(context.Background(), name, version, path)
	require.NoError(t, err)
	assert.Equal(t, &sourcemap.Consumer{}, mapper)

	time.Sleep(25 * time.Millisecond)
	// cache is cleared, sourcemap is fetched from ES leading to an error
	mapper, err = store.Fetch(context.Background(), name, version, path)
	require.Error(t, err)
	assert.Nil(t, mapper)
}

func TestCleanupInterval(t *testing.T) {
	tests := []struct {
		ttl      time.Duration
		expected float64
	}{
		{expected: 1},
		{ttl: 30 * time.Second, expected: 1},
		{ttl: 30 * time.Second, expected: 1},
		{ttl: 60 * time.Second, expected: 1},
		{ttl: 61 * time.Second, expected: 61.0 / 60},
		{ttl: 5 * time.Minute, expected: 5},
	}
	for idx, test := range tests {
		out := cleanupInterval(test.ttl)
		assert.Equal(t, test.expected, out.Minutes(),
			fmt.Sprintf("(%v) expected %v minutes, received %v minutes", idx, test.expected, out.Minutes()))
	}
}

func testCachingFetcher(t *testing.T, client *elasticsearch.Client) *CachingFetcher {
>>>>>>> bb2973fd
	esFetcher := NewElasticsearchFetcher(client, "apm-*sourcemap*")
	cachingFetcher, err := NewCachingFetcher(esFetcher, nil, 100)
	require.NoError(t, err)
	return cachingFetcher
}<|MERGE_RESOLUTION|>--- conflicted
+++ resolved
@@ -159,178 +159,7 @@
 	})
 }
 
-<<<<<<< HEAD
-func testCachingFetcher(t *testing.T, client elasticsearch.Client) *CachingFetcher {
-=======
-func TestFetchContext(t *testing.T) {
-	var (
-		apikey  = "supersecret"
-		name    = "webapp"
-		version = "1.0.0"
-		path    = "/my/path/to/bundle.js.map"
-		c       = http.DefaultClient
-	)
-
-	requestReceived := make(chan struct{})
-	ts := httptest.NewServer(http.HandlerFunc(func(w http.ResponseWriter, r *http.Request) {
-		select {
-		case requestReceived <- struct{}{}:
-		case <-r.Context().Done():
-			return
-		}
-		// block until the client cancels the request
-		<-r.Context().Done()
-	}))
-	defer ts.Close()
-	tsURL, _ := url.Parse(ts.URL)
-
-	fleetServerURLs := []*url.URL{tsURL}
-	fleetFetcher, err := NewFleetFetcher(c, apikey, fleetServerURLs, []FleetArtifactReference{{
-		ServiceName:        name,
-		ServiceVersion:     version,
-		BundleFilepath:     path,
-		FleetServerURLPath: "",
-	}})
-	assert.NoError(t, err)
-
-	store, err := NewCachingFetcher(fleetFetcher, time.Minute)
-	require.NoError(t, err)
-
-	ctx, cancel := context.WithCancel(context.Background())
-	defer cancel()
-	fetchReturned := make(chan error, 1)
-	go func() {
-		defer close(fetchReturned)
-		_, err := store.Fetch(ctx, name, version, path)
-		fetchReturned <- err
-	}()
-	select {
-	case <-requestReceived:
-	case <-time.After(10 * time.Second):
-		t.Fatal("timed out waiting for server to receive request")
-	}
-
-	// Check that cancelling the context unblocks the request.
-	cancel()
-	select {
-	case err := <-fetchReturned:
-		assert.True(t, errors.Is(err, context.Canceled))
-	case <-time.After(10 * time.Second):
-		t.Fatal("timed out waiting for Fetch to return")
-	}
-}
-
-func TestConcurrentFetch(t *testing.T) {
-	for _, tc := range []struct {
-		calledWant, errWant, succsWant int64
-	}{
-		{calledWant: 1, errWant: 0, succsWant: 10},
-		{calledWant: 2, errWant: 1, succsWant: 9},
-		{calledWant: 4, errWant: 3, succsWant: 7},
-	} {
-		var (
-			called, errs, succs int64
-
-			apikey  = "supersecret"
-			name    = "webapp"
-			version = "1.0.0"
-			path    = "/my/path/to/bundle.js.map"
-			c       = http.DefaultClient
-			res     = fmt.Sprintf(`{"sourceMap":%s}`, validSourcemap)
-
-			errsLeft = tc.errWant
-		)
-
-		ts := httptest.NewServer(http.HandlerFunc(func(w http.ResponseWriter, r *http.Request) {
-			atomic.AddInt64(&called, 1)
-			// Simulate the wait for a network request.
-			time.Sleep(50 * time.Millisecond)
-			if errsLeft > 0 {
-				errsLeft--
-				http.Error(w, "err", http.StatusInternalServerError)
-				return
-			}
-			wr := zlib.NewWriter(w)
-			defer wr.Close()
-			wr.Write([]byte(res))
-		}))
-		defer ts.Close()
-		tsURL, _ := url.Parse(ts.URL)
-
-		fleetServerURLs := []*url.URL{tsURL}
-		fleetFetcher, err := NewFleetFetcher(c, apikey, fleetServerURLs, []FleetArtifactReference{{
-			ServiceName:        name,
-			ServiceVersion:     version,
-			BundleFilepath:     path,
-			FleetServerURLPath: "",
-		}})
-		assert.NoError(t, err)
-
-		fetcher, err := NewCachingFetcher(fleetFetcher, time.Minute)
-		assert.NoError(t, err)
-
-		var wg sync.WaitGroup
-		for i := 0; i < int(tc.succsWant+tc.errWant); i++ {
-			wg.Add(1)
-			go func() {
-				consumer, err := fetcher.Fetch(context.Background(), name, version, path)
-				if err != nil {
-					atomic.AddInt64(&errs, 1)
-				} else {
-					assert.NotNil(t, consumer)
-					atomic.AddInt64(&succs, 1)
-				}
-
-				wg.Done()
-			}()
-		}
-
-		wg.Wait()
-		assert.Equal(t, tc.errWant, errs)
-		assert.Equal(t, tc.calledWant, called)
-		assert.Equal(t, tc.succsWant, succs)
-	}
-}
-
-func TestExpiration(t *testing.T) {
-	store := testCachingFetcher(t, newUnavailableElasticsearchClient(t)) //if ES was queried it would return an error
-	store.cache = gocache.New(25*time.Millisecond, 100)
-	store.add("foo_1.0.1_/tmp", &sourcemap.Consumer{})
-	name, version, path := "foo", "1.0.1", "/tmp"
-
-	// sourcemap is cached
-	mapper, err := store.Fetch(context.Background(), name, version, path)
-	require.NoError(t, err)
-	assert.Equal(t, &sourcemap.Consumer{}, mapper)
-
-	time.Sleep(25 * time.Millisecond)
-	// cache is cleared, sourcemap is fetched from ES leading to an error
-	mapper, err = store.Fetch(context.Background(), name, version, path)
-	require.Error(t, err)
-	assert.Nil(t, mapper)
-}
-
-func TestCleanupInterval(t *testing.T) {
-	tests := []struct {
-		ttl      time.Duration
-		expected float64
-	}{
-		{expected: 1},
-		{ttl: 30 * time.Second, expected: 1},
-		{ttl: 30 * time.Second, expected: 1},
-		{ttl: 60 * time.Second, expected: 1},
-		{ttl: 61 * time.Second, expected: 61.0 / 60},
-		{ttl: 5 * time.Minute, expected: 5},
-	}
-	for idx, test := range tests {
-		out := cleanupInterval(test.ttl)
-		assert.Equal(t, test.expected, out.Minutes(),
-			fmt.Sprintf("(%v) expected %v minutes, received %v minutes", idx, test.expected, out.Minutes()))
-	}
-}
-
 func testCachingFetcher(t *testing.T, client *elasticsearch.Client) *CachingFetcher {
->>>>>>> bb2973fd
 	esFetcher := NewElasticsearchFetcher(client, "apm-*sourcemap*")
 	cachingFetcher, err := NewCachingFetcher(esFetcher, nil, 100)
 	require.NoError(t, err)
