// Licensed to Elasticsearch B.V. under one or more contributor
// license agreements. See the NOTICE file distributed with
// this work for additional information regarding copyright
// ownership. Elasticsearch B.V. licenses this file to you under
// the Apache License, Version 2.0 (the "License"); you may
// not use this file except in compliance with the License.
// You may obtain a copy of the License at
//
//     http://www.apache.org/licenses/LICENSE-2.0
//
// Unless required by applicable law or agreed to in writing,
// software distributed under the License is distributed on an
// "AS IS" BASIS, WITHOUT WARRANTIES OR CONDITIONS OF ANY
// KIND, either express or implied.  See the License for the
// specific language governing permissions and limitations
// under the License.

package sourcemap

import (
	"context"
	"net/url"
	"path"
	"time"

	"github.com/elastic/elastic-agent-libs/logp"

	"github.com/elastic/apm-data/model"
)

// BatchProcessor is a model.BatchProcessor that performs source mapping for
// span and error events. Any errors fetching source maps, including the
// timeout expiring, will result in the StacktraceFrame.SourcemapError field
// being set; the error will not be returned.
type BatchProcessor struct {
	// Fetcher is the Fetcher to use for fetching source maps.
	Fetcher Fetcher

	// Timeout holds a timeout for each ProcessBatch call, to limit how
	// much time is spent fetching source maps.
	//
	// If Timeout is <= 0, it will be ignored.
	Timeout time.Duration

	Logger *logp.Logger
}

// ProcessBatch processes spans and errors, applying source maps
// to their stack traces.
func (p BatchProcessor) ProcessBatch(ctx context.Context, batch *model.Batch) error {
	if p.Timeout > 0 {
		var cancel context.CancelFunc
		ctx, cancel = context.WithTimeout(ctx, p.Timeout)
		defer cancel()
	}
	for _, event := range *batch {
		if event.Service.Name == "" || event.Service.Version == "" {
			continue
		}
		switch {
		case event.Span != nil:
			p.processStacktraceFrames(ctx, &event.Service, event.Span.Stacktrace...)
		case event.Error != nil:
			if event.Error.Log != nil {
				p.processStacktraceFrames(ctx, &event.Service, event.Error.Log.Stacktrace...)
			}
			if event.Error.Exception != nil {
				p.processException(ctx, &event.Service, event.Error.Exception)
			}
		}
	}
	return nil
}

func (p BatchProcessor) processException(ctx context.Context, service *model.Service, exception *model.Exception) {
	p.processStacktraceFrames(ctx, service, exception.Stacktrace...)
	for _, cause := range exception.Cause {
		p.processException(ctx, service, &cause)
	}
}

// source map algorithm:
//
// apply source mapping frame by frame
// if no source map could be found, set updated to false and set sourcemap error
// otherwise use source map library for mapping and update
// - filename: only if it was found
// - function:
//   - should be moved down one stack trace frame,
//   - the function name of the first frame is set to <anonymous>
//   - if one frame is not found in the source map, this frame is left out and
//     the function name from the previous frame is used
//   - if a mapping could be applied but no function name is found, the
//     function name for the next frame is set to <unknown>
//
// - colno
// - lineno
// - abs_path is set to the cleaned abs_path
// - sourcemap.updated is set to true
func (p BatchProcessor) processStacktraceFrames(ctx context.Context, service *model.Service, frames ...*model.StacktraceFrame) {
	prevFunction := "<anonymous>"
	for i := len(frames) - 1; i >= 0; i-- {
		frame := frames[i]
		if mapped, function := p.processStacktraceFrame(ctx, service, frame, prevFunction); mapped {
			prevFunction = function
		}
	}
}

func (p BatchProcessor) processStacktraceFrame(
	ctx context.Context,
	service *model.Service,
	frame *model.StacktraceFrame,
	prevFunction string,
) (bool, string) {
	if frame.Colno == nil || frame.Lineno == nil || frame.AbsPath == "" {
		return false, ""
	}

	path := maybeCleanURLPath(frame.AbsPath)
	mapper, err := p.Fetcher.Fetch(ctx, service.Name, service.Version, path)
	if err != nil {
		frame.SourcemapError = err.Error()
<<<<<<< HEAD
		getProcessorLogger().Errorf("failed to fetch source map: %s", frame.SourcemapError)
=======
		p.Logger.Debugf("failed to fetch source map with path (%s): %s", path, frame.SourcemapError)
>>>>>>> 01599852
		return false, ""
	}
	if mapper == nil {
		p.Logger.Debugf("returned empty mapper: %s", path)
		return false, ""
	}
	file, function, lineno, colno, ctxLine, preCtx, postCtx, err := Map(mapper, *frame.Lineno, *frame.Colno)
	if err != nil {
		p.Logger.Errorf("failed to map sourcemap %s: %v", path, err)
		return false, ""
	}

	// Store original source information.
	frame.Original.Colno = frame.Colno
	frame.Original.AbsPath = frame.AbsPath
	frame.Original.Function = frame.Function
	frame.Original.Lineno = frame.Lineno
	frame.Original.Filename = frame.Filename
	frame.Original.Classname = frame.Classname

	if file != "" {
		frame.Filename = file
	}
	frame.Colno = &colno
	frame.Lineno = &lineno
	frame.AbsPath = path
	frame.SourcemapUpdated = true
	frame.Function = prevFunction
	frame.ContextLine = ctxLine
	frame.PreContext = preCtx
	frame.PostContext = postCtx
	if function == "" {
		function = "<unknown>"
	}
	return true, function
}

// maybeCleanURLPath attempts to parse s as a URL, returning it with its path
// component cleaned. If s cannot be parsed as a URL, s is returned.
func maybeCleanURLPath(s string) string {
	url, err := url.Parse(s)
	if err != nil {
		return s
	}
	url.Path = path.Clean(url.Path)
	return url.String()
}<|MERGE_RESOLUTION|>--- conflicted
+++ resolved
@@ -121,11 +121,7 @@
 	mapper, err := p.Fetcher.Fetch(ctx, service.Name, service.Version, path)
 	if err != nil {
 		frame.SourcemapError = err.Error()
-<<<<<<< HEAD
-		getProcessorLogger().Errorf("failed to fetch source map: %s", frame.SourcemapError)
-=======
 		p.Logger.Debugf("failed to fetch source map with path (%s): %s", path, frame.SourcemapError)
->>>>>>> 01599852
 		return false, ""
 	}
 	if mapper == nil {
