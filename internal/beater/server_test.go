// Licensed to Elasticsearch B.V. under one or more contributor
// license agreements. See the NOTICE file distributed with
// this work for additional information regarding copyright
// ownership. Elasticsearch B.V. licenses this file to you under
// the Apache License, Version 2.0 (the "License"); you may
// not use this file except in compliance with the License.
// You may obtain a copy of the License at
//
//     http://www.apache.org/licenses/LICENSE-2.0
//
// Unless required by applicable law or agreed to in writing,
// software distributed under the License is distributed on an
// "AS IS" BASIS, WITHOUT WARRANTIES OR CONDITIONS OF ANY
// KIND, either express or implied.  See the License for the
// specific language governing permissions and limitations
// under the License.

package beater_test

import (
	"bytes"
	"context"
	"encoding/json"
	"errors"
	"fmt"
	"io"
	"net"
	"net/http"
	"net/http/httptest"
	"net/url"
	"os"
	"path/filepath"
	"reflect"
	"runtime"
	"strings"
	"testing"
	"time"

	"github.com/gogo/protobuf/proto"
	"github.com/jaegertracing/jaeger/proto-gen/api_v2"
	"github.com/stretchr/testify/assert"
	"github.com/stretchr/testify/require"
	sdkmetric "go.opentelemetry.io/otel/sdk/metric"
	"go.opentelemetry.io/otel/sdk/metric/metricdata"
	"go.uber.org/zap/zapcore"
	"go.uber.org/zap/zaptest/observer"
	"google.golang.org/grpc"
	"google.golang.org/grpc/codes"
	"google.golang.org/grpc/credentials/insecure"
	"google.golang.org/grpc/metadata"
	"google.golang.org/grpc/status"

	_ "github.com/elastic/beats/v7/libbeat/outputs/console"
	_ "github.com/elastic/beats/v7/libbeat/publisher/queue/memqueue"
	agentconfig "github.com/elastic/elastic-agent-libs/config"
	"github.com/elastic/elastic-agent-libs/logp"

	"github.com/elastic/apm-data/model/modelpb"
	"github.com/elastic/apm-server/internal/beater"
	"github.com/elastic/apm-server/internal/beater/api"
	"github.com/elastic/apm-server/internal/beater/beatertest"
	"github.com/elastic/apm-server/internal/beater/config"
	"github.com/elastic/apm-server/internal/beater/monitoringtest"
	"github.com/elastic/apm-server/internal/beater/request"
)

func TestServerOk(t *testing.T) {
	srv := beatertest.NewServer(t)
	req := makeTransactionRequest(t, srv.URL)
	req.Header.Add("Content-Type", "application/x-ndjson")
	res, err := srv.Client.Do(req)
	assert.NoError(t, err)

	assert.Equal(t, http.StatusAccepted, res.StatusCode, body(t, res))
}

func TestServerRoot(t *testing.T) {
	srv := beatertest.NewServer(t)
	rootRequest := func(path string, accept *string) *http.Response {
		req, err := http.NewRequest(http.MethodGet, srv.URL+path, nil)
		require.NoError(t, err, "Failed to create test request object: %v", err)
		if accept != nil {
			req.Header.Add("Accept", *accept)
		}
		res, err := srv.Client.Do(req)
		assert.NoError(t, err)
		return res
	}

	checkResponse := func(hasOk bool) func(t *testing.T, res *http.Response) {
		return func(t *testing.T, res *http.Response) {
			b, err := io.ReadAll(res.Body)
			require.NoError(t, err)
			rsp := string(b)
			assert.Contains(t, rsp, "build_date")
			assert.Contains(t, rsp, "build_sha")
			assert.Contains(t, rsp, "version")
		}
	}

	jsonContent := "application/json"
	plain := "text/plain; charset=utf-8"
	testCases := []struct {
		path              string
		accept            *string
		expectStatus      int
		expectContentType string
		assertions        func(t *testing.T, res *http.Response)
	}{
		{path: "/", expectStatus: http.StatusOK, expectContentType: plain, assertions: checkResponse(false)},
		{path: "/", accept: &jsonContent, expectStatus: http.StatusOK, expectContentType: jsonContent, assertions: checkResponse(true)},
		{path: "/foo", expectStatus: http.StatusNotFound, expectContentType: plain},
		{path: "/foo", accept: &jsonContent, expectStatus: http.StatusNotFound, expectContentType: jsonContent},
	}
	for _, testCase := range testCases {
		res := rootRequest(testCase.path, testCase.accept)
		assert.Equal(t, testCase.expectStatus, res.StatusCode)
		assert.Equal(t, testCase.expectContentType, res.Header.Get("Content-Type"))
		if testCase.assertions != nil {
			testCase.assertions(t, res)
		}
		assert.NoError(t, res.Body.Close())
	}
}

func TestServerRootWithToken(t *testing.T) {
	token := "verysecret"
	badToken := "Verysecret"
	srv := beatertest.NewServer(t, beatertest.WithConfig(agentconfig.MustNewConfigFrom(map[string]interface{}{
		"apm-server.auth.secret_token": token,
	})))

	rootRequest := func(token *string) *http.Response {
		req, err := http.NewRequest(http.MethodGet, srv.URL, nil)
		require.NoError(t, err, "Failed to create test request object: %v", err)
		if token != nil {
			req.Header.Add("Authorization", "Bearer "+*token)
		}
		res, err := srv.Client.Do(req)
		require.NoError(t, err)
		return res
	}

	noToken := body(t, rootRequest(nil))
	withToken := body(t, rootRequest(&token))
	assert.NotEqual(t, token, badToken)
	withBadToken := body(t, rootRequest(&badToken))
	assert.Equal(t, 0, len(noToken), noToken)
	assert.True(t, len(withToken) > 0, withToken)
	assert.NotEqual(t, noToken, withToken)
	assert.Equal(t, noToken, withBadToken)
}

func TestServerTcpNoPort(t *testing.T) {
	// possibly flaky but worth it
	// try to connect to localhost:DefaultPort
	// if connection succeeds, port is in use and skip test
	// if it fails, make sure it is because connection refused
	if conn, err := net.DialTimeout("tcp", net.JoinHostPort("localhost", config.DefaultPort), 2*time.Second); err == nil {
		conn.Close()
		t.Skipf("default port is in use")
	} else {
		if e, ok := err.(*net.OpError); !ok || e.Op != "dial" {
			// failed for some other reason, not connection refused
			t.Error(err)
		}
	}

	srv := beatertest.NewServer(t, beatertest.WithConfig(
		agentconfig.MustNewConfigFrom(`{"apm-server.host": "localhost"}`)),
	)
	rsp, err := srv.Client.Get(srv.URL + api.RootPath)
	if assert.NoError(t, err) {
		assert.Equal(t, http.StatusOK, rsp.StatusCode, body(t, rsp))
	}
}

func TestServerOkUnix(t *testing.T) {
	if runtime.GOOS == "windows" {
		t.Skip("skipping test on windows")
	}

	addr := filepath.Join(t.TempDir(), "apm-server.sock")
	srv := beatertest.NewServer(t, beatertest.WithConfig(agentconfig.MustNewConfigFrom(map[string]interface{}{
		"apm-server.host": "unix:" + addr,
	})))

	rsp, err := srv.Client.Get(srv.URL + api.RootPath)
	assert.NoError(t, err)
	if assert.NoError(t, err) {
		assert.Equal(t, http.StatusOK, rsp.StatusCode, body(t, rsp))
	}
}

func TestServerHealth(t *testing.T) {
	srv := beatertest.NewServer(t)
	req, err := http.NewRequest(http.MethodGet, srv.URL+api.RootPath, nil)
	require.NoError(t, err)
	rsp, err := srv.Client.Do(req)
	if assert.NoError(t, err) {
		assert.Equal(t, http.StatusOK, rsp.StatusCode, body(t, rsp))
	}
}

func TestServerRumSwitch(t *testing.T) {
	srv := beatertest.NewServer(t, beatertest.WithConfig(agentconfig.MustNewConfigFrom(map[string]interface{}{
		"apm-server.rum": map[string]interface{}{
			"enabled":       true,
			"allow_origins": []string{"*"},
		},
	})))

	req, err := http.NewRequest(http.MethodPost, srv.URL+api.IntakeRUMPath, bytes.NewReader(testData))
	require.NoError(t, err)
	rsp, err := srv.Client.Do(req)
	if assert.NoError(t, err) {
		assert.NotEqual(t, http.StatusForbidden, rsp.StatusCode, body(t, rsp))
	}
}

func TestServerCORS(t *testing.T) {
	tests := []struct {
		expectedStatus int
		origin         string
		allowedOrigins []string
	}{
		{
			expectedStatus: http.StatusForbidden,
			origin:         "http://www.example.com",
			allowedOrigins: []string{"http://notmydomain.com", "http://neitherthisone.com"},
		},
		{
			expectedStatus: http.StatusForbidden,
			origin:         "http://www.example.com",
			allowedOrigins: []string{""},
		},
		{
			expectedStatus: http.StatusForbidden,
			origin:         "http://www.example.com",
			allowedOrigins: []string{"example.com"},
		},
		{
			expectedStatus: http.StatusAccepted,
			origin:         "whatever",
			allowedOrigins: []string{"http://notmydomain.com", "*"},
		},
		{
			expectedStatus: http.StatusAccepted,
			origin:         "http://www.example.co.uk",
			allowedOrigins: []string{"http://*.example.co*"},
		},
		{
			expectedStatus: http.StatusAccepted,
			origin:         "https://www.example.com",
			allowedOrigins: []string{"http://*example.com", "https://*example.com"},
		},
	}

	for idx, test := range tests {
		t.Run(fmt.Sprint(idx), func(t *testing.T) {
			srv := beatertest.NewServer(t, beatertest.WithConfig(agentconfig.MustNewConfigFrom(map[string]interface{}{
				"apm-server.rum": map[string]interface{}{
					"enabled":       true,
					"allow_origins": test.allowedOrigins,
				},
			})))

			req, err := http.NewRequest(http.MethodPost, srv.URL+api.IntakeRUMPath, bytes.NewReader(testData))
			req.Header.Set("Origin", test.origin)
			req.Header.Set("Content-Type", "application/x-ndjson")
			assert.NoError(t, err)
			rsp, err := srv.Client.Do(req)
			if assert.NoError(t, err) {
				assert.Equal(t, test.expectedStatus, rsp.StatusCode, fmt.Sprintf("Failed at idx %v; %s", idx,
					body(t, rsp)))
			}

		})
	}
}

func TestServerNoContentType(t *testing.T) {
	srv := beatertest.NewServer(t)
	req := makeTransactionRequest(t, srv.URL)
	rsp, err := srv.Client.Do(req)
	require.NoError(t, err)
	defer rsp.Body.Close()
	assert.Equal(t, http.StatusAccepted, rsp.StatusCode)
}

func TestServerJaegerGRPC(t *testing.T) {
	srv := beatertest.NewServer(t)
	baseURL, err := url.Parse(srv.URL)
	require.NoError(t, err)
	conn, err := grpc.NewClient(baseURL.Host, grpc.WithTransportCredentials(insecure.NewCredentials()))
	require.NoError(t, err)
	defer conn.Close()

	client := api_v2.NewCollectorServiceClient(conn)
	result, err := client.PostSpans(context.Background(), &api_v2.PostSpansRequest{})
	assert.NoError(t, err)
	assert.NotNil(t, result)
}

func TestServerOTLPGRPC(t *testing.T) {
	srv := beatertest.NewServer(t, beatertest.WithConfig(agentconfig.MustNewConfigFrom(map[string]interface{}{
		"apm-server.auth.secret_token": "abc123",
	})))

	baseURL, err := url.Parse(srv.URL)
	require.NoError(t, err)
	invokeExport := func(ctx context.Context, conn *grpc.ClientConn) error {
		// We can't use go.opentelemetry.io/otel, as it has its own generated protobuf packages
		// which which conflict with opentelemetry-collector's. Instead, use the types registered
		// by the opentelemetry-collector packages.
		requestType := proto.MessageType("opentelemetry.proto.collector.trace.v1.ExportTraceServiceRequest")
		responseType := proto.MessageType("opentelemetry.proto.collector.trace.v1.ExportTraceServiceResponse")
		request := reflect.New(requestType.Elem()).Interface()
		response := reflect.New(responseType.Elem()).Interface()
		return conn.Invoke(ctx, "/opentelemetry.proto.collector.trace.v1.TraceService/Export", request, response)
	}

	conn, err := grpc.NewClient(baseURL.Host, grpc.WithTransportCredentials(insecure.NewCredentials()))
	require.NoError(t, err)
	defer conn.Close()

	ctx := context.Background()
	err = invokeExport(ctx, conn)
	assert.Error(t, err)
	assert.Equal(t, codes.Unauthenticated, status.Code(err))

	ctx = metadata.NewOutgoingContext(ctx, metadata.Pairs("Authorization", "Bearer abc123"))
	err = invokeExport(ctx, conn)
	assert.NoError(t, err)
}

func TestServerFailedPreconditionDoesNotIndex(t *testing.T) {
	bulkCh := make(chan struct{}, 1)
	elasticsearchServer := httptest.NewServer(http.HandlerFunc(func(w http.ResponseWriter, r *http.Request) {
		// When apm-server starts up it will request the Elasticsearch
		// cluster UUID, and will not index anything until this is done.
		http.Error(w, "server misbehaving", http.StatusInternalServerError)
	}))
	defer elasticsearchServer.Close()

	srv := beatertest.NewServer(t, beatertest.WithConfig(agentconfig.MustNewConfigFrom(map[string]interface{}{
		"apm-server": map[string]interface{}{
			"wait_ready_interval": "100ms",
		},
		"output.elasticsearch.hosts": []string{elasticsearchServer.URL},
	})))

	// Send some events to the server. They should be accepted and enqueued.
	req := makeTransactionRequest(t, srv.URL)
	req.Header.Add("Content-Type", "application/x-ndjson")
	resp, err := srv.Client.Do(req)
	assert.NoError(t, err)
	assert.Equal(t, http.StatusAccepted, resp.StatusCode)
	resp.Body.Close()

	// Healthcheck should report that the server is not publish-ready.
	resp, err = srv.Client.Get(srv.URL + api.RootPath)
	require.NoError(t, err)
	out := decodeJSONMap(t, resp.Body)
	resp.Body.Close()
	assert.Equal(t, false, out["publish_ready"])

	// Stop the server.
	srv.Close()

	// No documents should be indexed.
	select {
	case <-bulkCh:
		t.Fatal("unexpected bulk request")
	case <-time.After(50 * time.Millisecond):
	}
}

func TestTailSamplingPlatinumLicense(t *testing.T) {
	bulkCh := make(chan struct{}, 1)
	licenseReq := make(chan struct{})
	mux := http.NewServeMux()
	mux.HandleFunc("/", func(w http.ResponseWriter, r *http.Request) {
		w.Header().Set("X-Elastic-Product", "Elasticsearch")
		// We must send a valid JSON response for the libbeat
		// elasticsearch client to send bulk requests.
		fmt.Fprintln(w, `{"version":{"number":"1.2.3"}}`)
	})
	mux.HandleFunc("/_license", func(w http.ResponseWriter, r *http.Request) {
		select {
		case <-r.Context().Done():
		case licenseReq <- struct{}{}:
		}
		w.Header().Set("X-Elastic-Product", "Elasticsearch")
		fmt.Fprintln(w, `{"license":{"uid":"cbff45e7-c553-41f7-ae4f-9205eabd80xx","type":"basic","status":"active"}}`)
	})
	mux.HandleFunc("/_bulk", func(w http.ResponseWriter, r *http.Request) {
		select {
		case bulkCh <- struct{}{}:
		default:
		}
	})
	elasticsearchServer := httptest.NewServer(mux)
	defer elasticsearchServer.Close()

	srv := beatertest.NewServer(t, beatertest.WithConfig(agentconfig.MustNewConfigFrom(map[string]interface{}{
		"apm-server": map[string]interface{}{
			"wait_ready_interval": "100ms",
			"sampling.tail": map[string]interface{}{
				"enabled":  true,
				"policies": []map[string]interface{}{{"sample_rate": 0.1}},
			},
		},
		"output.elasticsearch.hosts": []string{elasticsearchServer.URL},
	})))

	// Send some events to the server. They should be accepted and enqueued.
	req := makeTransactionRequest(t, srv.URL)
	req.Header.Add("Content-Type", "application/x-ndjson")
	resp, err := srv.Client.Do(req)
	assert.NoError(t, err)
	assert.Equal(t, http.StatusAccepted, resp.StatusCode)
	resp.Body.Close()

	// Wait for two license queries, after which the server should definitely
	// have processed the first license response, and should have logged an
	// error message about the license level being invalid.
	for i := 0; i < 2; i++ {
		<-licenseReq
	}
	logs := srv.Logs.FilterMessageSnippet("invalid license level Basic: tail-based sampling requires license level Platinum")
	assert.NotZero(t, logs.Len())

	// Healthcheck should report that the server is not publish-ready.
	resp, err = srv.Client.Get(srv.URL + api.RootPath)
	require.NoError(t, err)
	out := decodeJSONMap(t, resp.Body)
	resp.Body.Close()
	assert.Equal(t, false, out["publish_ready"])

	// Stop the server.
	srv.Close()

	// No documents should be indexed.
	select {
	case <-bulkCh:
		t.Fatal("unexpected bulk request")
	case <-time.After(50 * time.Millisecond):
	}
}

func TestServerElasticsearchOutput(t *testing.T) {
	mux := http.NewServeMux()
	mux.HandleFunc("/", func(w http.ResponseWriter, r *http.Request) {
		w.Header().Set("X-Elastic-Product", "Elasticsearch")
		// We must send a valid JSON response for the libbeat
		// elasticsearch client to send bulk requests.
		fmt.Fprintln(w, `{"version":{"number":"1.2.3"}}`)
	})

	done := make(chan struct{})
	bulkCh := make(chan *http.Request, 1)
	mux.HandleFunc("/_bulk", func(w http.ResponseWriter, r *http.Request) {
		select {
		case bulkCh <- r:
		default:
		}
		<-done // block all requests from completing until test is done
	})
	elasticsearchServer := httptest.NewServer(mux)
	defer elasticsearchServer.Close()
	defer close(done)

<<<<<<< HEAD
	// Pre-create the libbeat registry with some variables that should not
	// be reported, as we define our own libbeat metrics registry.
	monitoring.Default.Remove("libbeat.whatever")
	monitoring.NewInt(monitoring.Default, "libbeat.whatever")

<<<<<<< HEAD
	srv := beatertest.NewServer(t, beatertest.WithConfig(agentconfig.MustNewConfigFrom(map[string]interface{}{
=======
=======
>>>>>>> 5812c1e2
	reader := sdkmetric.NewManualReader(sdkmetric.WithTemporalitySelector(
		func(ik sdkmetric.InstrumentKind) metricdata.Temporality {
			return metricdata.DeltaTemporality
		},
	))
	mp := sdkmetric.NewMeterProvider(sdkmetric.WithReader(reader))

	srv := beatertest.NewServer(t, beatertest.WithMeterProvider(mp), beatertest.WithConfig(agentconfig.MustNewConfigFrom(map[string]interface{}{
<<<<<<< HEAD
>>>>>>> 378b60c2 ( Translate otel metrics to libbeat monitoring  (#15094))
=======
>>>>>>> 5812c1e2
		"output.elasticsearch": map[string]interface{}{
			"hosts":          []string{elasticsearchServer.URL},
			"flush_interval": "1ms",
			"backoff":        map[string]interface{}{"init": "1ms", "max": "1ms"},
			"max_retries":    0,
			"max_requests":   10,
		},
	})))

	req := makeTransactionRequest(t, srv.URL)
	req.Header.Add("Content-Type", "application/x-ndjson")
	resp, err := srv.Client.Do(req)
	require.NoError(t, err)
	assert.Equal(t, http.StatusAccepted, resp.StatusCode)
	resp.Body.Close()

	select {
	case r := <-bulkCh:
		userAgent := r.UserAgent()
		assert.True(t, strings.Contains(userAgent, "Elastic-APM-Server"), userAgent)
		assert.True(t, strings.Contains(userAgent, "go-elasticsearch"), userAgent)
	case <-time.After(10 * time.Second):
		t.Fatal("timed out waiting for bulk request")
	}

<<<<<<< HEAD
<<<<<<< HEAD
	snapshot := monitoring.CollectStructSnapshot(monitoring.Default.GetRegistry("libbeat"), monitoring.Full, false)
	assert.Equal(t, map[string]interface{}{
		"output": map[string]interface{}{
			"events": map[string]interface{}{
				"acked":   int64(0),
				"active":  int64(5),
				"batches": int64(0),
				"failed":  int64(0),
				"toomany": int64(0),
				"total":   int64(5),
			},
			"type": "elasticsearch",
			"write": map[string]interface{}{
				// _bulk requests haven't completed, so bytes flushed won't have been updated.
				"bytes": int64(0),
			},
		},
		"pipeline": map[string]interface{}{
			"events": map[string]interface{}{
				"total": int64(5),
			},
		},
	}, snapshot)

	snapshot = monitoring.CollectStructSnapshot(monitoring.Default.GetRegistry("output"), monitoring.Full, false)
	assert.Equal(t, map[string]interface{}{
		"elasticsearch": map[string]interface{}{
			"bulk_requests": map[string]interface{}{
				"available": int64(9),
				"completed": int64(0),
			},
			"indexers": map[string]interface{}{
				"active":    int64(1),
				"destroyed": int64(0),
				"created":   int64(0),
			},
		},
	}, snapshot)
=======
	monitoringtest.ExpectContainOtelMetrics(t, reader, map[string]any{
=======
	monitoringtest.ExpectOtelMetrics(t, reader, map[string]any{
>>>>>>> 5812c1e2
		"elasticsearch.events.count":            5,
		"elasticsearch.events.queued":           5,
		"elasticsearch.bulk_requests.available": 9,
	})
<<<<<<< HEAD
>>>>>>> 378b60c2 ( Translate otel metrics to libbeat monitoring  (#15094))
=======
>>>>>>> 5812c1e2
}

func TestServerPProf(t *testing.T) {
	srv := beatertest.NewServer(t, beatertest.WithConfig(agentconfig.MustNewConfigFrom(`{"apm-server.pprof.enabled": true}`)))
	for _, path := range []string{
		"/debug/pprof",
		"/debug/pprof/goroutine",
		"/debug/pprof/cmdline",
	} {
		resp, err := http.Get(srv.URL + path)
		require.NoError(t, err)
		defer resp.Body.Close()
		assert.Equal(t, http.StatusOK, resp.StatusCode, path)
	}
}

func TestWrapServer(t *testing.T) {
	escfg, docs := beatertest.ElasticsearchOutputConfig(t)
	srv := beatertest.NewServer(t, beatertest.WithConfig(escfg), beatertest.WithWrapServer(
		func(args beater.ServerParams, runServer beater.RunServerFunc) (beater.ServerParams, beater.RunServerFunc, error) {
			origBatchProcessor := args.BatchProcessor
			args.BatchProcessor = modelpb.ProcessBatchFunc(func(ctx context.Context, batch *modelpb.Batch) error {
				for i := range *batch {
					event := (*batch)[i]
					if event.Type() != modelpb.TransactionEventType {
						continue
					}
					// Add a label to test that everything
					// goes through the wrapped reporter.
					if event.Labels == nil {
						event.Labels = make(modelpb.Labels)
					}
					modelpb.Labels(event.Labels).Set("wrapped_reporter", "true")
				}
				return origBatchProcessor.ProcessBatch(ctx, batch)
			})
			return args, runServer, nil
		},
	))

	req := makeTransactionRequest(t, srv.URL)
	req.Header.Add("Content-Type", "application/x-ndjson")
	res, err := srv.Client.Do(req)
	require.NoError(t, err)
	res.Body.Close()

	doc := <-docs
	var out map[string]any
	require.NoError(t, json.Unmarshal(doc, &out))
	require.Contains(t, out, "labels")
	require.Contains(t, out["labels"], "wrapped_reporter")
	require.Equal(t, "true", out["labels"].(map[string]any)["wrapped_reporter"])
}

func TestWrapServerAPMInstrumentationTimeout(t *testing.T) {
	// Override ELASTIC_APM_API_REQUEST_TIME to 10ms instead of
	// the default 10s to speed up this test time.
	t.Setenv("ELASTIC_APM_API_REQUEST_TIME", "10ms")

	// Enable self instrumentation, simulate a client disconnecting when sending intakev2 request
	// Check that tracer records the correct http status code
	found := make(chan struct{})
	reqCtx, reqCancel := context.WithCancel(context.Background())

	reader := sdkmetric.NewManualReader(sdkmetric.WithTemporalitySelector(
		func(ik sdkmetric.InstrumentKind) metricdata.Temporality {
			return metricdata.DeltaTemporality
		},
	))
	mp := sdkmetric.NewMeterProvider(sdkmetric.WithReader(reader))

	escfg, _ := beatertest.ElasticsearchOutputConfig(t)
	_ = logp.DevelopmentSetup(logp.ToObserverOutput())
	srv := beatertest.NewServer(t, beatertest.WithMeterProvider(mp), beatertest.WithConfig(escfg, agentconfig.MustNewConfigFrom(
		map[string]interface{}{
			"instrumentation.enabled": true,
		})), beatertest.WithWrapServer(
		func(args beater.ServerParams, runServer beater.RunServerFunc) (beater.ServerParams, beater.RunServerFunc, error) {
			args.BatchProcessor = modelpb.ProcessBatchFunc(func(ctx context.Context, batch *modelpb.Batch) error {
				// The service name is set to "1234_service-12a3" in the testData file
				if len(*batch) > 0 && (*batch)[0].Service.Name == "1234_service-12a3" {
					// Simulate a client disconnecting by cancelling the context
					reqCancel()
					// Wait for the client disconnection to be acknowledged by http server
					<-ctx.Done()
					assert.ErrorIs(t, ctx.Err(), context.Canceled)
					return errors.New("foobar")
				}
				for _, i := range *batch {
					// Perform assertions on the event sent by the apmgorilla tracer
					if i.Transaction.Id != "" && i.Transaction.Name == "POST /intake/v2/events" {
						assert.Equal(t, "HTTP 5xx", i.Transaction.Result)
						assert.Equal(t, http.StatusServiceUnavailable, int(i.Http.Response.StatusCode))
						close(found)
					}
				}
				return nil
			})
			return args, runServer, nil
		},
	))

	req, err := http.NewRequestWithContext(reqCtx, http.MethodPost, srv.URL+api.IntakePath, bytes.NewReader(testData))
	require.NoError(t, err)
	req.Header.Add("Content-Type", "application/x-ndjson")
	resp, err := srv.Client.Do(req)
	require.ErrorIs(t, err, context.Canceled)
	require.Nil(t, resp)

	select {
	case <-time.After(time.Second): // go apm agent takes time to send trace events
		assert.Fail(t, "timeout waiting for trace doc")
	case <-found:
		// Have to wait a bit here to avoid racing on the order of metrics middleware and the batch processor from above.
		time.Sleep(10 * time.Millisecond)
	}

	// Assert that logs contain expected values:
	// - Original error with the status code.
	// - Request timeout is logged separately with the the original error status code.
	logs := logp.ObserverLogs().Filter(func(l observer.LoggedEntry) bool {
		return l.Level == zapcore.ErrorLevel
	}).AllUntimed()
	assert.Len(t, logs, 1)
	assert.Equal(t, logs[0].Message, "request timed out")
	for _, f := range logs[0].Context {
		switch f.Key {
		case "http.response.status_code":
			assert.Equal(t, int(f.Integer), http.StatusServiceUnavailable)
		case "error.message":
			assert.Equal(t, f.String, "request timed out")
		}
	}
	// Assert that metrics have expected response values reported.
	monitoringtest.ExpectContainOtelMetrics(t, reader, map[string]any{
		"http.server." + string(request.IDRequestCount):          1,
		"http.server." + string(request.IDResponseCount):         1,
		"http.server." + string(request.IDResponseErrorsCount):   1,
		"http.server." + string(request.IDResponseErrorsTimeout): 1, // test data POST /intake/v2/events
	})
}

var testData = func() []byte {
	b, err := os.ReadFile("../../testdata/intake-v2/transactions.ndjson")
	if err != nil {
		panic(err)
	}
	return b
}()

func makeTransactionRequest(t *testing.T, baseURL string) *http.Request {
	req, err := http.NewRequest(http.MethodPost, baseURL+api.IntakePath, bytes.NewReader(testData))
	if err != nil {
		t.Fatalf("Failed to create test request object: %v", err)
	}

	return req
}

func decodeJSONMap(t *testing.T, r io.Reader) map[string]interface{} {
	out := make(map[string]interface{})
	err := json.NewDecoder(r).Decode(&out)
	require.NoError(t, err)
	return out
}

func body(t *testing.T, response *http.Response) string {
	body, err := io.ReadAll(response.Body)
	require.NoError(t, err)
	require.NoError(t, response.Body.Close())
	return string(body)
}<|MERGE_RESOLUTION|>--- conflicted
+++ resolved
@@ -471,17 +471,12 @@
 	defer elasticsearchServer.Close()
 	defer close(done)
 
-<<<<<<< HEAD
-	// Pre-create the libbeat registry with some variables that should not
+  // Pre-create the libbeat registry with some variables that should not
 	// be reported, as we define our own libbeat metrics registry.
 	monitoring.Default.Remove("libbeat.whatever")
 	monitoring.NewInt(monitoring.Default, "libbeat.whatever")
 
-<<<<<<< HEAD
 	srv := beatertest.NewServer(t, beatertest.WithConfig(agentconfig.MustNewConfigFrom(map[string]interface{}{
-=======
-=======
->>>>>>> 5812c1e2
 	reader := sdkmetric.NewManualReader(sdkmetric.WithTemporalitySelector(
 		func(ik sdkmetric.InstrumentKind) metricdata.Temporality {
 			return metricdata.DeltaTemporality
@@ -490,10 +485,6 @@
 	mp := sdkmetric.NewMeterProvider(sdkmetric.WithReader(reader))
 
 	srv := beatertest.NewServer(t, beatertest.WithMeterProvider(mp), beatertest.WithConfig(agentconfig.MustNewConfigFrom(map[string]interface{}{
-<<<<<<< HEAD
->>>>>>> 378b60c2 ( Translate otel metrics to libbeat monitoring  (#15094))
-=======
->>>>>>> 5812c1e2
 		"output.elasticsearch": map[string]interface{}{
 			"hosts":          []string{elasticsearchServer.URL},
 			"flush_interval": "1ms",
@@ -519,59 +510,11 @@
 		t.Fatal("timed out waiting for bulk request")
 	}
 
-<<<<<<< HEAD
-<<<<<<< HEAD
-	snapshot := monitoring.CollectStructSnapshot(monitoring.Default.GetRegistry("libbeat"), monitoring.Full, false)
-	assert.Equal(t, map[string]interface{}{
-		"output": map[string]interface{}{
-			"events": map[string]interface{}{
-				"acked":   int64(0),
-				"active":  int64(5),
-				"batches": int64(0),
-				"failed":  int64(0),
-				"toomany": int64(0),
-				"total":   int64(5),
-			},
-			"type": "elasticsearch",
-			"write": map[string]interface{}{
-				// _bulk requests haven't completed, so bytes flushed won't have been updated.
-				"bytes": int64(0),
-			},
-		},
-		"pipeline": map[string]interface{}{
-			"events": map[string]interface{}{
-				"total": int64(5),
-			},
-		},
-	}, snapshot)
-
-	snapshot = monitoring.CollectStructSnapshot(monitoring.Default.GetRegistry("output"), monitoring.Full, false)
-	assert.Equal(t, map[string]interface{}{
-		"elasticsearch": map[string]interface{}{
-			"bulk_requests": map[string]interface{}{
-				"available": int64(9),
-				"completed": int64(0),
-			},
-			"indexers": map[string]interface{}{
-				"active":    int64(1),
-				"destroyed": int64(0),
-				"created":   int64(0),
-			},
-		},
-	}, snapshot)
-=======
 	monitoringtest.ExpectContainOtelMetrics(t, reader, map[string]any{
-=======
-	monitoringtest.ExpectOtelMetrics(t, reader, map[string]any{
->>>>>>> 5812c1e2
 		"elasticsearch.events.count":            5,
 		"elasticsearch.events.queued":           5,
 		"elasticsearch.bulk_requests.available": 9,
 	})
-<<<<<<< HEAD
->>>>>>> 378b60c2 ( Translate otel metrics to libbeat monitoring  (#15094))
-=======
->>>>>>> 5812c1e2
 }
 
 func TestServerPProf(t *testing.T) {
