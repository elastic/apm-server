--- conflicted
+++ resolved
@@ -36,18 +36,6 @@
 	}
 
 	for _, test := range []test{{
-<<<<<<< HEAD
-		name:   "non-positive max_groups",
-		key:    "aggregation.transactions.max_groups",
-		value:  float64(0),
-		expect: "Error processing configuration: requires value >= 1 accessing 'aggregation.transactions.max_groups'",
-=======
-		name:   "non-positive interval",
-		key:    "aggregation.transactions.interval",
-		value:  "0",
-		expect: "Error processing configuration: requires duration >= 1 accessing 'aggregation.transactions.interval'",
->>>>>>> ceedb77f
-	}, {
 		name:   "non-positive hdrhistogram_significant_figures",
 		key:    "aggregation.transactions.hdrhistogram_significant_figures",
 		value:  float64(0),
