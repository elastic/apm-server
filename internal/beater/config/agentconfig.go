// Licensed to Elasticsearch B.V. under one or more contributor
// license agreements. See the NOTICE file distributed with
// this work for additional information regarding copyright
// ownership. Elasticsearch B.V. licenses this file to you under
// the Apache License, Version 2.0 (the "License"); you may
// not use this file except in compliance with the License.
// You may obtain a copy of the License at
//
//     http://www.apache.org/licenses/LICENSE-2.0
//
// Unless required by applicable law or agreed to in writing,
// software distributed under the License is distributed on an
// "AS IS" BASIS, WITHOUT WARRANTIES OR CONDITIONS OF ANY
// KIND, either express or implied.  See the License for the
// specific language governing permissions and limitations
// under the License.

package config

import (
	"crypto/md5"
	"encoding/json"
	"fmt"
	"strings"
	"time"

	"github.com/pkg/errors"

	"github.com/elastic/apm-server/internal/elasticsearch"
	"github.com/elastic/elastic-agent-libs/config"
	"github.com/elastic/elastic-agent-libs/logp"
	"github.com/elastic/go-ucfg"
)

<<<<<<< HEAD
// KibanaAgentConfig holds remote agent config information
type KibanaAgentConfig struct {
	Cache         Cache         `config:"cache"`
	Elasticsearch Elasticsearch `config:"elasticsearch"`
=======
const msgInvalidConfigAgentCfg = "invalid value for `apm-server.agent.config.cache.expiration`, only accepting full seconds"

// esCredentialsConfig is exposed to allow fine-tuned permission control
// and is required when working with Elastic Agent standalone or Fleet.
type esCredentialsConfig struct {
	Username string `config:"username"`
	Password string `config:"password"`
	APIKey   string `config:"api_key"`
}

// AgentConfig configuration for dynamically querying agent configuration
// via Elasticsearch or Kibana.
type AgentConfig struct {
	ESConfig *elasticsearch.Config
	Cache    Cache `config:"cache"`

	ESConfigured bool
	es           *esCredentialsConfig
}

func (c *AgentConfig) Unpack(in *config.C) error {
	type agentConfig AgentConfig
	cfg := agentConfig(defaultAgentConfig())
	if err := in.Unpack(&cfg); err != nil {
		return errors.Wrap(err, "error unpacking config")
	}
	*c = AgentConfig(cfg)

	es, err := in.Child("elasticsearch", -1)
	if err == nil {
		err = es.Unpack(&c.es)
	}

	var ucfgError ucfg.Error
	if !errors.As(err, &ucfgError) || ucfgError.Reason() != ucfg.ErrMissing {
		return err
	}
	return nil
}

func (c *AgentConfig) setup(log *logp.Logger, outputESCfg *config.C) error {
	if float64(int(c.Cache.Expiration.Seconds())) != c.Cache.Expiration.Seconds() {
		return errors.New(msgInvalidConfigAgentCfg)
	}
	if outputESCfg != nil {
		log.Info("using output.elasticsearch for fetching agent config")
		if err := outputESCfg.Unpack(&c.ESConfig); err != nil {
			return errors.Wrap(err, "error unpacking output.elasticsearch for fetching agent config")
		}
	}
	if c.es != nil {
		log.Info("using apm-server.agent.config.elasticsearch for fetching agent config")
		c.ESConfigured = true
		c.ESConfig.Username = c.es.Username
		c.ESConfig.Password = c.es.Password
		c.ESConfig.APIKey = c.es.APIKey
	}
	return nil
>>>>>>> 2e58ae3a
}

// Cache holds config information about cache expiration
type Cache struct {
	Expiration time.Duration `config:"expiration" validate:"min=1s"`
}

<<<<<<< HEAD
type Elasticsearch struct {
	APIKey string `config:"api_key"`
}

// defaultKibanaAgentConfig holds the default KibanaAgentConfig
func defaultKibanaAgentConfig() KibanaAgentConfig {
	return KibanaAgentConfig{
=======
// defaultAgentConfig holds the default AgentConfig
func defaultAgentConfig() AgentConfig {
	return AgentConfig{
		ESConfig: elasticsearch.DefaultConfig(),
>>>>>>> 2e58ae3a
		Cache: Cache{
			Expiration: 30 * time.Second,
		},
	}
}

// FleetAgentConfig defines configuration for agents.
type FleetAgentConfig struct {
	Service   Service `config:"service"`
	AgentName string  `config:"agent.name"`
	Etag      string  `config:"etag"`
	Config    map[string]string
}

func (s *FleetAgentConfig) setup() error {
	if s.Config == nil {
		// Config may be passed to APM Server as `null` when no attributes
		// are defined in an APM Agent central configuration entry.
		s.Config = make(map[string]string)
	}
	if s.Etag == "" {
		m, err := json.Marshal(s)
		if err != nil {
			return fmt.Errorf("error generating etag for %s: %v", s.Service, err)
		}
		s.Etag = fmt.Sprintf("%x", md5.Sum(m))
	}
	return nil
}

// Service defines a unique way of identifying a running agent.
type Service struct {
	Name        string `config:"name"`
	Environment string `config:"environment"`
}

// String implements the Stringer interface.
func (s *Service) String() string {
	var name, env string
	if s.Name != "" {
		name = "service.name=" + s.Name
	}
	if s.Environment != "" {
		env = "service.environment=" + s.Environment
	}
	return strings.Join([]string{name, env}, " ")
}<|MERGE_RESOLUTION|>--- conflicted
+++ resolved
@@ -32,12 +32,6 @@
 	"github.com/elastic/go-ucfg"
 )
 
-<<<<<<< HEAD
-// KibanaAgentConfig holds remote agent config information
-type KibanaAgentConfig struct {
-	Cache         Cache         `config:"cache"`
-	Elasticsearch Elasticsearch `config:"elasticsearch"`
-=======
 const msgInvalidConfigAgentCfg = "invalid value for `apm-server.agent.config.cache.expiration`, only accepting full seconds"
 
 // esCredentialsConfig is exposed to allow fine-tuned permission control
@@ -96,7 +90,6 @@
 		c.ESConfig.APIKey = c.es.APIKey
 	}
 	return nil
->>>>>>> 2e58ae3a
 }
 
 // Cache holds config information about cache expiration
@@ -104,20 +97,10 @@
 	Expiration time.Duration `config:"expiration" validate:"min=1s"`
 }
 
-<<<<<<< HEAD
-type Elasticsearch struct {
-	APIKey string `config:"api_key"`
-}
-
-// defaultKibanaAgentConfig holds the default KibanaAgentConfig
-func defaultKibanaAgentConfig() KibanaAgentConfig {
-	return KibanaAgentConfig{
-=======
 // defaultAgentConfig holds the default AgentConfig
 func defaultAgentConfig() AgentConfig {
 	return AgentConfig{
 		ESConfig: elasticsearch.DefaultConfig(),
->>>>>>> 2e58ae3a
 		Cache: Cache{
 			Expiration: 30 * time.Second,
 		},
