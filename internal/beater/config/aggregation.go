--- conflicted
+++ resolved
@@ -28,13 +28,8 @@
 	defaultServiceDestinationAggregationInterval  = time.Minute
 	defaultServiceDestinationAggregationMaxGroups = 10000
 
-<<<<<<< HEAD
-	defaultServiceAggregationInterval = time.Minute
-=======
 	defaultServiceAggregationInterval                       = time.Minute
-	defaultServiceAggregationMaxGroups                      = 10000
 	defaultServiceAggregationHDRHistogramSignificantFigures = 5
->>>>>>> 4b6ea9f8
 )
 
 // AggregationConfig holds configuration related to various metrics aggregations.
@@ -59,17 +54,10 @@
 
 // ServiceAggregationConfig holds configuration related to service metrics aggregation.
 type ServiceAggregationConfig struct {
-<<<<<<< HEAD
-	Enabled   bool          `config:"enabled"`
-	Interval  time.Duration `config:"interval" validate:"min=1"`
-	MaxGroups int           `config:"max_groups"` // if <= 0 then will be set based on memory limits
-
-=======
 	Enabled                        bool          `config:"enabled"`
 	Interval                       time.Duration `config:"interval" validate:"min=1"`
-	MaxGroups                      int           `config:"max_groups" validate:"min=1"`
+	MaxGroups                      int           `config:"max_groups"` // if <= 0 then will be set based on memory limits
 	HDRHistogramSignificantFigures int           `config:"hdrhistogram_significant_figures" validate:"min=1, max=5"`
->>>>>>> 4b6ea9f8
 }
 
 func defaultAggregationConfig() AggregationConfig {
@@ -86,15 +74,9 @@
 			// NOTE(axw) service metrics are in technical preview,
 			// disabled by default. Once proven, they may be always
 			// enabled in a future release, without configuration.
-<<<<<<< HEAD
-			Enabled:  false,
-			Interval: defaultServiceAggregationInterval,
-=======
 			Enabled:                        false,
 			Interval:                       defaultServiceAggregationInterval,
-			MaxGroups:                      defaultServiceAggregationMaxGroups,
 			HDRHistogramSignificantFigures: defaultServiceAggregationHDRHistogramSignificantFigures,
->>>>>>> 4b6ea9f8
 		},
 	}
 }