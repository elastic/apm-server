// Licensed to Elasticsearch B.V. under one or more contributor
// license agreements. See the NOTICE file distributed with
// this work for additional information regarding copyright
// ownership. Elasticsearch B.V. licenses this file to you under
// the Apache License, Version 2.0 (the "License"); you may
// not use this file except in compliance with the License.
// You may obtain a copy of the License at
//
//     http://www.apache.org/licenses/LICENSE-2.0
//
// Unless required by applicable law or agreed to in writing,
// software distributed under the License is distributed on an
// "AS IS" BASIS, WITHOUT WARRANTIES OR CONDITIONS OF ANY
// KIND, either express or implied.  See the License for the
// specific language governing permissions and limitations
// under the License.

package beater

import (
	"context"
	"encoding/json"
	"fmt"
	"net"
	"net/http"
	"net/url"
	"os"
	"runtime"
	"strings"
	"time"

	"github.com/dustin/go-humanize"
	"github.com/hashicorp/go-multierror"
	"github.com/pkg/errors"
	"go.elastic.co/apm/module/apmgrpc/v2"
	"go.elastic.co/apm/module/apmhttp/v2"
	"go.elastic.co/apm/v2"
	"golang.org/x/sync/errgroup"
	"google.golang.org/grpc"

	"github.com/elastic/beats/v7/libbeat/beat"
	"github.com/elastic/beats/v7/libbeat/common"
	"github.com/elastic/beats/v7/libbeat/esleg/eslegclient"
	"github.com/elastic/beats/v7/libbeat/instrumentation"
	"github.com/elastic/beats/v7/libbeat/licenser"
	"github.com/elastic/beats/v7/libbeat/outputs"
	esoutput "github.com/elastic/beats/v7/libbeat/outputs/elasticsearch"
	"github.com/elastic/beats/v7/libbeat/publisher/pipeline"
	"github.com/elastic/beats/v7/libbeat/publisher/pipetool"
	agentconfig "github.com/elastic/elastic-agent-libs/config"
	"github.com/elastic/elastic-agent-libs/logp"
	"github.com/elastic/elastic-agent-libs/monitoring"
	"github.com/elastic/elastic-agent-libs/transport"
	"github.com/elastic/elastic-agent-libs/transport/tlscommon"
	"github.com/elastic/go-ucfg"

	"github.com/elastic/apm-server/internal/agentcfg"
	"github.com/elastic/apm-server/internal/beater/auth"
	"github.com/elastic/apm-server/internal/beater/config"
	"github.com/elastic/apm-server/internal/beater/interceptors"
	javaattacher "github.com/elastic/apm-server/internal/beater/java_attacher"
	"github.com/elastic/apm-server/internal/beater/ratelimit"
	"github.com/elastic/apm-server/internal/elasticsearch"
	"github.com/elastic/apm-server/internal/idxmgmt"
	"github.com/elastic/apm-server/internal/kibana"
	"github.com/elastic/apm-server/internal/model"
	"github.com/elastic/apm-server/internal/model/modelindexer"
	"github.com/elastic/apm-server/internal/model/modelprocessor"
	"github.com/elastic/apm-server/internal/publish"
	"github.com/elastic/apm-server/internal/sourcemap"
)

// Runner initialises and runs and orchestrates the APM Server
// HTTP and gRPC servers, event processing pipeline, and output.
type Runner struct {
	wrapServer WrapServerFunc
	info       beat.Info
	logger     *logp.Logger
	rawConfig  *agentconfig.C

	config                    *config.Config
	fleetConfig               *config.Fleet
	outputConfig              agentconfig.Namespace
	elasticsearchOutputConfig *agentconfig.C

	listener net.Listener
}

// RunnerParams holds parameters for NewRunner.
type RunnerParams struct {
	// Config holds the full, raw, configuration, including apm-server.*
	// and output.* attributes.
	Config *agentconfig.C

	// Info holds information about the APM Server ("beat", for historical
	// reasons) process.
	Info beat.Info

	// Logger holds a logger to use for logging throughout the APM Server.
	Logger *logp.Logger

	// WrapServer holds an optional WrapServerFunc, for wrapping the
	// ServerParams and RunServerFunc used to run the APM Server.
	//
	// If WrapServer is nil, no wrapping will occur.
	WrapServer WrapServerFunc
}

// NewRunner returns a new Runner that runs APM Server with the given parameters.
func NewRunner(args RunnerParams) (*Runner, error) {
	var unpackedConfig struct {
		APMServer  *agentconfig.C        `config:"apm-server"`
		Output     agentconfig.Namespace `config:"output"`
		Fleet      *config.Fleet         `config:"fleet"`
		DataStream struct {
			Namespace string `config:"namespace"`
		} `config:"data_stream"`
	}
	if err := args.Config.Unpack(&unpackedConfig); err != nil {
		return nil, err
	}

	var elasticsearchOutputConfig *agentconfig.C
	if unpackedConfig.Output.Name() == "elasticsearch" {
		elasticsearchOutputConfig = unpackedConfig.Output.Config()
	}
	cfg, err := config.NewConfig(unpackedConfig.APMServer, elasticsearchOutputConfig)
	if err != nil {
		return nil, err
	}
	if unpackedConfig.DataStream.Namespace != "" {
		cfg.DataStreams.Namespace = unpackedConfig.DataStream.Namespace
	}

	// We start the listener in the constructor, before Run is invoked,
	// to ensure zero downtime while any existing Runner is stopped.
	logger := args.Logger.Named("beater")
	listener, err := listen(cfg, logger)
	if err != nil {
		return nil, err
	}
	return &Runner{
		wrapServer: args.WrapServer,
		info:       args.Info,
		logger:     logger,
		rawConfig:  args.Config,

		config:                    cfg,
		fleetConfig:               unpackedConfig.Fleet,
		outputConfig:              unpackedConfig.Output,
		elasticsearchOutputConfig: elasticsearchOutputConfig,

		listener: listener,
	}, nil
}

// Run runs the server, blocking until ctx is cancelled.
func (s *Runner) Run(ctx context.Context) error {
	defer s.listener.Close()
	g, ctx := errgroup.WithContext(ctx)

	// backgroundContext is a context to use in operations that should
	// block until shutdown, and will be cancelled after the shutdown
	// timeout.
	backgroundContext, cancel := context.WithCancel(context.Background())
	defer cancel()
	go func() {
		<-ctx.Done()
		s.logger.Infof(
			"stopping apm-server... waiting maximum of %s for queues to drain",
			s.config.ShutdownTimeout,
		)
		time.AfterFunc(s.config.ShutdownTimeout, cancel)
	}()

	if s.config.Pprof.Enabled {
		// Profiling rates should be set once, early on in the program.
		runtime.SetBlockProfileRate(s.config.Pprof.BlockProfileRate)
		runtime.SetMutexProfileFraction(s.config.Pprof.MutexProfileRate)
		if s.config.Pprof.MemProfileRate > 0 {
			runtime.MemProfileRate = s.config.Pprof.MemProfileRate
		}
	}

	// Obtain the memory limit for the APM Server process. Certain config
	// values will be sized according to the maximum memory set for the server.
	var memLimit float64
	if cgroupReader := newCgroupReader(); cgroupReader != nil {
		if limit, err := cgroupMemoryLimit(cgroupReader); err != nil {
			s.logger.Warn(err)
		} else {
			memLimit = float64(limit) / 1024 / 1024 / 1024
		}
	}
	if memLimit <= 0 {
		s.logger.Info("no cgroups detected, falling back to total system memory")
		if limit, err := systemMemoryLimit(); err != nil {
			s.logger.Warn(err)
		} else {
			memLimit = float64(limit) / 1024 / 1024 / 1024
		}
	}
	if memLimit > 0 {
		s.config.MaxConcurrentDecoders = maxConcurrentDecoders(
			memLimit, s.config.MaxConcurrentDecoders,
		)
		s.logger.Infof("MaxConcurrentDecoders set to %d based on %0.1fgb of memory",
			s.config.MaxConcurrentDecoders, memLimit,
		)
	}

	// Send config to telemetry.
	recordAPMServerConfig(s.config)

	var kibanaClient *kibana.Client
	if s.config.Kibana.Enabled {
		var err error
		kibanaClient, err = kibana.NewClient(s.config.Kibana.ClientConfig)
		if err != nil {
			return err
		}
	}

	// ELASTIC_AGENT_CLOUD is set when running in Elastic Cloud.
	inElasticCloud := os.Getenv("ELASTIC_AGENT_CLOUD") != ""
	if inElasticCloud && s.config.Kibana.Enabled {
		go func() {
			if err := kibana.SendConfig(ctx, kibanaClient, (*ucfg.Config)(s.rawConfig)); err != nil {
				s.logger.Infof("failed to upload config to kibana: %v", err)
			}
		}()
	}

	if s.config.JavaAttacherConfig.Enabled {
		if !inElasticCloud {
			go func() {
				attacher, err := javaattacher.New(s.config.JavaAttacherConfig)
				if err != nil {
					s.logger.Errorf("failed to start java attacher: %v", err)
					return
				}
				if err := attacher.Run(ctx); err != nil {
					s.logger.Errorf("failed to run java attacher: %v", err)
				}
			}()
		} else {
			s.logger.Error("java attacher not supported in cloud environments")
		}
	}

	instrumentation, err := instrumentation.New(s.rawConfig, s.info.Beat, s.info.Version)
	if err != nil {
		return err
	}
	tracer := instrumentation.Tracer()
	tracerServerListener := instrumentation.Listener()
	if tracerServerListener != nil {
		defer tracerServerListener.Close()
	}
	defer tracer.Close()

	// Ensure the libbeat output and go-elasticsearch clients do not index
	// any events to Elasticsearch before the integration is ready.
	publishReady := make(chan struct{})
	drain := make(chan struct{})
	g.Go(func() error {
		if err := s.waitReady(ctx, kibanaClient, tracer); err != nil {
			// One or more preconditions failed; drop events.
			close(drain)
			return errors.Wrap(err, "error waiting for server to be ready")
		}
		// All preconditions have been met; start indexing documents
		// into elasticsearch.
		close(publishReady)
		return nil
	})
	callbackUUID, err := esoutput.RegisterConnectCallback(func(*eslegclient.Connection) error {
		select {
		case <-publishReady:
			return nil
		default:
		}
		return errors.New("not ready for publishing events")
	})
	if err != nil {
		return err
	}
	defer esoutput.DeregisterConnectCallback(callbackUUID)
	newElasticsearchClient := func(cfg *elasticsearch.Config) (elasticsearch.Client, error) {
		httpTransport, err := elasticsearch.NewHTTPTransport(cfg)
		if err != nil {
			return nil, err
		}
		transport := &waitReadyRoundTripper{Transport: httpTransport, ready: publishReady, drain: drain}
		return elasticsearch.NewClientParams(elasticsearch.ClientParams{
			Config:    cfg,
			Transport: transport,
			RetryOnError: func(_ *http.Request, err error) bool {
				return !errors.Is(err, errServerShuttingDown)
			},
		})
	}

	var sourcemapFetcher sourcemap.Fetcher
	if s.config.RumConfig.Enabled && s.config.RumConfig.SourceMapping.Enabled {
		fetcher, err := newSourcemapFetcher(
			s.info, s.config.RumConfig.SourceMapping, s.fleetConfig,
			kibanaClient, newElasticsearchClient,
		)
		if err != nil {
			return err
		}
		cachingFetcher, err := sourcemap.NewCachingFetcher(
			fetcher, s.config.RumConfig.SourceMapping.Cache.Expiration,
		)
		if err != nil {
			return err
		}
		sourcemapFetcher = cachingFetcher
	}

	// Create the runServer function. We start with newBaseRunServer, and then
	// wrap depending on the configuration in order to inject behaviour.
	runServer := newBaseRunServer(s.listener)
	authenticator, err := auth.NewAuthenticator(s.config.AgentAuth)
	if err != nil {
		return err
	}

	ratelimitStore, err := ratelimit.NewStore(
		s.config.AgentAuth.Anonymous.RateLimit.IPLimit,
		s.config.AgentAuth.Anonymous.RateLimit.EventLimit,
		3, // burst mulitiplier
	)
	if err != nil {
		return err
	}

	// Note that we intentionally do not use a grpc.Creds ServerOption
	// even if TLS is enabled, as TLS is handled by the net/http server.
	gRPCLogger := s.logger.Named("grpc")
	grpcServer := grpc.NewServer(grpc.ChainUnaryInterceptor(
		apmgrpc.NewUnaryServerInterceptor(apmgrpc.WithRecovery(), apmgrpc.WithTracer(tracer)),
		interceptors.ClientMetadata(),
		interceptors.Logging(gRPCLogger),
		interceptors.Metrics(gRPCLogger),
		interceptors.Timeout(),
		interceptors.Auth(authenticator),
		interceptors.AnonymousRateLimit(ratelimitStore),
	))

	// Create the BatchProcessor chain that is used to process all events,
	// including the metrics aggregated by APM Server.
	finalBatchProcessor, closeFinalBatchProcessor, err := s.newFinalBatchProcessor(
		tracer, newElasticsearchClient, memLimit,
	)
	if err != nil {
		return err
	}
	batchProcessor := modelprocessor.Chained{
		// Ensure all events have observer.*, ecs.*, and data_stream.* fields added,
		// and are counted in metrics. This is done in the final processors to ensure
		// aggregated metrics are also processed.
		newObserverBatchProcessor(s.info),
		&modelprocessor.SetDataStream{Namespace: s.config.DataStreams.Namespace},
		modelprocessor.NewEventCounter(monitoring.Default.GetRegistry("apm-server")),

		// The server always drops non-RUM unsampled transactions. We store RUM unsampled
		// transactions as they are needed by the User Experience app, which performs
		// aggregations over dimensions that are not available in transaction metrics.
		//
		// It is important that this is done just before calling the publisher to
		// avoid affecting aggregations.
		modelprocessor.NewDropUnsampled(false /* don't drop RUM unsampled transactions*/),
		modelprocessor.DroppedSpansStatsDiscarder{},
		finalBatchProcessor,
	}

	agentConfigReporter := agentcfg.NewReporter(
		newAgentConfigFetcher(s.config, kibanaClient),
		batchProcessor, 30*time.Second,
	)
	g.Go(func() error {
		return agentConfigReporter.Run(ctx)
	})

	// Create the runServer function. We start with newBaseRunServer, and then
	// wrap depending on the configuration in order to inject behaviour.
	serverParams := ServerParams{
		UUID:                   s.info.ID,
		Config:                 s.config,
		Managed:                s.fleetConfig != nil,
		Namespace:              s.config.DataStreams.Namespace,
		Logger:                 s.logger,
		Tracer:                 tracer,
		Authenticator:          authenticator,
		RateLimitStore:         ratelimitStore,
		BatchProcessor:         batchProcessor,
		AgentConfig:            agentConfigReporter,
		SourcemapFetcher:       sourcemapFetcher,
		PublishReady:           publishReady,
		KibanaClient:           kibanaClient,
		NewElasticsearchClient: newElasticsearchClient,
		GRPCServer:             grpcServer,
	}
	if s.wrapServer != nil {
		// Wrap the serverParams and runServer function, enabling
		// injection of behaviour into the processing chain.
		serverParams, runServer, err = s.wrapServer(serverParams, runServer)
		if err != nil {
			return err
		}
	}

	// Add pre-processing batch processors to the beginning of the chain,
	// applying only to the events that are decoded from agent/client payloads.
	preBatchProcessors := modelprocessor.Chained{
		// Add a model processor that rate limits, and checks authorization for the
		// agent and service for each event. These must come at the beginning of the
		// processor chain.
		model.ProcessBatchFunc(rateLimitBatchProcessor),
		model.ProcessBatchFunc(authorizeEventIngestProcessor),

		// Pre-process events before they are sent to the final processors for
		// aggregation, sampling, and indexing.
		modelprocessor.SetHostHostname{},
		modelprocessor.SetServiceNodeName{},
		modelprocessor.SetMetricsetName{},
		modelprocessor.SetGroupingKey{},
		modelprocessor.SetErrorMessage{},
		modelprocessor.SetUnknownSpanType{},
	}
	if s.config.DefaultServiceEnvironment != "" {
		preBatchProcessors = append(preBatchProcessors, &modelprocessor.SetDefaultServiceEnvironment{
			DefaultServiceEnvironment: s.config.DefaultServiceEnvironment,
		})
	}
	serverParams.BatchProcessor = append(preBatchProcessors, serverParams.BatchProcessor)

	// Start the main server and the optional server for self-instrumentation.
	g.Go(func() error {
		return runServer(ctx, serverParams)
	})
	if tracerServerListener != nil {
		tracerServer, err := newTracerServer(tracerServerListener, s.logger, serverParams.BatchProcessor)
		if err != nil {
			return fmt.Errorf("failed to create self-instrumentation server: %w", err)
		}
		g.Go(func() error {
			if err := tracerServer.Serve(tracerServerListener); err != http.ErrServerClosed {
				return err
			}
			return nil
		})
		go func() {
			<-ctx.Done()
			tracerServer.Shutdown(backgroundContext)
		}()
	}

	result := g.Wait()
	if err := closeFinalBatchProcessor(backgroundContext); err != nil {
		result = multierror.Append(result, err)
	}
	return result
}

var defaultDecoders = config.DefaultConfig().MaxConcurrentDecoders

func maxConcurrentDecoders(memLimit float64, decoders uint) uint {
	// If the decoders have already been set to a value different than the
	// default configuration, return that value.
	if decoders != defaultDecoders {
		return decoders
	}
	if memLimit > 1 {
		// Limit the number of concurrent decodes to 4096
		max := uint(128 * memLimit)
		if max > 4096 {
			return 4096
		}
		return max
	}
	return defaultDecoders
}

// waitReady waits until the server is ready to index events.
func (s *Runner) waitReady(
	ctx context.Context,
	kibanaClient *kibana.Client,
	tracer *apm.Tracer,
) error {
	var preconditions []func(context.Context) error
	var esOutputClient elasticsearch.Client
	if s.elasticsearchOutputConfig != nil {
		esConfig := elasticsearch.DefaultConfig()
		err := s.elasticsearchOutputConfig.Unpack(&esConfig)
		if err != nil {
			return err
		}
		esOutputClient, err = elasticsearch.NewClient(esConfig)
		if err != nil {
			return err
		}
	}

	// libbeat and go-elasticsearch both ensure a minimum level of Basic.
	//
	// If any configured features require a higher license level, add a
	// precondition which checks this.
	if esOutputClient != nil {
		requiredLicenseLevel := licenser.Basic
		licensedFeature := ""
		if s.config.Sampling.Tail.Enabled {
			requiredLicenseLevel = licenser.Platinum
			licensedFeature = "tail-based sampling"
		}
		if requiredLicenseLevel > licenser.Basic {
			preconditions = append(preconditions, func(ctx context.Context) error {
				license, err := elasticsearch.GetLicense(ctx, esOutputClient)
				if err != nil {
					return errors.Wrap(err, "error getting Elasticsearch licensing information")
				}
				if licenser.IsExpired(license) {
					return errors.New("Elasticsearch license is expired")
				}
				if license.Type == licenser.Trial || license.Cover(requiredLicenseLevel) {
					return nil
				}
				return fmt.Errorf(
					"invalid license level %s: %s requires license level %s",
					license.Type, licensedFeature, requiredLicenseLevel,
				)
			})
		}
		preconditions = append(preconditions, func(ctx context.Context) error {
			return queryClusterUUID(ctx, esOutputClient)
		})
	}

	// When running standalone with data streams enabled, by default we will add
	// a precondition that ensures the integration is installed.
	fleetManaged := s.fleetConfig != nil
	if !fleetManaged && s.config.DataStreams.WaitForIntegration {
		if kibanaClient == nil && esOutputClient == nil {
			return errors.New("cannot wait for integration without either Kibana or Elasticsearch config")
		}
		preconditions = append(preconditions, func(ctx context.Context) error {
			return checkIntegrationInstalled(ctx, kibanaClient, esOutputClient, s.logger)
		})
	}

	if len(preconditions) == 0 {
		return nil
	}
	check := func(ctx context.Context) error {
		for _, pre := range preconditions {
			if err := pre(ctx); err != nil {
				return err
			}
		}
		return nil
	}
	return waitReady(ctx, s.config.WaitReadyInterval, tracer, s.logger, check)
}

// newFinalBatchProcessor returns the final model.BatchProcessor that publishes events,
// and a cleanup function which should be called on server shutdown. If the output is
// "elasticsearch", then we use modelindexer; otherwise we use the libbeat publisher.
func (s *Runner) newFinalBatchProcessor(
	tracer *apm.Tracer,
	newElasticsearchClient func(cfg *elasticsearch.Config) (elasticsearch.Client, error),
	memLimit float64,
) (model.BatchProcessor, func(context.Context) error, error) {

	monitoring.Default.Remove("libbeat")
	libbeatMonitoringRegistry := monitoring.Default.NewRegistry("libbeat")
	if s.elasticsearchOutputConfig == nil {
		return s.newLibbeatFinalBatchProcessor(tracer, libbeatMonitoringRegistry)
	}

	stateRegistry := monitoring.GetNamespace("state").GetRegistry()
	outputRegistry := stateRegistry.GetRegistry("output")
	if outputRegistry != nil {
		outputRegistry.Clear()
	} else {
		outputRegistry = stateRegistry.NewRegistry("output")
	}
	monitoring.NewString(outputRegistry, "name").Set("elasticsearch")

	var esConfig struct {
		*elasticsearch.Config `config:",inline"`
		FlushBytes            string        `config:"flush_bytes"`
		FlushInterval         time.Duration `config:"flush_interval"`
		MaxRequests           int           `config:"max_requests"`
		Scaling               struct {
			Enabled *bool `config:"enabled"`
		} `config:"autoscaling"`
	}
	esConfig.FlushInterval = time.Second
	esConfig.Config = elasticsearch.DefaultConfig()
	if err := s.elasticsearchOutputConfig.Unpack(&esConfig); err != nil {
		return nil, nil, err
	}

	var flushBytes int
	if esConfig.FlushBytes != "" {
		b, err := humanize.ParseBytes(esConfig.FlushBytes)
		if err != nil {
			return nil, nil, errors.Wrap(err, "failed to parse flush_bytes")
		}
		flushBytes = int(b)
	}
	client, err := newElasticsearchClient(esConfig.Config)
	if err != nil {
		return nil, nil, err
	}
<<<<<<< HEAD
	opts := modelindexer.Config{
=======
	var scalingCfg modelindexer.ScalingConfig
	if enabled := esConfig.Scaling.Enabled; enabled != nil {
		scalingCfg.Disabled = !*enabled
	}
	indexer, err := modelindexer.New(client, modelindexer.Config{
>>>>>>> 6e754630
		CompressionLevel: esConfig.CompressionLevel,
		FlushBytes:       flushBytes,
		FlushInterval:    esConfig.FlushInterval,
		Tracer:           tracer,
		MaxRequests:      esConfig.MaxRequests,
<<<<<<< HEAD
	}
	if internalBuffer := eventBufferSize(memLimit); internalBuffer > 0 {
		s.logger.Infof("modelindexer.EventBufferSize set to %d based on %0.1fgb of memory",
			internalBuffer, memLimit,
		)
		opts.EventBufferSize = internalBuffer
	}
	indexer, err := modelindexer.New(client, opts)
=======
		Scaling:          scalingCfg,
	})
>>>>>>> 6e754630
	if err != nil {
		return nil, nil, err
	}

	// Install our own libbeat-compatible metrics callback which uses the modelindexer stats.
	// All the metrics below are required to be reported to be able to display all relevant
	// fields in the Stack Monitoring UI.
	monitoring.NewFunc(libbeatMonitoringRegistry, "output.write", func(_ monitoring.Mode, v monitoring.Visitor) {
		v.OnRegistryStart()
		defer v.OnRegistryFinished()
		v.OnKey("bytes")
		v.OnInt(indexer.Stats().BytesTotal)
	})
	outputType := monitoring.NewString(libbeatMonitoringRegistry.GetRegistry("output"), "type")
	outputType.Set("elasticsearch")
	monitoring.NewFunc(libbeatMonitoringRegistry, "output.events", func(_ monitoring.Mode, v monitoring.Visitor) {
		v.OnRegistryStart()
		defer v.OnRegistryFinished()
		stats := indexer.Stats()
		v.OnKey("acked")
		v.OnInt(stats.Indexed)
		v.OnKey("active")
		v.OnInt(stats.Active)
		v.OnKey("batches")
		v.OnInt(stats.BulkRequests)
		v.OnKey("failed")
		v.OnInt(stats.Failed)
		v.OnKey("toomany")
		v.OnInt(stats.TooManyRequests)
		v.OnKey("total")
		v.OnInt(stats.Added)
	})
	monitoring.NewFunc(libbeatMonitoringRegistry, "pipeline.events", func(_ monitoring.Mode, v monitoring.Visitor) {
		v.OnRegistryStart()
		defer v.OnRegistryFinished()
		v.OnKey("total")
		v.OnInt(indexer.Stats().Added)
	})
	monitoring.Default.Remove("output")
	monitoring.NewFunc(monitoring.Default, "output.elasticsearch.bulk_requests", func(_ monitoring.Mode, v monitoring.Visitor) {
		v.OnRegistryStart()
		defer v.OnRegistryFinished()
		stats := indexer.Stats()
		v.OnKey("available")
		v.OnInt(stats.AvailableBulkRequests)
		v.OnKey("completed")
		v.OnInt(stats.BulkRequests)
	})
	monitoring.NewFunc(monitoring.Default, "output.elasticsearch.indexers", func(_ monitoring.Mode, v monitoring.Visitor) {
		v.OnRegistryStart()
		defer v.OnRegistryFinished()
		stats := indexer.Stats()
		v.OnKey("active")
		v.OnInt(stats.IndexersActive)
		v.OnKey("created")
		v.OnInt(stats.IndexersCreated)
		v.OnKey("destroyed")
		v.OnInt(stats.IndexersDestroyed)
	})
	return indexer, indexer.Close, nil
}

func eventBufferSize(memLimit float64) int {
	if memLimit > 1 {
		size := int(512 * memLimit)
		if size >= 30720 {
			return 30720
		}
		return size
	}
	return 0 // Set to zero to use the modelindexer default.
}

func (s *Runner) newLibbeatFinalBatchProcessor(
	tracer *apm.Tracer,
	libbeatMonitoringRegistry *monitoring.Registry,
) (model.BatchProcessor, func(context.Context) error, error) {
	// When the publisher stops cleanly it will close its pipeline client,
	// calling the acker's Close method and unblock Wait.
	acker := publish.NewWaitPublishedAcker()
	acker.Open()

	stateRegistry := monitoring.GetNamespace("state").GetRegistry()
	stateRegistry.Remove("queue")
	monitors := pipeline.Monitors{
		Metrics:   libbeatMonitoringRegistry,
		Telemetry: stateRegistry,
		Logger:    logp.L().Named("publisher"),
		Tracer:    tracer,
	}
	outputFactory := func(stats outputs.Observer) (string, outputs.Group, error) {
		if !s.outputConfig.IsSet() {
			return "", outputs.Group{}, nil
		}
		indexSupporter := idxmgmt.NewSupporter(nil, s.info, s.rawConfig)
		outputName := s.outputConfig.Name()
		output, err := outputs.Load(indexSupporter, s.info, stats, outputName, s.outputConfig.Config())
		return outputName, output, err
	}
	pipeline, err := pipeline.Load(s.info, monitors, pipeline.Config{}, nopProcessingSupporter{}, outputFactory)
	if err != nil {
		return nil, nil, fmt.Errorf("failed to create libbeat output pipeline: %w", err)
	}
	pipelineConnector := pipetool.WithACKer(pipeline, acker)
	publisher, err := publish.NewPublisher(pipelineConnector, tracer)
	if err != nil {
		return nil, nil, err
	}
	stop := func(ctx context.Context) error {
		if err := publisher.Stop(ctx); err != nil {
			return err
		}
		if !s.outputConfig.IsSet() {
			// No output defined, so the acker will never be closed.
			return nil
		}
		return acker.Wait(ctx)
	}
	return publisher, stop, nil
}

func newSourcemapFetcher(
	beatInfo beat.Info,
	cfg config.SourceMapping,
	fleetCfg *config.Fleet,
	kibanaClient *kibana.Client,
	newElasticsearchClient func(*elasticsearch.Config) (elasticsearch.Client, error),
) (sourcemap.Fetcher, error) {
	// When running under Fleet we only fetch via Fleet Server.
	if fleetCfg != nil {
		var tlsConfig *tlscommon.TLSConfig
		var err error
		if fleetCfg.TLS.IsEnabled() {
			if tlsConfig, err = tlscommon.LoadTLSConfig(fleetCfg.TLS); err != nil {
				return nil, err
			}
		}

		timeout := 30 * time.Second
		dialer := transport.NetDialer(timeout)
		tlsDialer := transport.TLSDialer(dialer, tlsConfig, timeout)

		client := *http.DefaultClient
		client.Transport = apmhttp.WrapRoundTripper(&http.Transport{
			Proxy:           http.ProxyFromEnvironment,
			Dial:            dialer.Dial,
			DialTLS:         tlsDialer.Dial,
			TLSClientConfig: tlsConfig.ToConfig(),
		})

		fleetServerURLs := make([]*url.URL, len(fleetCfg.Hosts))
		for i, host := range fleetCfg.Hosts {
			urlString, err := common.MakeURL(fleetCfg.Protocol, "", host, 8220)
			if err != nil {
				return nil, err
			}
			u, err := url.Parse(urlString)
			if err != nil {
				return nil, err
			}
			fleetServerURLs[i] = u
		}

		artifactRefs := make([]sourcemap.FleetArtifactReference, len(cfg.Metadata))
		for i, meta := range cfg.Metadata {
			artifactRefs[i] = sourcemap.FleetArtifactReference{
				ServiceName:        meta.ServiceName,
				ServiceVersion:     meta.ServiceVersion,
				BundleFilepath:     meta.BundleFilepath,
				FleetServerURLPath: meta.SourceMapURL,
			}
		}

		return sourcemap.NewFleetFetcher(
			&client,
			fleetCfg.AccessAPIKey,
			fleetServerURLs,
			artifactRefs,
		)
	}

	// For standalone, we query both Kibana and Elasticsearch for backwards compatibility.
	var chained sourcemap.ChainedFetcher
	if kibanaClient != nil {
		chained = append(chained, sourcemap.NewKibanaFetcher(kibanaClient))
	}
	esClient, err := newElasticsearchClient(cfg.ESConfig)
	if err != nil {
		return nil, err
	}
	index := strings.ReplaceAll(cfg.IndexPattern, "%{[observer.version]}", beatInfo.Version)
	esFetcher := sourcemap.NewElasticsearchFetcher(esClient, index)
	chained = append(chained, esFetcher)
	return chained, nil
}

// TODO: This is copying behavior from libbeat:
// https://github.com/elastic/beats/blob/b9ced47dba8bb55faa3b2b834fd6529d3c4d0919/libbeat/cmd/instance/beat.go#L927-L950
// Remove this when cluster_uuid no longer needs to be queried from ES.
func queryClusterUUID(ctx context.Context, esClient elasticsearch.Client) error {
	stateRegistry := monitoring.GetNamespace("state").GetRegistry()
	outputES := "outputs.elasticsearch"
	// Running under elastic-agent, the callback linked above is not
	// registered until later, meaning we need to check and instantiate the
	// registries if they don't exist.
	elasticsearchRegistry := stateRegistry.GetRegistry(outputES)
	if elasticsearchRegistry == nil {
		elasticsearchRegistry = stateRegistry.NewRegistry(outputES)
	}

	var (
		s  *monitoring.String
		ok bool
	)

	clusterUUID := "cluster_uuid"
	clusterUUIDRegVar := elasticsearchRegistry.Get(clusterUUID)
	if clusterUUIDRegVar != nil {
		s, ok = clusterUUIDRegVar.(*monitoring.String)
		if !ok {
			return fmt.Errorf("couldn't cast to String")
		}
	} else {
		s = monitoring.NewString(elasticsearchRegistry, clusterUUID)
	}

	var response struct {
		ClusterUUID string `json:"cluster_uuid"`
	}

	req, err := http.NewRequest("GET", "/", nil)
	if err != nil {
		return err
	}
	resp, err := esClient.Perform(req.WithContext(ctx))
	if err != nil {
		return err
	}
	defer resp.Body.Close()
	if resp.StatusCode > 299 {
		return fmt.Errorf("error querying cluster_uuid: status_code=%d", resp.StatusCode)
	}
	err = json.NewDecoder(resp.Body).Decode(&response)
	if err != nil {
		return err
	}

	s.Set(response.ClusterUUID)
	return nil
}

type nopProcessingSupporter struct{}

func (nopProcessingSupporter) Close() error {
	return nil
}

func (nopProcessingSupporter) Create(cfg beat.ProcessingConfig, _ bool) (beat.Processor, error) {
	return cfg.Processor, nil
}<|MERGE_RESOLUTION|>--- conflicted
+++ resolved
@@ -615,21 +615,17 @@
 	if err != nil {
 		return nil, nil, err
 	}
-<<<<<<< HEAD
-	opts := modelindexer.Config{
-=======
 	var scalingCfg modelindexer.ScalingConfig
 	if enabled := esConfig.Scaling.Enabled; enabled != nil {
 		scalingCfg.Disabled = !*enabled
 	}
-	indexer, err := modelindexer.New(client, modelindexer.Config{
->>>>>>> 6e754630
+	opts := modelindexer.Config{
 		CompressionLevel: esConfig.CompressionLevel,
 		FlushBytes:       flushBytes,
 		FlushInterval:    esConfig.FlushInterval,
 		Tracer:           tracer,
 		MaxRequests:      esConfig.MaxRequests,
-<<<<<<< HEAD
+		Scaling:          scalingCfg,
 	}
 	if internalBuffer := eventBufferSize(memLimit); internalBuffer > 0 {
 		s.logger.Infof("modelindexer.EventBufferSize set to %d based on %0.1fgb of memory",
@@ -638,10 +634,6 @@
 		opts.EventBufferSize = internalBuffer
 	}
 	indexer, err := modelindexer.New(client, opts)
-=======
-		Scaling:          scalingCfg,
-	})
->>>>>>> 6e754630
 	if err != nil {
 		return nil, nil, err
 	}
