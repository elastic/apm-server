--- conflicted
+++ resolved
@@ -184,31 +184,6 @@
 		}
 	}
 
-<<<<<<< HEAD
-	runServerContext, cancel := context.WithCancel(ctx)
-	return &serverRunner{
-		backgroundContext:      ctx,
-		runServerContext:       runServerContext,
-		cancelRunServerContext: cancel,
-		done:                   make(chan struct{}),
-		started:                make(chan struct{}),
-
-		config:                    cfg,
-		rootConfig:                args.RootConfig,
-		apmServerConfig:           args.APMServerConfig,
-		outputConfig:              args.OutputConfig,
-		elasticsearchOutputConfig: esOutputConfig,
-		fleetConfig:               args.FleetConfig,
-		namespace:                 cfg.DataStreams.Namespace,
-		beat:                      args.Beat,
-		logger:                    args.Logger,
-		wrapServer:                args.WrapServer,
-	}, nil
-}
-
-func (s *serverRunner) run(listener net.Listener) error {
-	defer close(s.done)
-
 	// Obtain the memory limit for the APM Server process. Certain config
 	// values will be sized according to the maximum memory set for the server.
 	var memLimit float64
@@ -234,8 +209,6 @@
 		s.config.MaxConcurrentDecoders, memLimit,
 	)
 
-=======
->>>>>>> 1f297a81
 	// Send config to telemetry.
 	recordAPMServerConfig(s.config)
 
@@ -716,7 +689,6 @@
 	return indexer, indexer.Close, nil
 }
 
-<<<<<<< HEAD
 func eventBufferSize(memLimit float64) int {
 	if memLimit > 1 {
 		size := int(256 * memLimit)
@@ -728,10 +700,7 @@
 	return 0 // Set to zero to use the modelindexer default.
 }
 
-func (s *serverRunner) newLibbeatFinalBatchProcessor(
-=======
 func (s *Runner) newLibbeatFinalBatchProcessor(
->>>>>>> 1f297a81
 	tracer *apm.Tracer,
 	libbeatMonitoringRegistry *monitoring.Registry,
 ) (model.BatchProcessor, func(context.Context) error, error) {
