--- conflicted
+++ resolved
@@ -188,27 +188,18 @@
 			memLimitGB = float64(limit) / 1024 / 1024 / 1024
 		}
 	}
-<<<<<<< HEAD
-	if memLimitGB <= 0 {
-		s.logger.Info("no cgroups detected, falling back to total system memory")
-		if limit, err := systemMemoryLimit(); err != nil {
-			s.logger.Warn(err)
-		} else {
-			// If no cgroup limit is set, return a fraction of the total memory
-=======
 	if limit, err := systemMemoryLimit(); err != nil {
 		s.logger.Warn(err)
 	} else {
-		if memLimit <= 0 {
+		if memLimitGB <= 0 {
 			s.logger.Info("no cgroups detected, falling back to total system memory")
-			// If no cgroup limit is set, only return 50% of the total memory.
->>>>>>> 4b6ea9f8
+			// If no cgroup limit is set, return a fraction of the total memory
 			// to have a margin of safety for other processes.
 			memLimitGB = float64(limit) / 1024 / 1024 / 1024 * 0.625
 		}
-		if memLimit > float64(limit) {
+		if memLimitGB > float64(limit) {
 			s.logger.Info("cgroup memory limit exceed available memory, falling back to the total system memory")
-			memLimit = float64(limit) / 1024 / 1024 / 1024 * 0.5
+			memLimitGB = float64(limit) / 1024 / 1024 / 1024 * 0.625
 		}
 	}
 	if memLimitGB <= 0 {
