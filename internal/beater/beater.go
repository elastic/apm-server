// Licensed to Elasticsearch B.V. under one or more contributor
// license agreements. See the NOTICE file distributed with
// this work for additional information regarding copyright
// ownership. Elasticsearch B.V. licenses this file to you under
// the Apache License, Version 2.0 (the "License"); you may
// not use this file except in compliance with the License.
// You may obtain a copy of the License at
//
//     http://www.apache.org/licenses/LICENSE-2.0
//
// Unless required by applicable law or agreed to in writing,
// software distributed under the License is distributed on an
// "AS IS" BASIS, WITHOUT WARRANTIES OR CONDITIONS OF ANY
// KIND, either express or implied.  See the License for the
// specific language governing permissions and limitations
// under the License.

package beater

import (
	"context"
	"encoding/json"
	"errors"
	"fmt"
	"hash"
	"net"
	"net/http"
	"os"
	"runtime"
	"strconv"
	"time"

	"github.com/cespare/xxhash/v2"
	"github.com/dustin/go-humanize"
	"go.elastic.co/apm/module/apmgrpc/v2"
	"go.elastic.co/apm/module/apmotel/v2"
	"go.elastic.co/apm/v2"
	"go.opentelemetry.io/otel"
	"go.opentelemetry.io/otel/metric"
	"go.opentelemetry.io/otel/trace"
	"go.uber.org/zap"
	"golang.org/x/sync/errgroup"
	"golang.org/x/sync/semaphore"
	"google.golang.org/grpc"
	_ "google.golang.org/grpc/encoding/gzip"

	"github.com/elastic/beats/v7/libbeat/beat"
	"github.com/elastic/beats/v7/libbeat/esleg/eslegclient"
	"github.com/elastic/beats/v7/libbeat/instrumentation"
	"github.com/elastic/beats/v7/libbeat/licenser"
	"github.com/elastic/beats/v7/libbeat/outputs"
	esoutput "github.com/elastic/beats/v7/libbeat/outputs/elasticsearch"
	"github.com/elastic/beats/v7/libbeat/publisher/pipeline"
	"github.com/elastic/beats/v7/libbeat/publisher/pipetool"
	agentconfig "github.com/elastic/elastic-agent-libs/config"
	"github.com/elastic/elastic-agent-libs/logp"
	"github.com/elastic/elastic-agent-libs/monitoring"
	"github.com/elastic/go-docappender/v2"
	"github.com/elastic/go-ucfg"

	"github.com/elastic/apm-data/model/modelpb"
	"github.com/elastic/apm-data/model/modelprocessor"
	"github.com/elastic/apm-server/internal/agentcfg"
	"github.com/elastic/apm-server/internal/beater/auth"
	"github.com/elastic/apm-server/internal/beater/config"
	"github.com/elastic/apm-server/internal/beater/interceptors"
	"github.com/elastic/apm-server/internal/beater/ratelimit"
	"github.com/elastic/apm-server/internal/elasticsearch"
	"github.com/elastic/apm-server/internal/fips140"
	"github.com/elastic/apm-server/internal/idxmgmt"
	"github.com/elastic/apm-server/internal/kibana"
	srvmodelprocessor "github.com/elastic/apm-server/internal/model/modelprocessor"
	"github.com/elastic/apm-server/internal/publish"
	"github.com/elastic/apm-server/internal/sourcemap"
	"github.com/elastic/apm-server/internal/version"
)

// Runner initialises and runs and orchestrates the APM Server
// HTTP and gRPC servers, event processing pipeline, and output.
type Runner struct {
	wrapServer WrapServerFunc
	logger     *logp.Logger
	rawConfig  *agentconfig.C

	config                    *config.Config
	outputConfig              agentconfig.Namespace
	elasticsearchOutputConfig *agentconfig.C

	tracerProvider trace.TracerProvider
	meterProvider  metric.MeterProvider
	metricGatherer *apmotel.Gatherer
	listener       net.Listener
}

// RunnerParams holds parameters for NewRunner.
type RunnerParams struct {
	// Config holds the full, raw, configuration, including apm-server.*
	// and output.* attributes.
	Config *agentconfig.C

	// Logger holds a logger to use for logging throughout the APM Server.
	Logger *logp.Logger

	// TracerProvider holds a trace.TracerProvider that can be used for
	// creating traces.
	TracerProvider trace.TracerProvider

	// MeterProvider holds a metric.MeterProvider that can be used for
	// creating metrics.
	MeterProvider metric.MeterProvider

	// MetricsGatherer holds an apmotel.Gatherer
	MetricsGatherer *apmotel.Gatherer

	// WrapServer holds an optional WrapServerFunc, for wrapping the
	// ServerParams and RunServerFunc used to run the APM Server.
	//
	// If WrapServer is nil, no wrapping will occur.
	WrapServer WrapServerFunc
}

// NewRunner returns a new Runner that runs APM Server with the given parameters.
func NewRunner(args RunnerParams) (*Runner, error) {
	fips140.CheckFips()

	var unpackedConfig struct {
		APMServer  *agentconfig.C        `config:"apm-server"`
		Output     agentconfig.Namespace `config:"output"`
		DataStream struct {
			Namespace string `config:"namespace"`
		} `config:"data_stream"`
	}
	if err := args.Config.Unpack(&unpackedConfig); err != nil {
		return nil, err
	}

	var elasticsearchOutputConfig *agentconfig.C
	if unpackedConfig.Output.Name() == "elasticsearch" {
		elasticsearchOutputConfig = unpackedConfig.Output.Config()
	}
	cfg, err := config.NewConfig(unpackedConfig.APMServer, elasticsearchOutputConfig, args.Logger)
	if err != nil {
		return nil, err
	}
	if unpackedConfig.DataStream.Namespace != "" {
		cfg.DataStreams.Namespace = unpackedConfig.DataStream.Namespace
	}

	// We start the listener in the constructor, before Run is invoked,
	// to ensure zero downtime while any existing Runner is stopped.
	logger := args.Logger.Named("beater")
	listener, err := listen(cfg, logger)
	if err != nil {
		return nil, err
	}
	return &Runner{
		wrapServer: args.WrapServer,
		logger:     logger,
		rawConfig:  args.Config,

		config:                    cfg,
		outputConfig:              unpackedConfig.Output,
		elasticsearchOutputConfig: elasticsearchOutputConfig,

		tracerProvider: args.TracerProvider,
		meterProvider:  args.MeterProvider,
		metricGatherer: args.MetricsGatherer,
		listener:       listener,
	}, nil
}

// Run runs the server, blocking until ctx is cancelled.
func (s *Runner) Run(ctx context.Context) error {
	defer s.listener.Close()
	g, ctx := errgroup.WithContext(ctx)
	meter := s.meterProvider.Meter("github.com/elastic/apm-server/internal/beater")

	// backgroundContext is a context to use in operations that should
	// block until shutdown, and will be cancelled after the shutdown
	// timeout.
	backgroundContext, cancel := context.WithCancel(context.Background())
	defer cancel()
	go func() {
		<-ctx.Done()
		s.logger.Infof(
			"stopping apm-server... waiting maximum of %s for queues to drain",
			s.config.ShutdownTimeout,
		)
		time.AfterFunc(s.config.ShutdownTimeout, cancel)
	}()

	if s.config.Pprof.Enabled {
		// Profiling rates should be set once, early on in the program.
		runtime.SetBlockProfileRate(s.config.Pprof.BlockProfileRate)
		runtime.SetMutexProfileFraction(s.config.Pprof.MutexProfileRate)
		if s.config.Pprof.MemProfileRate > 0 {
			runtime.MemProfileRate = s.config.Pprof.MemProfileRate
		}
	}

	memLimitGB := processMemoryLimit(
		newCgroupReader(),
		sysMemoryReaderFunc(systemMemoryLimit),
		s.logger,
	)

	if s.config.MaxConcurrentDecoders == 0 {
		s.config.MaxConcurrentDecoders = maxConcurrentDecoders(memLimitGB)
		s.logger.Infof("MaxConcurrentDecoders set to %d based on 80 percent of %0.1fgb of memory",
			s.config.MaxConcurrentDecoders, memLimitGB,
		)
	}

	if s.config.Aggregation.MaxServices <= 0 {
		s.config.Aggregation.MaxServices = linearScaledValue(1_000, memLimitGB, 0)
		s.logger.Infof("Aggregation.MaxServices set to %d based on %0.1fgb of memory",
			s.config.Aggregation.MaxServices, memLimitGB,
		)
	}

	if s.config.Aggregation.ServiceTransactions.MaxGroups <= 0 {
		s.config.Aggregation.ServiceTransactions.MaxGroups = linearScaledValue(1_000, memLimitGB, 0)
		s.logger.Infof("Aggregation.ServiceTransactions.MaxGroups for service aggregation set to %d based on %0.1fgb of memory",
			s.config.Aggregation.ServiceTransactions.MaxGroups, memLimitGB,
		)
	}

	if s.config.Aggregation.Transactions.MaxGroups <= 0 {
		s.config.Aggregation.Transactions.MaxGroups = linearScaledValue(5_000, memLimitGB, 0)
		s.logger.Infof("Aggregation.Transactions.MaxGroups set to %d based on %0.1fgb of memory",
			s.config.Aggregation.Transactions.MaxGroups, memLimitGB,
		)
	}

	if s.config.Aggregation.ServiceDestinations.MaxGroups <= 0 {
		s.config.Aggregation.ServiceDestinations.MaxGroups = linearScaledValue(5_000, memLimitGB, 5_000)
		s.logger.Infof("Aggregation.ServiceDestinations.MaxGroups set to %d based on %0.1fgb of memory",
			s.config.Aggregation.ServiceDestinations.MaxGroups, memLimitGB,
		)
	}

	// Send config to telemetry.
	recordAPMServerConfig(s.config)

	var kibanaClient *kibana.Client
	if s.config.Kibana.Enabled {
		var err error
		kibanaClient, err = kibana.NewClient(s.config.Kibana.ClientConfig)
		if err != nil {
			return err
		}
	}

	// ELASTIC_AGENT_CLOUD is set when running in Elastic Cloud.
	inElasticCloud := os.Getenv("ELASTIC_AGENT_CLOUD") != ""
	if inElasticCloud {
		if s.config.Kibana.Enabled {
			go func() {
				if err := kibana.SendConfig(ctx, kibanaClient, (*ucfg.Config)(s.rawConfig)); err != nil {
					s.logger.Infof("failed to upload config to kibana: %v", err)
				}
			}()
		}
	}

<<<<<<< HEAD
	if s.config.JavaAttacherConfig.Enabled {
		if !inElasticCloud {
			go func() {
				attacher, err := javaattacher.New(s.config.JavaAttacherConfig, s.logger)
				if err != nil {
					s.logger.Errorf("failed to start java attacher: %v", err)
					return
				}
				if err := attacher.Run(ctx); err != nil {
					s.logger.Errorf("failed to run java attacher: %v", err)
				}
			}()
		} else {
			s.logger.Error("java attacher not supported in cloud environments")
		}
	}

	instrumentation, err := newInstrumentation(s.rawConfig, s.logger)
=======
	instrumentation, err := newInstrumentation(s.rawConfig)
>>>>>>> a374e32b
	if err != nil {
		return err
	}
	tracer := instrumentation.Tracer()
	tracerServerListener := instrumentation.Listener()
	if tracerServerListener != nil {
		defer tracerServerListener.Close()
	}
	defer tracer.Close()

	tracerProvider, err := apmotel.NewTracerProvider(apmotel.WithAPMTracer(tracer))
	if err != nil {
		return err
	}
	otel.SetTracerProvider(tracerProvider)

	s.tracerProvider = tracerProvider

	tracer.RegisterMetricsGatherer(s.metricGatherer)

	// Ensure the libbeat output and go-elasticsearch clients do not index
	// any events to Elasticsearch before the integration is ready.
	publishReady := make(chan struct{})
	drain := make(chan struct{})
	g.Go(func() error {
		if err := s.waitReady(ctx, tracer); err != nil {
			// One or more preconditions failed; drop events.
			close(drain)
			return fmt.Errorf("error waiting for server to be ready: %w", err)
		}
		// All preconditions have been met; start indexing documents
		// into elasticsearch.
		close(publishReady)
		return nil
	})
	callbackUUID, err := esoutput.RegisterConnectCallback(func(*eslegclient.Connection) error {
		select {
		case <-publishReady:
			return nil
		default:
		}
		return errors.New("not ready for publishing events")
	})
	if err != nil {
		return err
	}
	defer esoutput.DeregisterConnectCallback(callbackUUID)
	newElasticsearchClient := func(cfg *elasticsearch.Config) (*elasticsearch.Client, error) {
		httpTransport, err := elasticsearch.NewHTTPTransport(cfg)
		if err != nil {
			return nil, err
		}
		transport := &waitReadyRoundTripper{Transport: httpTransport, ready: publishReady, drain: drain}
		return elasticsearch.NewClientParams(elasticsearch.ClientParams{
			Config:    cfg,
			Transport: transport,
			RetryOnError: func(_ *http.Request, err error) bool {
				return !errors.Is(err, errServerShuttingDown)
			},
		})
	}

	var sourcemapFetcher sourcemap.Fetcher
	if s.config.RumConfig.Enabled && s.config.RumConfig.SourceMapping.Enabled {
		fetcher, cancel, err := newSourcemapFetcher(
			s.config.RumConfig.SourceMapping,
			kibanaClient, newElasticsearchClient,
			tracer,
			s.logger,
		)
		if err != nil {
			return err
		}
		defer cancel()
		sourcemapFetcher = fetcher
	}

	// Create the runServer function. We start with newBaseRunServer, and then
	// wrap depending on the configuration in order to inject behaviour.
	runServer := newBaseRunServer(s.listener)
	authenticator, err := auth.NewAuthenticator(s.config.AgentAuth)
	if err != nil {
		return err
	}

	ratelimitStore, err := ratelimit.NewStore(
		s.config.AgentAuth.Anonymous.RateLimit.IPLimit,
		s.config.AgentAuth.Anonymous.RateLimit.EventLimit,
		3, // burst multiplier
	)
	if err != nil {
		return err
	}

	// Note that we intentionally do not use a grpc.Creds ServerOption
	// even if TLS is enabled, as TLS is handled by the net/http server.
	gRPCLogger := s.logger.Named("grpc")
	grpcServer := grpc.NewServer(grpc.ChainUnaryInterceptor(
		apmgrpc.NewUnaryServerInterceptor(apmgrpc.WithRecovery(), apmgrpc.WithTracer(tracer)),
		interceptors.ClientMetadata(),
		interceptors.Logging(gRPCLogger),
		interceptors.Metrics(gRPCLogger, s.meterProvider),
		interceptors.Timeout(),
		interceptors.Auth(authenticator),
		interceptors.AnonymousRateLimit(ratelimitStore),
	))

	// Create the BatchProcessor chain that is used to process all events,
	// including the metrics aggregated by APM Server.
	finalBatchProcessor, closeFinalBatchProcessor, err := s.newFinalBatchProcessor(
		tracer, newElasticsearchClient, memLimitGB, s.logger,
	)
	if err != nil {
		return err
	}
	transactionsDroppedCounter, err := meter.Int64Counter("apm-server.sampling.transactions_dropped")
	if err != nil {
		return err
	}
	batchProcessor := srvmodelprocessor.NewTracer("beater.ProcessBatch", modelprocessor.Chained{
		// Ensure all events have observer.*, ecs.*, and data_stream.* fields added,
		// and are counted in metrics. This is done in the final processors to ensure
		// aggregated metrics are also processed.
		newObserverBatchProcessor(),
		&modelprocessor.SetDataStream{Namespace: s.config.DataStreams.Namespace},
		srvmodelprocessor.NewEventCounter(s.meterProvider),

		// The server always drops non-RUM unsampled transactions. We store RUM unsampled
		// transactions as they are needed by the User Experience app, which performs
		// aggregations over dimensions that are not available in transaction metrics.
		//
		// It is important that this is done just before calling the publisher to
		// avoid affecting aggregations.
		modelprocessor.NewDropUnsampled(false /* don't drop RUM unsampled transactions*/, func(i int64) {
			transactionsDroppedCounter.Add(context.Background(), i)
		}),
		finalBatchProcessor,
	})

	agentConfigFetcher, fetcherRunFunc, err := newAgentConfigFetcher(
		ctx,
		s.config,
		kibanaClient,
		newElasticsearchClient,
		tracer,
		s.meterProvider,
		s.logger,
	)
	if err != nil {
		return err
	}
	if fetcherRunFunc != nil {
		g.Go(func() error {
			return fetcherRunFunc(ctx)
		})
	}

	agentConfigReporter := agentcfg.NewReporter(
		agentConfigFetcher,
		batchProcessor, 30*time.Second,
		s.logger,
	)
	g.Go(func() error {
		return agentConfigReporter.Run(ctx)
	})

	// Create the runServer function. We start with newBaseRunServer, and then
	// wrap depending on the configuration in order to inject behaviour.
	serverParams := ServerParams{
		Config:                 s.config,
		Namespace:              s.config.DataStreams.Namespace,
		Logger:                 s.logger,
		Tracer:                 tracer,
		TracerProvider:         s.tracerProvider,
		MeterProvider:          s.meterProvider,
		Authenticator:          authenticator,
		RateLimitStore:         ratelimitStore,
		BatchProcessor:         batchProcessor,
		AgentConfig:            agentConfigReporter,
		SourcemapFetcher:       sourcemapFetcher,
		PublishReady:           publishReady,
		KibanaClient:           kibanaClient,
		NewElasticsearchClient: newElasticsearchClient,
		GRPCServer:             grpcServer,
		Semaphore:              semaphore.NewWeighted(int64(s.config.MaxConcurrentDecoders)),
	}
	if s.wrapServer != nil {
		// Wrap the serverParams and runServer function, enabling
		// injection of behaviour into the processing chain.
		serverParams, runServer, err = s.wrapServer(serverParams, runServer)
		if err != nil {
			return err
		}
	}

	// Add pre-processing batch processors to the beginning of the chain,
	// applying only to the events that are decoded from agent/client payloads.
	preBatchProcessors := modelprocessor.Chained{
		// Add a model processor that rate limits, and checks authorization for the
		// agent and service for each event. These must come at the beginning of the
		// processor chain.
		modelpb.ProcessBatchFunc(rateLimitBatchProcessor),
		modelpb.ProcessBatchFunc(authorizeEventIngestProcessor),

		// Add a model processor that removes `event.received`, which is added by
		// apm-data, but which we don't yet map.
		modelprocessor.RemoveEventReceived{},

		// Pre-process events before they are sent to the final processors for
		// aggregation, sampling, and indexing.
		modelprocessor.SetHostHostname{},
		modelprocessor.SetServiceNodeName{},
		modelprocessor.SetGroupingKey{
			NewHash: func() hash.Hash {
				return xxhash.New()
			},
		},
		modelprocessor.SetErrorMessage{},
	}
	if s.config.DefaultServiceEnvironment != "" {
		preBatchProcessors = append(preBatchProcessors, &modelprocessor.SetDefaultServiceEnvironment{
			DefaultServiceEnvironment: s.config.DefaultServiceEnvironment,
		})
	}
	serverParams.BatchProcessor = append(preBatchProcessors, serverParams.BatchProcessor)

	// Start the main server and the optional server for self-instrumentation.
	g.Go(func() error {
		return runServer(ctx, serverParams)
	})
	if tracerServerListener != nil {
		tracerServer, err := newTracerServer(s.config, tracerServerListener, s.logger, serverParams.BatchProcessor, serverParams.Semaphore, serverParams.MeterProvider)
		if err != nil {
			return fmt.Errorf("failed to create self-instrumentation server: %w", err)
		}
		g.Go(func() error {
			if err := tracerServer.Serve(tracerServerListener); err != http.ErrServerClosed {
				return err
			}
			return nil
		})
		go func() {
			<-ctx.Done()
			tracerServer.Shutdown(backgroundContext)
		}()
	}

	result := g.Wait()
	closeErr := closeFinalBatchProcessor(backgroundContext)
	return errors.Join(result, closeErr)
}

// newInstrumentation is a thin wrapper around libbeat instrumentation that
// sets missing tracer configuration from elastic agent.
func newInstrumentation(rawConfig *agentconfig.C, logger *logp.Logger) (instrumentation.Instrumentation, error) {
	// This config struct contains missing fields from elastic agent APMConfig
	// https://github.com/elastic/elastic-agent/blob/main/internal/pkg/core/monitoring/config/config.go#L127
	// that are not directly handled by libbeat instrumentation below.
	//
	// Note that original config keys were additionally marshalled by
	// https://github.com/elastic/elastic-agent/blob/main/pkg/component/runtime/apm_config_mapper.go#L18
	// that's why some keys are different from the original APMConfig struct including "api_key" and "secret_token".
	var apmCfg struct {
		APIKey       string `config:"apikey"`
		SecretToken  string `config:"secrettoken"`
		GlobalLabels string `config:"globallabels"`
		TLS          struct {
			SkipVerify        bool   `config:"skipverify"`
			ServerCertificate string `config:"servercert"`
			ServerCA          string `config:"serverca"`
		} `config:"tls"`
		SamplingRate *float32 `config:"samplingrate"`
	}
	cfg, err := rawConfig.Child("instrumentation", -1)
	if err != nil || !cfg.Enabled() {
		// Fallback to instrumentation.New if the configs are not present or disabled.
		return instrumentation.New(rawConfig, "apm-server", version.VersionWithQualifier(), logger)
	}
	if err := cfg.Unpack(&apmCfg); err != nil {
		return nil, err
	}
	const (
		envAPIKey           = "ELASTIC_APM_API_KEY"
		envSecretToken      = "ELASTIC_APM_SECRET_TOKEN"
		envVerifyServerCert = "ELASTIC_APM_VERIFY_SERVER_CERT"
		envServerCert       = "ELASTIC_APM_SERVER_CERT"
		envCACert           = "ELASTIC_APM_SERVER_CA_CERT_FILE"
		envGlobalLabels     = "ELASTIC_APM_GLOBAL_LABELS"
		envSamplingRate     = "ELASTIC_APM_TRANSACTION_SAMPLE_RATE"
	)
	if apmCfg.APIKey != "" {
		os.Setenv(envAPIKey, apmCfg.APIKey)
		defer os.Unsetenv(envAPIKey)
	}
	if apmCfg.SecretToken != "" {
		os.Setenv(envSecretToken, apmCfg.SecretToken)
		defer os.Unsetenv(envSecretToken)
	}
	if apmCfg.TLS.SkipVerify {
		os.Setenv(envVerifyServerCert, "false")
		defer os.Unsetenv(envVerifyServerCert)
	}
	if apmCfg.TLS.ServerCertificate != "" {
		os.Setenv(envServerCert, apmCfg.TLS.ServerCertificate)
		defer os.Unsetenv(envServerCert)
	}
	if apmCfg.TLS.ServerCA != "" {
		os.Setenv(envCACert, apmCfg.TLS.ServerCA)
		defer os.Unsetenv(envCACert)
	}
	if len(apmCfg.GlobalLabels) > 0 {
		os.Setenv(envGlobalLabels, apmCfg.GlobalLabels)
		defer os.Unsetenv(envGlobalLabels)
	}
	if apmCfg.SamplingRate != nil {
		r := max(min(*apmCfg.SamplingRate, 1.0), 0.0)
		os.Setenv(envSamplingRate, strconv.FormatFloat(float64(r), 'f', -1, 32))
		defer os.Unsetenv(envSamplingRate)
	}
	return instrumentation.New(rawConfig, "apm-server", version.VersionWithQualifier(), logger)
}

func maxConcurrentDecoders(memLimitGB float64) uint {
	// Allow 128 concurrent decoders for each 1GB memory, limited to at most 2048.
	const max = 2048
	// Use 80% of the total memory limit to calculate decoders
	decoders := uint(128 * memLimitGB * 0.8)
	if decoders > max {
		return max
	}
	return decoders
}

// linearScaledValue calculates linearly scaled value based on memory limit using
// the formula y = (perGBIncrement * memLimitGB) + constant
func linearScaledValue(perGBIncrement, memLimitGB, constant float64) int {
	const maxMemGB = 64
	if memLimitGB > maxMemGB {
		memLimitGB = maxMemGB
	}
	return int(memLimitGB*perGBIncrement + constant)
}

// waitReady waits until the server is ready to index events.
func (s *Runner) waitReady(
	ctx context.Context,
	tracer *apm.Tracer,
) error {
	var preconditions []func(context.Context) error
	var esOutputClient *elasticsearch.Client
	if s.elasticsearchOutputConfig != nil {
		esConfig := elasticsearch.DefaultConfig()
		err := s.elasticsearchOutputConfig.Unpack(&esConfig)
		if err != nil {
			return err
		}
		esOutputClient, err = elasticsearch.NewClient(esConfig)
		if err != nil {
			return err
		}
	}

	// libbeat and go-elasticsearch both ensure a minimum level of Basic.
	//
	// If any configured features require a higher license level, add a
	// precondition which checks this.
	if esOutputClient != nil {
		requiredLicenseLevel := licenser.Basic
		licensedFeature := ""
		if s.config.Sampling.Tail.Enabled {
			requiredLicenseLevel = licenser.Platinum
			licensedFeature = "tail-based sampling"
		}
		if requiredLicenseLevel > licenser.Basic {
			preconditions = append(preconditions, func(ctx context.Context) error {
				license, err := getElasticsearchLicense(ctx, esOutputClient)
				if err != nil {
					return fmt.Errorf("error getting Elasticsearch licensing information: %w", err)
				}
				if licenser.IsExpired(license) {
					return errors.New("the Elasticsearch license is expired")
				}
				if license.Type == licenser.Trial || license.Cover(requiredLicenseLevel) {
					return nil
				}
				return fmt.Errorf(
					"invalid license level %s: %s requires license level %s",
					license.Type, licensedFeature, requiredLicenseLevel,
				)
			})
		}
		preconditions = append(preconditions, func(ctx context.Context) error {
			return queryClusterUUID(ctx, esOutputClient)
		})
	}

	if len(preconditions) == 0 {
		return nil
	}
	check := func(ctx context.Context) error {
		for _, pre := range preconditions {
			if err := pre(ctx); err != nil {
				return err
			}
		}
		return nil
	}
	return waitReady(ctx, s.config.WaitReadyInterval, tracer, s.logger, check)
}

// newFinalBatchProcessor returns the final model.BatchProcessor that publishes events,
// and a cleanup function which should be called on server shutdown. If the output is
// "elasticsearch", then we use docappender; otherwise we use the libbeat publisher.
func (s *Runner) newFinalBatchProcessor(
	tracer *apm.Tracer,
	newElasticsearchClient func(cfg *elasticsearch.Config) (*elasticsearch.Client, error),
	memLimit float64,
	logger *logp.Logger,
) (modelpb.BatchProcessor, func(context.Context) error, error) {
	if s.elasticsearchOutputConfig == nil {
		monitoring.Default.Remove("libbeat")
		libbeatMonitoringRegistry := monitoring.Default.NewRegistry("libbeat")
		return s.newLibbeatFinalBatchProcessor(tracer, libbeatMonitoringRegistry, logger)
	}

	stateRegistry := monitoring.GetNamespace("state").GetRegistry()
	outputRegistry := stateRegistry.GetRegistry("output")
	if outputRegistry != nil {
		outputRegistry.Clear()
	} else {
		outputRegistry = stateRegistry.NewRegistry("output")
	}
	monitoring.NewString(outputRegistry, "name").Set("elasticsearch")

	// Create the docappender and Elasticsearch config
	appenderCfg, esCfg, err := s.newDocappenderConfig(s.tracerProvider, s.meterProvider, memLimit)
	if err != nil {
		return nil, nil, err
	}
	client, err := newElasticsearchClient(esCfg)
	if err != nil {
		return nil, nil, err
	}
	appender, err := docappender.New(client, appenderCfg)
	if err != nil {
		return nil, nil, err
	}

	return newDocappenderBatchProcessor(appender), appender.Close, nil
}

func (s *Runner) newDocappenderConfig(tp trace.TracerProvider, mp metric.MeterProvider, memLimit float64) (
	docappender.Config, *elasticsearch.Config, error,
) {
	esConfig := struct {
		*elasticsearch.Config `config:",inline"`
		FlushBytes            string        `config:"flush_bytes"`
		FlushInterval         time.Duration `config:"flush_interval"`
		MaxRequests           int           `config:"max_requests"`
		Scaling               struct {
			Enabled *bool `config:"enabled"`
		} `config:"autoscaling"`
	}{
		// Default to 1mib flushes, which is the default for go-docappender.
		FlushBytes:    "1 mib",
		FlushInterval: time.Second,
		Config:        elasticsearch.DefaultConfig(),
	}
	esConfig.MaxIdleConnsPerHost = 10

	if err := s.elasticsearchOutputConfig.Unpack(&esConfig); err != nil {
		return docappender.Config{}, nil, err
	}

	var flushBytes int
	if esConfig.FlushBytes != "" {
		b, err := humanize.ParseBytes(esConfig.FlushBytes)
		if err != nil {
			return docappender.Config{}, nil, fmt.Errorf("failed to parse flush_bytes: %w", err)
		}
		flushBytes = int(b)
	}
	minFlush := 24 * 1024
	if esConfig.CompressionLevel != 0 && flushBytes < minFlush {
		s.logger.Warnf("flush_bytes config value is too small (%d) and might be ignored by the indexer, increasing value to %d", flushBytes, minFlush)
		flushBytes = minFlush
	}
	var scalingCfg docappender.ScalingConfig
	if enabled := esConfig.Scaling.Enabled; enabled != nil {
		scalingCfg.Disabled = !*enabled
	}
	cfg := docappenderConfig(docappender.Config{
		CompressionLevel:     esConfig.CompressionLevel,
		FlushBytes:           flushBytes,
		FlushInterval:        esConfig.FlushInterval,
		TracerProvider:       tp,
		MeterProvider:        mp,
		MaxRequests:          esConfig.MaxRequests,
		Scaling:              scalingCfg,
		Logger:               zap.New(s.logger.Core(), zap.WithCaller(true)),
		RequireDataStream:    true,
		IncludeSourceOnError: docappender.False,
		// Use the output's max_retries to configure the go-docappender's
		// document level retries.
		MaxDocumentRetries:    esConfig.MaxRetries,
		RetryOnDocumentStatus: []int{429}, // Only retry "safe" 429 responses.
	}, memLimit, s.logger)
	if cfg.MaxRequests != 0 {
		esConfig.MaxIdleConnsPerHost = cfg.MaxRequests
	}

	return cfg, esConfig.Config, nil
}

func docappenderConfig(
	opts docappender.Config, memLimit float64, logger *logp.Logger,
) docappender.Config {
	const logMessage = "%s set to %d based on %0.1fgb of memory"
	// Use 80% of the total memory limit to calculate buffer size
	opts.DocumentBufferSize = int(1024 * memLimit * 0.8)
	if opts.DocumentBufferSize >= 61440 {
		opts.DocumentBufferSize = 61440
	}
	logger.Infof(logMessage,
		"docappender.DocumentBufferSize", opts.DocumentBufferSize, memLimit,
	)
	if opts.MaxRequests > 0 {
		logger.Infof("docappender.MaxRequests set to %d based on config value",
			opts.MaxRequests,
		)
		return opts
	}
	// This formula yields the following max requests for APM Server sized:
	// 1	2 	4	8	15	30
	// 10	12	14	19	28	46
	maxRequests := int(float64(10) + memLimit*1.5)
	if maxRequests > 60 {
		maxRequests = 60
	}
	opts.MaxRequests = maxRequests
	logger.Infof(logMessage,
		"docappender.MaxRequests", opts.MaxRequests, memLimit,
	)
	return opts
}

func (s *Runner) newLibbeatFinalBatchProcessor(
	tracer *apm.Tracer,
	libbeatMonitoringRegistry *monitoring.Registry,
	logger *logp.Logger,
) (modelpb.BatchProcessor, func(context.Context) error, error) {
	// When the publisher stops cleanly it will close its pipeline client,
	// calling the acker's Close method and unblock Wait.
	acker := publish.NewWaitPublishedAcker()
	acker.Open()

	hostname, _ := os.Hostname()
	beatInfo := beat.Info{
		Beat:        "apm-server",
		IndexPrefix: "apm-server",
		Version:     version.VersionWithQualifier(),
		Hostname:    hostname,
		Name:        hostname,
		Logger:      logger,
	}

	stateRegistry := monitoring.GetNamespace("state").GetRegistry()
	stateRegistry.Remove("queue")
	monitors := pipeline.Monitors{
		Metrics:   libbeatMonitoringRegistry,
		Telemetry: stateRegistry,
		Logger:    logger.Named("publisher"),
		Tracer:    tracer,
	}
	outputFactory := func(stats outputs.Observer) (string, outputs.Group, error) {
		if !s.outputConfig.IsSet() {
			return "", outputs.Group{}, nil
		}
		indexSupporter := idxmgmt.NewSupporter(logger, s.rawConfig)
		outputName := s.outputConfig.Name()
		output, err := outputs.Load(indexSupporter, beatInfo, stats, outputName, s.outputConfig.Config())
		return outputName, output, err
	}
	var pipelineConfig pipeline.Config
	if err := s.rawConfig.Unpack(&pipelineConfig); err != nil {
		return nil, nil, fmt.Errorf("failed to unpack libbeat pipeline config: %w", err)
	}
	pipeline, err := pipeline.Load(beatInfo, monitors, pipelineConfig, nopProcessingSupporter{}, outputFactory)
	if err != nil {
		return nil, nil, fmt.Errorf("failed to create libbeat output pipeline: %w", err)
	}
	pipelineConnector := pipetool.WithACKer(pipeline, acker)
	publisher, err := publish.NewPublisher(pipelineConnector, tracer)
	if err != nil {
		return nil, nil, err
	}
	stop := func(ctx context.Context) error {
		// clients need to be closed before running Close so
		// this method needs to be called after the publisher has
		// stopped
		defer pipeline.Close()
		if err := publisher.Stop(ctx); err != nil {
			return err
		}
		if !s.outputConfig.IsSet() {
			// No output defined, so the acker will never be closed.
			return nil
		}
		return acker.Wait(ctx)
	}
	return publisher, stop, nil
}

const sourcemapIndex = ".apm-source-map"

func newSourcemapFetcher(
	cfg config.SourceMapping,
	kibanaClient *kibana.Client,
	newElasticsearchClient func(*elasticsearch.Config) (*elasticsearch.Client, error),
	tracer *apm.Tracer,
	logger *logp.Logger,
) (sourcemap.Fetcher, context.CancelFunc, error) {
	esClient, err := newElasticsearchClient(cfg.ESConfig)
	if err != nil {
		return nil, nil, err
	}

	var fetchers []sourcemap.Fetcher

	// start background sync job
	ctx, ctxCancel := context.WithCancel(context.Background())
	metadataFetcher, invalidationChan := sourcemap.NewMetadataFetcher(ctx, esClient, sourcemapIndex, tracer, logger)
	cancel := func() {
		ctxCancel()
		<-invalidationChan
	}

	esFetcher := sourcemap.NewElasticsearchFetcher(esClient, sourcemapIndex, logger)
	size := 128
	cachingFetcher, err := sourcemap.NewBodyCachingFetcher(esFetcher, size, invalidationChan, logger)
	if err != nil {
		cancel()
		return nil, nil, err
	}
	sourcemapFetcher := sourcemap.NewSourcemapFetcher(metadataFetcher, cachingFetcher, logger)

	fetchers = append(fetchers, sourcemapFetcher)

	if kibanaClient != nil {
		fetchers = append(fetchers, sourcemap.NewKibanaFetcher(kibanaClient, logger))
	}

	chained := sourcemap.NewChainedFetcher(fetchers, logger)

	return chained, cancel, nil
}

// TODO: This is copying behavior from libbeat:
// https://github.com/elastic/beats/blob/b9ced47dba8bb55faa3b2b834fd6529d3c4d0919/libbeat/cmd/instance/beat.go#L927-L950
// Remove this when cluster_uuid no longer needs to be queried from ES.
func queryClusterUUID(ctx context.Context, esClient *elasticsearch.Client) error {
	stateRegistry := monitoring.GetNamespace("state").GetRegistry()
	outputES := "outputs.elasticsearch"
	// Running under elastic-agent, the callback linked above is not
	// registered until later, meaning we need to check and instantiate the
	// registries if they don't exist.
	elasticsearchRegistry := stateRegistry.GetRegistry(outputES)
	if elasticsearchRegistry == nil {
		elasticsearchRegistry = stateRegistry.NewRegistry(outputES)
	}

	var (
		s  *monitoring.String
		ok bool
	)

	clusterUUID := "cluster_uuid"
	clusterUUIDRegVar := elasticsearchRegistry.Get(clusterUUID)
	if clusterUUIDRegVar != nil {
		s, ok = clusterUUIDRegVar.(*monitoring.String)
		if !ok {
			return fmt.Errorf("couldn't cast to String")
		}
	} else {
		s = monitoring.NewString(elasticsearchRegistry, clusterUUID)
	}

	var response struct {
		ClusterUUID string `json:"cluster_uuid"`
	}

	req, err := http.NewRequest("GET", "/", nil)
	if err != nil {
		return err
	}
	resp, err := esClient.Perform(req.WithContext(ctx))
	if err != nil {
		return err
	}
	defer resp.Body.Close()
	if resp.StatusCode > 299 {
		return fmt.Errorf("error querying cluster_uuid: status_code=%d", resp.StatusCode)
	}
	err = json.NewDecoder(resp.Body).Decode(&response)
	if err != nil {
		return err
	}

	s.Set(response.ClusterUUID)
	return nil
}

// processMemoryLimit obtains the memory limit for the APM Server process. Certain config
// values will be sized according to the maximum memory set for the server.
func processMemoryLimit(cgroups cgroupReader, sys sysMemoryReader, logger *logp.Logger) (memLimitGB float64) {
	var memLimit uint64
	if cgroups != nil {
		if limit, err := cgroupMemoryLimit(cgroups); err != nil {
			logger.Warn(err)
		} else {
			memLimit = limit
		}
	}
	if limit, err := sys.Limit(); err != nil {
		logger.Warn(err)
	} else {
		var fallback bool
		if memLimit <= 0 {
			logger.Info("no cgroups detected, falling back to total system memory")
			fallback = true
		}
		if memLimit > limit {
			logger.Info("cgroup memory limit exceed available memory, falling back to the total system memory")
			fallback = true
		}
		if fallback {
			// If no cgroup limit is set, return a fraction of the total memory
			// to have a margin of safety for other processes. The fraction value
			// of 0.625 is used to keep the 80% of the total system memory limit
			// to be 50% of the total for calculating the number of decoders.
			memLimit = uint64(float64(limit) * 0.625)
		}
	}
	// Convert the memory limit to gigabytes to calculate the config values.
	memLimitGB = float64(memLimit) / (1 << 30)
	if memLimitGB <= 0 {
		memLimitGB = 1
		logger.Infof(
			"failed to discover memory limit, default to %0.1fgb of memory",
			memLimitGB,
		)
	}
	return
}

type nopProcessingSupporter struct {
}

func (nopProcessingSupporter) Close() error {
	return nil
}

func (nopProcessingSupporter) Processors() []string {
	return nil
}

func (nopProcessingSupporter) Create(cfg beat.ProcessingConfig, _ bool) (beat.Processor, error) {
	return cfg.Processor, nil
}<|MERGE_RESOLUTION|>--- conflicted
+++ resolved
@@ -263,28 +263,7 @@
 		}
 	}
 
-<<<<<<< HEAD
-	if s.config.JavaAttacherConfig.Enabled {
-		if !inElasticCloud {
-			go func() {
-				attacher, err := javaattacher.New(s.config.JavaAttacherConfig, s.logger)
-				if err != nil {
-					s.logger.Errorf("failed to start java attacher: %v", err)
-					return
-				}
-				if err := attacher.Run(ctx); err != nil {
-					s.logger.Errorf("failed to run java attacher: %v", err)
-				}
-			}()
-		} else {
-			s.logger.Error("java attacher not supported in cloud environments")
-		}
-	}
-
 	instrumentation, err := newInstrumentation(s.rawConfig, s.logger)
-=======
-	instrumentation, err := newInstrumentation(s.rawConfig)
->>>>>>> a374e32b
 	if err != nil {
 		return err
 	}
