#!/usr/bin/env bash
set -euox pipefail

<<<<<<< HEAD
mage -debug package
=======
# linux/amd64 is in the default list already, set here
# to prevent jenkins_release.sh from adding more PLATFORMS
export PLATFORMS="${PLATFORMS:-+linux/amd64}"

 ./_beats/dev-tools/jenkins_release.sh
>>>>>>> a0425c79
<|MERGE_RESOLUTION|>--- conflicted
+++ resolved
@@ -1,12 +1,8 @@
 #!/usr/bin/env bash
 set -euox pipefail
 
-<<<<<<< HEAD
-mage -debug package
-=======
 # linux/amd64 is in the default list already, set here
 # to prevent jenkins_release.sh from adding more PLATFORMS
 export PLATFORMS="${PLATFORMS:-+linux/amd64}"
 
- ./_beats/dev-tools/jenkins_release.sh
->>>>>>> a0425c79
+mage -debug package