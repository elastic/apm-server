######################## APM Server Configuration #############################

############################# APM Server ######################################

apm-server:
  # Defines the host and port the server is listening on

  #host: "localhost:8200"
  #max_unzipped_size:
  #max_header_bytes:
  #read_timeout: 2s
  #write_timeout: 2s
  #shutdown_timeout: 5s
  #concurrent_requests: 20

  # Authorization token to be checked. If a token is set here the agents must
  # send their token in the following format: Authorization: Bearer <secret-token>
  #secret_token:

  #ssl.enabled: false
  #ssl.certificate : "path/to/cert"
  #ssl.key : "path/to/private_key"
<<<<<<< HEAD
  #ssl.key_passphrase: ""
  #frontend.enabled: false

  # Rate Limit per second and IP address
  #frontend.rate_limit: 10
=======

  #frontend:
    # Please be aware that frontend support is an experimental feature at the moment!
    #enabled: false
>>>>>>> 02314b6d

    # Rate Limit per second and IP address
    #rate_limit: 10

    # Comma separated list of permitted origins for frontend. User-agents will send
    # a origin header that will be validated against this list.
    # An origin is made of a protocol scheme, host and port, without the url path.
    # Allowed origins in this setting can have * to match anything (eg.: http://*.example.com)
    # If an item in the list is a single *, everything will be allowed
    #allow_origins : *

    #sourcemapping:
      #cache:
        #expiration: 300 #seconds
        #cleanup_interval: 600 #seconds
      # Sourcemaps are stored in the same index as transaction and error documents.
      # If the default index pattern at 'outputs.elasticsearch.index' is changed,
      # a matching index pattern needs to be specified here.
      # Note that an '*' is added automatically to this index pattern when querying for sourcemaps.
      #index: "apm"

#================================ General ======================================

# The name of the shipper that publishes the network data. It can be used to group
# all the transactions sent by a single shipper in the web interface.
# If this options is not defined, the hostname is used.
#name:

# The tags of the shipper are included in their own field with each
# transaction published. Tags make it easy to group servers by different
# logical properties.
#tags: ["service-X", "web-tier"]

# Optional fields that you can specify to add additional information to the
# output. Fields can be scalar values, arrays, dictionaries, or any nested
# combination of these.
#fields:
#  env: staging

# If this option is set to true, the custom fields are stored as top-level
# fields in the output document instead of being grouped under a fields
# sub-dictionary. Default is false.
#fields_under_root: false

# Internal queue configuration for buffering events to be published.
#queue:
  # Queue type by name (default 'mem')
  # The memory queue will present all available events (up to the outputs
  # bulk_max_size) to the output, the moment the output is ready to server
  # another batch of events.
  #mem:
    # Max number of events the queue can buffer.
    #events: 4096

    # Hints the minimum number of events stored in the queue,
    # before providing a batch of events to the outputs.
    # A value of 0 (the default) ensures events are immediately available
    # to be sent to the outputs.
    #flush.min_events: 2048

    # Maximum duration after which events are available to the outputs,
    # if the number of events stored in the queue is < min_flush_events.
    #flush.timeout: 1s

# Sets the maximum number of CPUs that can be executing simultaneously. The
# default is the number of logical CPUs available in the system.
#max_procs:

#================================ Processors ===================================

# Processors are used to reduce the number of fields in the exported event or to
# enhance the event with external metadata. This section defines a list of
# processors that are applied one by one and the first one receives the initial
# event:
#
#   event -> filter1 -> event1 -> filter2 ->event2 ...
#
# The supported processors are drop_fields, drop_event, include_fields, and
# add_cloud_metadata.
#
# For example, you can use the following processors to keep the fields that
# contain CPU load percentages, but remove the fields that contain CPU ticks
# values:
#
#processors:
#- include_fields:
#    fields: ["cpu"]
#- drop_fields:
#    fields: ["cpu.user", "cpu.system"]
#
# The following example drops the events that have the HTTP response code 200:
#
#processors:
#- drop_event:
#    when:
#       equals:
#           http.code: 200
#
# The following example enriches each event with metadata from the cloud
# provider about the host machine. It works on EC2, GCE, DigitalOcean,
# Tencent Cloud, and Alibaba Cloud.
#
#processors:
#- add_cloud_metadata: ~
#
# The following example enriches each event with the machine's local time zone
# offset from UTC.
#
#processors:
#- add_locale:
#    format: offset
#
# The following example enriches each event with docker metadata, it matches
# given fields to an existing container id and adds info from that container:
#
#processors:
#- add_docker_metadata:
#    host: "unix:///var/run/docker.sock"
#    match_fields: ["system.process.cgroup.id"]
#    # To connect to Docker over TLS you must specify a client and CA certificate.
#    #ssl:
#    #  certificate_authority: "/etc/pki/root/ca.pem"
#    #  certificate:           "/etc/pki/client/cert.pem"
#    #  key:                   "/etc/pki/client/cert.key"
#
# The following example enriches each event with docker metadata, it matches
# container id from log path available in `source` field (by default it expects
# it to be /var/lib/docker/containers/*/*.log).
#
#processors:
#- add_docker_metadata: ~

#============================= Elastic Cloud ==================================

# These settings simplify using apm-server with the Elastic Cloud (https://cloud.elastic.co/).

# The cloud.id setting overwrites the `output.elasticsearch.hosts` and
# `setup.kibana.host` options.
# You can find the `cloud.id` in the Elastic Cloud web UI.
#cloud.id:

# The cloud.auth setting overwrites the `output.elasticsearch.username` and
# `output.elasticsearch.password` settings. The format is `<user>:<pass>`.
#cloud.auth:

#================================ Outputs ======================================

# Configure what output to use when sending the data collected by the beat.

#-------------------------- Elasticsearch output -------------------------------
output.elasticsearch:
  # Boolean flag to enable or disable the output module.
  #enabled: true

  # Array of hosts to connect to.
  # Scheme and port can be left out and will be set to the default (http and 9200)
  # In case you specify and additional path, the scheme is required: http://localhost:9200/path
  # IPv6 addresses should always be defined as: https://[2001:db8::1]:9200
  hosts: ["localhost:9200"]

  # Set gzip compression level.
  #compression_level: 0

  # Optional protocol and basic auth credentials.
  #protocol: "https"
  #username: "elastic"
  #password: "changeme"

  # Dictionary of HTTP parameters to pass within the url with index operations.
  #parameters:
    #param1: value1
    #param2: value2

  # Number of workers per Elasticsearch host.
  #worker: 1

  # Optional index name. The default is "apm" plus date
  # and generates [apm-]YYYY.MM.DD keys.
  # In case you modify this pattern you must update setup.template.name and setup.template.pattern accordingly.
  #index: "apm-%{[beat.version]}-%{+yyyy.MM.dd}"

  # Optional ingest node pipeline. By default no pipeline will be used.
  #pipeline: ""

  # Optional HTTP Path
  #path: "/elasticsearch"

  # Custom HTTP headers to add to each request
  #headers:
  #  X-My-Header: Contents of the header

  # Proxy server url
  #proxy_url: http://proxy:3128

  # The number of times a particular Elasticsearch index operation is attempted. If
  # the indexing operation doesn't succeed after this many retries, the events are
  # dropped. The default is 3.
  #max_retries: 3

  # The maximum number of events to bulk in a single Elasticsearch bulk API index request.
  # The default is 50.
  #bulk_max_size: 50

  # Configure http request timeout before failing an request to Elasticsearch.
  #timeout: 90

  # Use SSL settings for HTTPS. Default is true.
  #ssl.enabled: true

  # Configure SSL verification mode. If `none` is configured, all server hosts
  # and certificates will be accepted. In this mode, SSL based connections are
  # susceptible to man-in-the-middle attacks. Use only for testing. Default is
  # `full`.
  #ssl.verification_mode: full

  # List of supported/valid TLS versions. By default all TLS versions 1.0 up to
  # 1.2 are enabled.
  #ssl.supported_protocols: [TLSv1.0, TLSv1.1, TLSv1.2]

  # SSL configuration. By default is off.
  # List of root certificates for HTTPS server verifications
  #ssl.certificate_authorities: ["/etc/pki/root/ca.pem"]

  # Certificate for SSL client authentication
  #ssl.certificate: "/etc/pki/client/cert.pem"

  # Client Certificate Key
  #ssl.key: "/etc/pki/client/cert.key"

  # Optional passphrase for decrypting the Certificate Key.
  #ssl.key_passphrase: ''

  # Configure cipher suites to be used for SSL connections
  #ssl.cipher_suites: []

  # Configure curve types for ECDHE based cipher suites
  #ssl.curve_types: []

  # Configure what types of renegotiation are supported. Valid options are
  # never, once, and freely. Default is never.
  #ssl.renegotiation: never


#----------------------------- Logstash output ---------------------------------
#output.logstash:
  # Boolean flag to enable or disable the output module.
  #enabled: true

  # The Logstash hosts
  #hosts: ["localhost:5044"]

  # Number of workers per Logstash host.
  #worker: 1

  # Set gzip compression level.
  #compression_level: 3

  # Optional maximum time to live for a connection to Logstash, after which the
  # connection will be re-established.  A value of `0s` (the default) will
  # disable this feature.
  #
  # Not yet supported for async connections (i.e. with the "pipelining" option set)
  #ttl: 30s

  # Optional load balance the events between the Logstash hosts. Default is false.
  #loadbalance: false

  # Number of batches to be sent asynchronously to logstash while processing
  # new batches.
  #pipelining: 5

  # If enabled only a subset of events in a batch of events is transferred per
  # transaction.  The number of events to be sent increases up to `bulk_max_size`
  # if no error is encountered.
  #slow_start: false

  # Optional index name. The default index name is set to apm
  # in all lowercase.
  #index: 'apm'

  # SOCKS5 proxy server URL
  #proxy_url: socks5://user:password@socks5-server:2233

  # Resolve names locally when using a proxy server. Defaults to false.
  #proxy_use_local_resolver: false

  # Enable SSL support. SSL is automatically enabled, if any SSL setting is set.
  #ssl.enabled: true

  # Configure SSL verification mode. If `none` is configured, all server hosts
  # and certificates will be accepted. In this mode, SSL based connections are
  # susceptible to man-in-the-middle attacks. Use only for testing. Default is
  # `full`.
  #ssl.verification_mode: full

  # List of supported/valid TLS versions. By default all TLS versions 1.0 up to
  # 1.2 are enabled.
  #ssl.supported_protocols: [TLSv1.0, TLSv1.1, TLSv1.2]

  # Optional SSL configuration options. SSL is off by default.
  # List of root certificates for HTTPS server verifications
  #ssl.certificate_authorities: ["/etc/pki/root/ca.pem"]

  # Certificate for SSL client authentication
  #ssl.certificate: "/etc/pki/client/cert.pem"

  # Client Certificate Key
  #ssl.key: "/etc/pki/client/cert.key"

  # Optional passphrase for decrypting the Certificate Key.
  #ssl.key_passphrase: ''

  # Configure cipher suites to be used for SSL connections
  #ssl.cipher_suites: []

  # Configure curve types for ECDHE based cipher suites
  #ssl.curve_types: []

  # Configure what types of renegotiation are supported. Valid options are
  # never, once, and freely. Default is never.
  #ssl.renegotiation: never

#------------------------------- Kafka output ----------------------------------
#output.kafka:
  # Boolean flag to enable or disable the output module.
  #enabled: true

  # The list of Kafka broker addresses from where to fetch the cluster metadata.
  # The cluster metadata contain the actual Kafka brokers events are published
  # to.
  #hosts: ["localhost:9092"]

  # The Kafka topic used for produced events. The setting can be a format string
  # using any event field. To set the topic from document type use `%{[type]}`.
  #topic: beats

  # The Kafka event key setting. Use format string to create unique event key.
  # By default no event key will be generated.
  #key: ''

  # The Kafka event partitioning strategy. Default hashing strategy is `hash`
  # using the `output.kafka.key` setting or randomly distributes events if
  # `output.kafka.key` is not configured.
  #partition.hash:
    # If enabled, events will only be published to partitions with reachable
    # leaders. Default is false.
    #reachable_only: false

    # Configure alternative event field names used to compute the hash value.
    # If empty `output.kafka.key` setting will be used.
    # Default value is empty list.
    #hash: []

  # Authentication details. Password is required if username is set.
  #username: ''
  #password: ''

  # Kafka version apm-server is assumed to run against. Defaults to the oldest
  # supported stable version (currently version 0.8.2.0)
  #version: 0.8.2

  # Metadata update configuration. Metadata do contain leader information
  # deciding which broker to use when publishing.
  #metadata:
    # Max metadata request retry attempts when cluster is in middle of leader
    # election. Defaults to 3 retries.
    #retry.max: 3

    # Waiting time between retries during leader elections. Default is 250ms.
    #retry.backoff: 250ms

    # Refresh metadata interval. Defaults to every 10 minutes.
    #refresh_frequency: 10m

  # The number of concurrent load-balanced Kafka output workers.
  #worker: 1

  # The number of times to retry publishing an event after a publishing failure.
  # After the specified number of retries, the events are typically dropped.
  # Some Beats, such as Filebeat, ignore the max_retries setting and retry until
  # all events are published.  Set max_retries to a value less than 0 to retry
  # until all events are published. The default is 3.
  #max_retries: 3

  # The maximum number of events to bulk in a single Kafka request. The default
  # is 2048.
  #bulk_max_size: 2048

  # The number of seconds to wait for responses from the Kafka brokers before
  # timing out. The default is 30s.
  #timeout: 30s

  # The maximum duration a broker will wait for number of required ACKs. The
  # default is 10s.
  #broker_timeout: 10s

  # The number of messages buffered for each Kafka broker. The default is 256.
  #channel_buffer_size: 256

  # The keep-alive period for an active network connection. If 0s, keep-alives
  # are disabled. The default is 0 seconds.
  #keep_alive: 0

  # Sets the output compression codec. Must be one of none, snappy and gzip. The
  # default is gzip.
  #compression: gzip

  # The maximum permitted size of JSON-encoded messages. Bigger messages will be
  # dropped. The default value is 1000000 (bytes). This value should be equal to
  # or less than the broker's message.max.bytes.
  #max_message_bytes: 1000000

  # The ACK reliability level required from broker. 0=no response, 1=wait for
  # local commit, -1=wait for all replicas to commit. The default is 1.  Note:
  # If set to 0, no ACKs are returned by Kafka. Messages might be lost silently
  # on error.
  #required_acks: 1

  # The configurable ClientID used for logging, debugging, and auditing
  # purposes.  The default is "beats".
  #client_id: beats

  # Enable SSL support. SSL is automatically enabled, if any SSL setting is set.
  #ssl.enabled: true

  # Optional SSL configuration options. SSL is off by default.
  # List of root certificates for HTTPS server verifications
  #ssl.certificate_authorities: ["/etc/pki/root/ca.pem"]

  # Configure SSL verification mode. If `none` is configured, all server hosts
  # and certificates will be accepted. In this mode, SSL based connections are
  # susceptible to man-in-the-middle attacks. Use only for testing. Default is
  # `full`.
  #ssl.verification_mode: full

  # List of supported/valid TLS versions. By default all TLS versions 1.0 up to
  # 1.2 are enabled.
  #ssl.supported_protocols: [TLSv1.0, TLSv1.1, TLSv1.2]

  # Certificate for SSL client authentication
  #ssl.certificate: "/etc/pki/client/cert.pem"

  # Client Certificate Key
  #ssl.key: "/etc/pki/client/cert.key"

  # Optional passphrase for decrypting the Certificate Key.
  #ssl.key_passphrase: ''

  # Configure cipher suites to be used for SSL connections
  #ssl.cipher_suites: []

  # Configure curve types for ECDHE based cipher suites
  #ssl.curve_types: []

  # Configure what types of renegotiation are supported. Valid options are
  # never, once, and freely. Default is never.
  #ssl.renegotiation: never

#------------------------------- Redis output ----------------------------------
#output.redis:
  # Boolean flag to enable or disable the output module.
  #enabled: true

  # The list of Redis servers to connect to. If load balancing is enabled, the
  # events are distributed to the servers in the list. If one server becomes
  # unreachable, the events are distributed to the reachable servers only.
  #hosts: ["localhost:6379"]

  # The Redis port to use if hosts does not contain a port number. The default
  # is 6379.
  #port: 6379

  # The name of the Redis list or channel the events are published to. The
  # default is apm-server.
  #key: apm-server

  # The password to authenticate with. The default is no authentication.
  #password:

  # The Redis database number where the events are published. The default is 0.
  #db: 0

  # The Redis data type to use for publishing events. If the data type is list,
  # the Redis RPUSH command is used. If the data type is channel, the Redis
  # PUBLISH command is used. The default value is list.
  #datatype: list

  # The number of workers to use for each host configured to publish events to
  # Redis. Use this setting along with the loadbalance option. For example, if
  # you have 2 hosts and 3 workers, in total 6 workers are started (3 for each
  # host).
  #worker: 1

  # If set to true and multiple hosts or workers are configured, the output
  # plugin load balances published events onto all Redis hosts. If set to false,
  # the output plugin sends all events to only one host (determined at random)
  # and will switch to another host if the currently selected one becomes
  # unreachable. The default value is true.
  #loadbalance: true

  # The Redis connection timeout in seconds. The default is 5 seconds.
  #timeout: 5s

  # The number of times to retry publishing an event after a publishing failure.
  # After the specified number of retries, the events are typically dropped.
  # Some Beats, such as Filebeat, ignore the max_retries setting and retry until
  # all events are published. Set max_retries to a value less than 0 to retry
  # until all events are published. The default is 3.
  #max_retries: 3

  # The maximum number of events to bulk in a single Redis request or pipeline.
  # The default is 2048.
  #bulk_max_size: 2048

  # The URL of the SOCKS5 proxy to use when connecting to the Redis servers. The
  # value must be a URL with a scheme of socks5://.
  #proxy_url:

  # This option determines whether Redis hostnames are resolved locally when
  # using a proxy. The default value is false, which means that name resolution
  # occurs on the proxy server.
  #proxy_use_local_resolver: false

  # Enable SSL support. SSL is automatically enabled, if any SSL setting is set.
  #ssl.enabled: true

  # Configure SSL verification mode. If `none` is configured, all server hosts
  # and certificates will be accepted. In this mode, SSL based connections are
  # susceptible to man-in-the-middle attacks. Use only for testing. Default is
  # `full`.
  #ssl.verification_mode: full

  # List of supported/valid TLS versions. By default all TLS versions 1.0 up to
  # 1.2 are enabled.
  #ssl.supported_protocols: [TLSv1.0, TLSv1.1, TLSv1.2]

  # Optional SSL configuration options. SSL is off by default.
  # List of root certificates for HTTPS server verifications
  #ssl.certificate_authorities: ["/etc/pki/root/ca.pem"]

  # Certificate for SSL client authentication
  #ssl.certificate: "/etc/pki/client/cert.pem"

  # Client Certificate Key
  #ssl.key: "/etc/pki/client/cert.key"

  # Optional passphrase for decrypting the Certificate Key.
  #ssl.key_passphrase: ''

  # Configure cipher suites to be used for SSL connections
  #ssl.cipher_suites: []

  # Configure curve types for ECDHE based cipher suites
  #ssl.curve_types: []

  # Configure what types of renegotiation are supported. Valid options are
  # never, once, and freely. Default is never.
  #ssl.renegotiation: never

#------------------------------- File output -----------------------------------
#output.file:
  # Boolean flag to enable or disable the output module.
  #enabled: true

  # Path to the directory where to save the generated files. The option is
  # mandatory.
  #path: "/tmp/apm-server"

  # Name of the generated files. The default is `apm-server` and it generates
  # files: `apm-server`, `apm-server.1`, `apm-server.2`, etc.
  #filename: apm-server

  # Maximum size in kilobytes of each file. When this size is reached, and on
  # every apm-server restart, the files are rotated. The default value is 10240
  # kB.
  #rotate_every_kb: 10000

  # Maximum number of files under path. When this number of files is reached,
  # the oldest file is deleted and the rest are shifted from last to first. The
  # default is 7 files.
  #number_of_files: 7

  # Permissions to use for file creation. The default is 0600.
  #permissions: 0600


#----------------------------- Console output ---------------------------------
#output.console:
  # Boolean flag to enable or disable the output module.
  #enabled: true

  # Pretty print json event
  #pretty: false

#================================= Paths ======================================

# The home path for the apm-server installation. This is the default base path
# for all other path settings and for miscellaneous files that come with the
# distribution (for example, the sample dashboards).
# If not set by a CLI flag or in the configuration file, the default for the
# home path is the location of the binary.
#path.home:

# The configuration path for the apm-server installation. This is the default
# base path for configuration files, including the main YAML configuration file
# and the Elasticsearch template file. If not set by a CLI flag or in the
# configuration file, the default for the configuration path is the home path.
#path.config: ${path.home}

# The data path for the apm-server installation. This is the default base path
# for all the files in which apm-server needs to store its data. If not set by a
# CLI flag or in the configuration file, the default for the data path is a data
# subdirectory inside the home path.
#path.data: ${path.home}/data

# The logs path for a apm-server installation. This is the default location for
# the Beat's log files. If not set by a CLI flag or in the configuration file,
# the default for the logs path is a logs subdirectory inside the home path.
#path.logs: ${path.home}/logs

#============================== Dashboards =====================================
# These settings control loading the sample dashboards to the Kibana index. Loading
# the dashboards are disabled by default and can be enabled either by setting the
# options here, or by using the `-setup` CLI flag or the `setup` command.
#setup.dashboards.enabled: false

# The directory from where to read the dashboards. The default is the `kibana`
# folder in the home path.
#setup.dashboards.directory: ${path.home}/kibana

# The URL from where to download the dashboards archive. It is used instead of
# the directory if it has a value.
#setup.dashboards.url:

# The file archive (zip file) from where to read the dashboards. It is used instead
# of the directory when it has a value.
#setup.dashboards.file:

# In case the archive contains the dashboards from multiple Beats, this lets you
# select which one to load. You can load all the dashboards in the archive by
# setting this to the empty string.
#setup.dashboards.beat: apm-server

# The name of the Kibana index to use for setting the configuration. Default is ".kibana"
#setup.dashboards.kibana_index: .kibana

# The Elasticsearch index name. This overwrites the index name defined in the
# dashboards and index pattern. Example: testbeat-*
#setup.dashboards.index:

# Always use the Kibana API for loading the dashboards instead of autodetecting
# how to install the dashboards by first querying Elasticsearch.
#setup.dashboards.always_kibana: false

#============================== Template =====================================

# A template is used to set the mapping in Elasticsearch
# By default template loading is enabled and the template is loaded.
# These settings can be adjusted to load your own template or overwrite existing ones.

# Set to false to disable template loading.
#setup.template.enabled: true

# Template name. By default the template name is "apm-%{[beat.version]}"
# The template name and pattern has to be set in case the elasticsearch index pattern is modified.
#setup.template.name: "apm-%{[beat.version]}"

# Template pattern. By default the template pattern is "-%{[beat.version]}-*" to apply to the default index settings.
# The first part is the version of the beat and then -* is used to match all daily indices.
# The template name and pattern has to be set in case the elasticsearch index pattern is modified.
#setup.template.pattern: "apm-%{[beat.version]}-*"

# Path to fields.yml file to generate the template
#setup.template.fields: "${path.config}/fields.yml"

# Overwrite existing template
#setup.template.overwrite: false

# Elasticsearch template settings
setup.template.settings:

  # A dictionary of settings to place into the settings.index dictionary
  # of the Elasticsearch template. For more details, please check
  # https://www.elastic.co/guide/en/elasticsearch/reference/current/mapping.html
  #index:
    #number_of_shards: 1
    #codec: best_compression
    #number_of_routing_shards: 30

  # A dictionary of settings for the _source field. For more details, please check
  # https://www.elastic.co/guide/en/elasticsearch/reference/current/mapping-source-field.html
  #_source:
    #enabled: false

#============================== Kibana =====================================

# Starting with Beats version 6.0.0, the dashboards are loaded via the Kibana API.
# This requires a Kibana endpoint configuration.
setup.kibana:

  # Kibana Host
  # Scheme and port can be left out and will be set to the default (http and 5601)
  # In case you specify and additional path, the scheme is required: http://localhost:5601/path
  # IPv6 addresses should always be defined as: https://[2001:db8::1]:5601
  #host: "localhost:5601"

  # Optional protocol and basic auth credentials.
  #protocol: "https"
  #username: "elastic"
  #password: "changeme"

  # Optional HTTP Path
  #path: ""

  # Use SSL settings for HTTPS. Default is true.
  #ssl.enabled: true

  # Configure SSL verification mode. If `none` is configured, all server hosts
  # and certificates will be accepted. In this mode, SSL based connections are
  # susceptible to man-in-the-middle attacks. Use only for testing. Default is
  # `full`.
  #ssl.verification_mode: full

  # List of supported/valid TLS versions. By default all TLS versions 1.0 up to
  # 1.2 are enabled.
  #ssl.supported_protocols: [TLSv1.0, TLSv1.1, TLSv1.2]

  # SSL configuration. By default is off.
  # List of root certificates for HTTPS server verifications
  #ssl.certificate_authorities: ["/etc/pki/root/ca.pem"]

  # Certificate for SSL client authentication
  #ssl.certificate: "/etc/pki/client/cert.pem"

  # Client Certificate Key
  #ssl.key: "/etc/pki/client/cert.key"

  # Optional passphrase for decrypting the Certificate Key.
  #ssl.key_passphrase: ''

  # Configure cipher suites to be used for SSL connections
  #ssl.cipher_suites: []

  # Configure curve types for ECDHE based cipher suites
  #ssl.curve_types: []



#================================ Logging ======================================
# There are four options for the log output: file, stderr, syslog, eventlog
# The file output is the default.

# Sets log level. The default log level is info.
# Available log levels are: error, warning, info, debug
#logging.level: info

# Enable debug output for selected components. To enable all selectors use ["*"]
# Other available selectors are "beat", "publish", "service"
# Multiple selectors can be chained.
#logging.selectors: [ ]

# Send all logging output to syslog. The default is false.
#logging.to_syslog: false

# Send all logging output to Windows Event Logs. The default is false.
#logging.to_eventlog: false

# If enabled, apm-server periodically logs its internal metrics that have changed
# in the last period. For each metric that changed, the delta from the value at
# the beginning of the period is logged. Also, the total values for
# all non-zero internal metrics are logged on shutdown. The default is true.
#logging.metrics.enabled: true

# The period after which to log the internal metrics. The default is 30s.
#logging.metrics.period: 30s

# Logging to rotating files. Set logging.to_files to false to disable logging to
# files.
logging.to_files: true
logging.files:
  # Configure the path where the logs are written. The default is the logs directory
  # under the home path (the binary location).
  #path: /var/log/apm-server

  # The name of the files where the logs are written to.
  #name: apm-server

  # Configure log file size limit. If limit is reached, log file will be
  # automatically rotated
  #rotateeverybytes: 10485760 # = 10MB

  # Number of rotated log files to keep. Oldest files will be deleted first.
  #keepfiles: 7

  # The permissions mask to apply when rotating log files. The default value is 0600.
  # Must be a valid Unix-style file permissions mask expressed in octal notation.
  #permissions: 0600

# Set to true to log messages in json format.
#logging.json: false<|MERGE_RESOLUTION|>--- conflicted
+++ resolved
@@ -20,18 +20,10 @@
   #ssl.enabled: false
   #ssl.certificate : "path/to/cert"
   #ssl.key : "path/to/private_key"
-<<<<<<< HEAD
   #ssl.key_passphrase: ""
-  #frontend.enabled: false
-
-  # Rate Limit per second and IP address
-  #frontend.rate_limit: 10
-=======
-
   #frontend:
     # Please be aware that frontend support is an experimental feature at the moment!
     #enabled: false
->>>>>>> 02314b6d
 
     # Rate Limit per second and IP address
     #rate_limit: 10
