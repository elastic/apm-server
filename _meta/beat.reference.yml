######################## APM Server Configuration #############################

############################# APM Server ######################################

apm-server:
  # Defines the host and port the server is listening on

  #host: "localhost:8200"
  #max_unzipped_size:
  #max_header_bytes:
  #read_timeout: 2s
  #write_timeout: 2s
  #shutdown_timeout: 5s
  #concurrent_requests: 20

  # Authorization token to be checked. If a token is set here the agents must
  # send their token in the following format: Authorization: Bearer <secret-token>
  #secret_token:

  #ssl.enabled: false
  #ssl.certificate : "path/to/cert"
  #ssl.key : "path/to/private_key"
<<<<<<< HEAD
  #ssl.key_passphrase: ""
  #frontend.enabled: false

  # Rate Limit per second and IP address
  #frontend.rate_limit: 10

  # Comma separated list of permitted origins for frontend. User-agents will send
  # a origin header that will be validated against this list.
  # An origin is made of a protocol scheme, host and port, without the url path.
  # Allowed origins in this setting can have * to match anything (eg.: http://*.example.com)
  # If an item in the list is a single *, everything will be allowed
  #frontend.allow_origins : *
=======

  #frontend:
    # Please be aware that frontend support is an experimental feature at the moment!
    #enabled: false

    # Rate Limit per second and IP address
    #rate_limit: 10

    # Comma separated list of permitted origins for frontend. User-agents will send
    # a origin header that will be validated against this list.
    # An origin is made of a protocol scheme, host and port, without the url path.
    # Allowed origins in this setting can have * to match anything (eg.: http://*.example.com)
    # If an item in the list is a single *, everything will be allowed
    #allow_origins : *

    #sourcemapping:
      #cache:
        #expiration: 300 #seconds
        #cleanup_interval: 600 #seconds
      # Sourcemaps are stored in the same index as transaction and error documents.
      # If the default index pattern at 'outputs.elasticsearch.index' is changed,
      # a matching index pattern needs to be specified here.
      # Note that an '*' is added automatically to this index pattern when querying for sourcemaps.
      #index: "apm"
>>>>>>> 02314b6d
<|MERGE_RESOLUTION|>--- conflicted
+++ resolved
@@ -20,21 +20,7 @@
   #ssl.enabled: false
   #ssl.certificate : "path/to/cert"
   #ssl.key : "path/to/private_key"
-<<<<<<< HEAD
   #ssl.key_passphrase: ""
-  #frontend.enabled: false
-
-  # Rate Limit per second and IP address
-  #frontend.rate_limit: 10
-
-  # Comma separated list of permitted origins for frontend. User-agents will send
-  # a origin header that will be validated against this list.
-  # An origin is made of a protocol scheme, host and port, without the url path.
-  # Allowed origins in this setting can have * to match anything (eg.: http://*.example.com)
-  # If an item in the list is a single *, everything will be allowed
-  #frontend.allow_origins : *
-=======
-
   #frontend:
     # Please be aware that frontend support is an experimental feature at the moment!
     #enabled: false
@@ -57,5 +43,4 @@
       # If the default index pattern at 'outputs.elasticsearch.index' is changed,
       # a matching index pattern needs to be specified here.
       # Note that an '*' is added automatically to this index pattern when querying for sourcemaps.
-      #index: "apm"
->>>>>>> 02314b6d
+      #index: "apm"