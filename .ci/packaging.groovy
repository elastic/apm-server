--- conflicted
+++ resolved
@@ -120,7 +120,6 @@
             }
           }
         }
-<<<<<<< HEAD
         stage('apmpackage') {
           options { skipDefaultCheckout() }
           when {
@@ -141,10 +140,7 @@
             }
           }
         }
-        stage('DRA') {
-=======
         stage('DRA Snapshot') {
->>>>>>> 89d339b5
           options { skipDefaultCheckout() }
           // The Unified Release process keeps moving branches as soon as a new
           // minor version is created, therefore old release branches won't be able
