#!/usr/bin/env groovy
@Library('apm@current') _

pipeline {
  agent none
  environment {
    REPO = 'apm-server'
    BASE_DIR = "src/github.com/elastic/${env.REPO}"
    SLACK_CHANNEL = '#apm-server'
    NOTIFY_TO = 'build-apm+apm-server@elastic.co'
    JOB_GCS_BUCKET = credentials('gcs-bucket')
    JOB_GCS_CREDENTIALS = 'apm-ci-gcs-plugin'
    DOCKER_SECRET = 'secret/apm-team/ci/docker-registry/prod'
    DOCKER_REGISTRY = 'docker.elastic.co'
    DRA_OUTPUT = 'release-manager.out'
    COMMIT = "${params?.COMMIT}"
    JOB_GIT_CREDENTIALS = "f6c7695a-671e-4f4f-a331-acdce44ff9ba"
  }
  options {
    timeout(time: 2, unit: 'HOURS')
    buildDiscarder(logRotator(numToKeepStr: '100', artifactNumToKeepStr: '30', daysToKeepStr: '30'))
    timestamps()
    ansiColor('xterm')
    disableResume()
    durabilityHint('PERFORMANCE_OPTIMIZED')
    rateLimitBuilds(throttle: [count: 60, durationName: 'hour', userBoost: true])
    quietPeriod(10)
  }
  parameters {
    string(name: 'COMMIT', defaultValue: '', description: 'The Git commit to be used (empty will checkout the latest commit)')
  }
  stages {
    stage('Filter build') {
      agent { label 'ubuntu-18 && immutable' }
      options { skipDefaultCheckout() }
      when {
        beforeAgent true
        anyOf {
          triggeredBy cause: "IssueCommentCause"
          expression {
            def ret = isUserTrigger() || isUpstreamTrigger()
            if(!ret){
              currentBuild.result = 'NOT_BUILT'
              currentBuild.description = "The build has been skipped"
              currentBuild.displayName = "#${BUILD_NUMBER}-(Skipped)"
              echo("the build has been skipped due the trigger is a branch scan and the allowed ones are manual, GitHub comment, and upstream job")
            }
            return ret
          }
        }
      }
      environment {
        PATH = "${env.PATH}:${env.WORKSPACE}/bin"
        HOME = "${env.WORKSPACE}"
      }
      stages {
        stage('Checkout') {
          options { skipDefaultCheckout() }
          steps {
            pipelineManager([ cancelPreviousRunningBuilds: [ when: 'PR' ] ])
            deleteDir()
            smartGitCheckout()
            stash(allowEmpty: true, name: 'source', useDefaultExcludes: false)
            // set environment variables globally since they are used afterwards but GIT_BASE_COMMIT won't
            // be available until gitCheckout is executed.
            setEnvVar('URI_SUFFIX', "commits/${env.GIT_BASE_COMMIT}")
            // JOB_GCS_BUCKET contains the bucket and some folders, let's build the folder structure
            setEnvVar('PATH_PREFIX', "${JOB_GCS_BUCKET.contains('/') ? JOB_GCS_BUCKET.substring(JOB_GCS_BUCKET.indexOf('/') + 1) + '/' + env.URI_SUFFIX : env.URI_SUFFIX}")
            setEnvVar('IS_BRANCH_AVAILABLE', isBranchUnifiedReleaseAvailable(env.BRANCH_NAME))
            dir("${BASE_DIR}"){
              setEnvVar('VERSION', sh(label: 'Get version', script: 'make get-version', returnStdout: true)?.trim())
              // The apmpackage stage gets triggered as described in https://github.com/elastic/apm-server/issues/6970
              setEnvVar('IS_APM_PACKAGE', isGitRegionMatch(patterns: [ '(cmd/version.go|apmpackage/.*|.ci/packaging.groovy)' ], comparator: 'regexp'))
            }
          }
        }
        stage('Package') {
          options { skipDefaultCheckout() }
          matrix {
            agent {
              label "${PLATFORM}"
            }
            axes {
              axis {
                name 'PLATFORM'
                values 'linux && immutable', 'arm'
              }
              axis {
                name 'TYPE'
                values 'snapshot', 'staging'
              }
            }
            stages {
              stage('Package') {
                options { skipDefaultCheckout() }
                environment {
                  PLATFORMS = "${isArm() ? 'linux/arm64' : ''}"
                  PACKAGES = "${isArm() ? 'docker' : ''}"
                }
                steps {
                  runIfNoMainAndNoStaging() {
                    runPackage(type: env.TYPE)
                  }
                }
              }
              stage('Publish') {
                options { skipDefaultCheckout() }
                steps {
                  runIfNoMainAndNoStaging() {
                    publishArtifacts(type: env.TYPE)
                  }
                }
              }
            }
          }
          post {
            failure {
              notifyStatus(subject: "[${env.REPO}@${env.BRANCH_NAME}] package failed.",
                           body: 'Contact the Productivity team [#observablt-robots] if you need further assistance.')
            }
          }
        }
<<<<<<< HEAD
<<<<<<< HEAD
=======
        stage('apmpackage') {
          options { skipDefaultCheckout() }
          when {
            // The apmpackage stage gets triggered as described in https://github.com/elastic/apm-server/issues/6970
            changeset pattern: '(cmd/version.go|apmpackage/.*|.ci/packaging.groovy)', comparator: 'REGEXP'
=======
        stage('apmpackage') {
          options { skipDefaultCheckout() }
          when {
            expression { return env.IS_APM_PACKAGE == "true" }
>>>>>>> 8059d2ca
          }
          steps {
            runWithMage() {
              sh(script: 'make build-package', label: 'make build-package')
              sh(label: 'package-storage-snapshot', script: 'make -C .ci/scripts package-storage-snapshot')
              withGitContext() {
                sh(label: 'create-package-storage-pull-request', script: 'make -C .ci/scripts create-package-storage-pull-request')
              }
            }
          }
          post {
            failure {
              notifyStatus(subject: "[${env.REPO}@${env.BRANCH_NAME}] apmpackage failed")
            }
          }
        }
<<<<<<< HEAD
>>>>>>> 03f30eed (ci: use changeset (#7997))
=======
>>>>>>> 8059d2ca
        stage('DRA Snapshot') {
          options { skipDefaultCheckout() }
          // The Unified Release process keeps moving branches as soon as a new
          // minor version is created, therefore old release branches won't be able
          // to use the release manager as their definition is removed.
          when {
            expression { return env.IS_BRANCH_AVAILABLE == "true" }
          }
          steps {
            runReleaseManager(type: 'snapshot', outputFile: env.DRA_OUTPUT)
          }
          post {
            failure {
              notifyStatus(analyse: true,
                           file: "${BASE_DIR}/${env.DRA_OUTPUT}",
                           subject: "[${env.REPO}@${env.BRANCH_NAME}] DRA failed.",
                           body: 'Contact the Release Platform team [#platform-release].')
            }
          }
        }
        stage('DRA Staging') {
          options { skipDefaultCheckout() }
          when {
            allOf {
              // The Unified Release process keeps moving branches as soon as a new
              // minor version is created, therefore old release branches won't be able
              // to use the release manager as their definition is removed.
              expression { return env.IS_BRANCH_AVAILABLE == "true" }
              not { branch 'main' }
            }
          }
          steps {
            runReleaseManager(type: 'staging', outputFile: env.DRA_OUTPUT)
          }
          post {
            failure {
              notifyStatus(analyse: true,
                           file: "${BASE_DIR}/${env.DRA_OUTPUT}",
                           subject: "[${env.REPO}@${env.BRANCH_NAME}] DRA failed.",
                           body: 'Contact the Release Platform team [#platform-release].')
            }
          }
        }
      }
    }
  }
  post {
    cleanup {
      notifyBuildResult(prComment: false)
    }
  }
}

def runReleaseManager(def args = [:]) {
  deleteDir()
  unstash 'source'
  def bucketLocation = getBucketLocation(args.type)
  googleStorageDownload(bucketUri: "${bucketLocation}/*",
                        credentialsId: "${JOB_GCS_CREDENTIALS}",
                        localDirectory: "${BASE_DIR}/build/distributions",
                        pathPrefix: "${env.PATH_PREFIX}/${args.type}")
  dir("${BASE_DIR}") {
    dockerLogin(secret: env.DOCKER_SECRET, registry: env.DOCKER_REGISTRY)
    sh(label: "prepare-release-manager-artifacts ${args.type}", script: ".ci/scripts/prepare-release-manager.sh ${args.type}")
    releaseManager(project: 'apm-server',
                   version: env.VERSION,
                   type: args.type,
                   artifactsFolder: 'build/distributions',
                   outputFile: args.outputFile)
  }
}

def runWithMage(Closure body) {
  deleteDir()
  unstash 'source'
  dir("${BASE_DIR}"){
    withMageEnv() {
      body()
    }
  }
}

def runPackage(def args = [:]) {
  def type = args.type
  def makeGoal = 'release-manager-snapshot'
  if (type.equals('staging')) {
    makeGoal = 'release-manager-release'
  }
  runWithMage() {
    sh(label: "make ${makeGoal}", script: "make ${makeGoal}")
  }
}

def publishArtifacts(def args = [:]) {
  def bucketLocation = getBucketLocation(args.type)
  // Copy those files to another location with the sha commit to test them afterward.
  googleStorageUpload(bucket: "${bucketLocation}",
    credentialsId: "${JOB_GCS_CREDENTIALS}",
    pathPrefix: "${BASE_DIR}/build/distributions/",
    pattern: "${BASE_DIR}/build/distributions/**/*",
    sharedPublicly: true,
    showInline: true)
  // Copy the dependencies files if no ARM
  whenFalse(isArm()) {
    googleStorageUpload(bucket: "${bucketLocation}",
      credentialsId: "${JOB_GCS_CREDENTIALS}",
      pathPrefix: "${BASE_DIR}/build/",
      pattern: "${BASE_DIR}/build/dependencies.csv",
      sharedPublicly: true,
      showInline: true)
  }
}

def getBucketLocation(type) {
  return "gs://${JOB_GCS_BUCKET}/${URI_SUFFIX}/${type}"
}

def notifyStatus(def args = [:]) {
  def releaseManagerFile = args.get('file', '')
  def analyse = args.get('analyse', false)
  def subject = args.get('subject', '')
  def body = args.get('body', '')
  releaseManagerNotification(file: releaseManagerFile,
                             analyse: analyse,
                             slackChannel: "${env.SLACK_CHANNEL}",
                             slackColor: 'danger',
                             slackCredentialsId: 'jenkins-slack-integration-token',
                             to: "${env.NOTIFY_TO}",
                             subject: subject,
                             body: "Build: (<${env.RUN_DISPLAY_URL}|here>).\n ${body}")
}

def runIfNoMainAndNoStaging(Closure body) {
  if (env.BRANCH_NAME.equals('main') && env.TYPE == 'staging') {
    echo 'INFO: staging artifacts for the main branch are not required.'
  } else {
    body()
  }
}

/**
* Prepare the context to be able to create the branch, push the changes and create the pull request
*
* NOTE: This particular implementation requires to checkout with the step gitCheckout
*/
def withGitContext(Closure body) {
  setupAPMGitEmail(global: true)
  // get the the workspace for the package-storage repository
  setEnvVar('PACKAGE_STORAGE_LOCATION', sh(label: 'get-package-storage-location', script: 'make --no-print-directory -C .ci/scripts get-package-storage-location', returnStdout: true)?.trim())
  withCredentials([usernamePassword(credentialsId: '2a9602aa-ab9f-4e52-baf3-b71ca88469c7-UserAndToken',
                                    passwordVariable: 'GITHUB_TOKEN', usernameVariable: 'GITHUB_USER')]) {
    try {
      echo("env.PACKAGE_STORAGE_LOCATION=${env.PACKAGE_STORAGE_LOCATION}")
      // within the package-storage workspace then configure the credentials to be able to push the changes
      dir(env.PACKAGE_STORAGE_LOCATION) {
        sh(label: 'List files', script: 'ls -1')
        sh(label: 'Setup git context', script: """git config remote.origin.url "https://${GITHUB_USER}:${GITHUB_TOKEN}@github.com/${ORG_NAME}/package-storage.git" """)
      }
      // run the given body to prepare the changes and push the changes
      withGhEnv(version: '2.4.0') {
        body()
      }
    } finally {
      dir(env.PACKAGE_STORAGE_LOCATION) {
        sh(label: 'Rollback git context', script: """git config remote.origin.url "https://github.com/${ORG_NAME}/package-storage.git" """)
      }
    }
  }
}

def smartGitCheckout() {
  // Checkout the given commit
  if (env.COMMIT?.trim()) {
    gitCheckout(basedir: "${BASE_DIR}",
                branch: "${env.COMMIT}",
                credentialsId: "${JOB_GIT_CREDENTIALS}",
                repo: "https://github.com/elastic/${REPO}.git")
  } else {
    gitCheckout(basedir: "${BASE_DIR}",
                githubNotifyFirstTimeContributor: false,
                shallow: false)
  }
}<|MERGE_RESOLUTION|>--- conflicted
+++ resolved
@@ -120,20 +120,11 @@
             }
           }
         }
-<<<<<<< HEAD
-<<<<<<< HEAD
-=======
         stage('apmpackage') {
           options { skipDefaultCheckout() }
           when {
             // The apmpackage stage gets triggered as described in https://github.com/elastic/apm-server/issues/6970
             changeset pattern: '(cmd/version.go|apmpackage/.*|.ci/packaging.groovy)', comparator: 'REGEXP'
-=======
-        stage('apmpackage') {
-          options { skipDefaultCheckout() }
-          when {
-            expression { return env.IS_APM_PACKAGE == "true" }
->>>>>>> 8059d2ca
           }
           steps {
             runWithMage() {
@@ -150,10 +141,6 @@
             }
           }
         }
-<<<<<<< HEAD
->>>>>>> 03f30eed (ci: use changeset (#7997))
-=======
->>>>>>> 8059d2ca
         stage('DRA Snapshot') {
           options { skipDefaultCheckout() }
           // The Unified Release process keeps moving branches as soon as a new
