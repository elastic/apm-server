--- conflicted
+++ resolved
@@ -121,23 +121,9 @@
             DRA_OUTPUT = 'release-manager-report.out'
           }
           steps {
-<<<<<<< HEAD
-            googleStorageDownload(bucketUri: "gs://${JOB_GCS_BUCKET}/${URI_SUFFIX}/*",
-                                  credentialsId: "${JOB_GCS_CREDENTIALS}",
-                                  localDirectory: "${BASE_DIR}/build/distributions",
-                                  pathPrefix: env.PATH_PREFIX)
-            dir("${BASE_DIR}") {
-              dockerLogin(secret: env.DOCKER_SECRET, registry: env.DOCKER_REGISTRY)
-              script {
-                getVaultSecret.readSecretWrapper {
-                  sh(label: 'release-manager.sh', script: ".ci/scripts/release-manager.sh | tee ${env.DRA_OUTPUT}")
-                }
-              }
-=======
             releaseManager(type: 'snapshot')
             whenFalse(env.BRANCH_NAME.equals('main')) {
               releaseManager(type: 'staging')
->>>>>>> da121848
             }
           }
           post {
@@ -170,7 +156,7 @@
     dockerLogin(secret: env.DOCKER_SECRET, registry: env.DOCKER_REGISTRY)
     script {
       getVaultSecret.readSecretWrapper {
-        sh(label: 'release-manager.sh', script: ".ci/scripts/release-manager.sh ${args.type}")
+        sh(label: 'release-manager.sh', script: ".ci/scripts/release-manager.sh ${args.type} | tee ${env.DRA_OUTPUT}")
       }
     }
   }
@@ -216,7 +202,6 @@
 }
 
 def notifyStatus(def args = [:]) {
-<<<<<<< HEAD
   def releaseManagerFile = args.get('file', '')
   def analyse = args.get('analyse', false)
   def subject = args.get('subject', '')
@@ -228,13 +213,6 @@
                              to: "${env.NOTIFY_TO}",
                              subject: subject,
                              body: "Build: (<${env.RUN_DISPLAY_URL}|here>)")
-=======
-  releaseNotification(slackChannel: "${env.SLACK_CHANNEL}",
-                      slackColor: args.slackStatus,
-                      slackCredentialsId: 'jenkins-slack-integration-token',
-                      to: "${env.NOTIFY_TO}",
-                      subject: args.subject,
-                      body: args.body)
 }
 
 def runIfNoMainAndNoStaging(Closure body) {
@@ -243,5 +221,4 @@
   } else {
     body()
   }
->>>>>>> da121848
 }