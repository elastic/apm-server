--- conflicted
+++ resolved
@@ -119,17 +119,13 @@
             }
           }
         }
-<<<<<<< HEAD
         stage('DRA combine') {
-=======
-        stage('DRA') {
           // The Unified Release process keeps moving branches as soon as a new
           // minor version is created, therefore old release branches won't be able
           // to use the release manager as their definition is removed.
           when {
             expression { return env.IS_BRANCH_AVAILABLE == "true" }
           }
->>>>>>> 826bc5a6
           steps {
             googleStorageDownload(bucketUri: "gs://${JOB_GCS_BUCKET}/${URI_SUFFIX}/*",
                                   credentialsId: "${JOB_GCS_CREDENTIALS}",
@@ -138,11 +134,23 @@
           }
         }
         stage('DRA-snapshot') {
+          // The Unified Release process keeps moving branches as soon as a new
+          // minor version is created, therefore old release branches won't be able
+          // to use the release manager as their definition is removed.
+          when {
+            expression { return env.IS_BRANCH_AVAILABLE == "true" }
+          }
           steps {
             releaseManager(type: 'snapshot')
           }
         }
         stage('DRA-staging') {
+          // The Unified Release process keeps moving branches as soon as a new
+          // minor version is created, therefore old release branches won't be able
+          // to use the release manager as their definition is removed.
+          when {
+            expression { return env.IS_BRANCH_AVAILABLE == "true" }
+          }
           when {
             not { branch 'main' }
           }
