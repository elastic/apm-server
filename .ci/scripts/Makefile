--- conflicted
+++ resolved
@@ -32,9 +32,6 @@
 		git remote -v ; \
 		echo "INFO: push branch" ; \
 		git push --set-upstream origin $(PACKAGE_STORAGE_BRANCH) ; \
-<<<<<<< HEAD
-		echo "INFO: create pull request"
-=======
 		echo "INFO: create pull request" ; \
 		gh pr create \
 			--title "Publish apm-$(APM_SERVER_VERSION)" \
@@ -42,7 +39,6 @@
 			--label automation \
 			--base snapshot \
 			--head $(PACKAGE_STORAGE_BRANCH)
->>>>>>> a7af7911
 
 ## get-package-storage-location : Get the package storage location
 .PHONY: get-package-storage-location
