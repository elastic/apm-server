#!/usr/bin/env bash
#
# This script is executed by the DRA stage.
# It requires the below environment variables:
# - BRANCH_NAME
# - VAULT_ADDR
# - VAULT_ROLE_ID
# - VAULT_SECRET_ID
# It can be published as snapshot or staging, for such you uses
# the paramater $0 "snapshot" or $0 "staging"
#
set -uexo pipefail

<<<<<<< HEAD
readonly TYPE=${1:-snapshot}
=======
source /usr/local/bin/bash_standard_lib.sh
>>>>>>> 826bc5a6

# set required permissions on artifacts and directory
chmod -R a+r build/distributions/*
chmod -R a+w build/distributions

# rename dependencies.csv to the name expected by release-manager.
VERSION=$(make get-version)
FINAL_VERSION=$VERSION-SNAPSHOT
if [ "$TYPE" != "snapshot" ] ; then
  FINAL_VERSION=$VERSION
fi
mv build/distributions/dependencies.csv \
   build/distributions/dependencies-"$FINAL_VERSION".csv

# rename docker files to support the unified release format.
# TODO: this could be supported by the package system itself
#       or the unified release process the one to do the transformation
for i in build/distributions/*linux-arm64.docker.tar.gz*
do
    mv "$i" "${i/linux-arm64.docker.tar.gz/docker-image-arm64.tar.gz}"
done

for i in build/distributions/*linux-amd64.docker.tar.gz*
do
    mv "$i" "${i/linux-amd64.docker.tar.gz/docker-image.tar.gz}"
done

# ensure the latest image has been pulled
IMAGE=docker.elastic.co/infra/release-manager:latest
(retry 3 docker pull --quiet "${IMAGE}") || echo "Error pulling ${IMAGE} Docker image, we continue"
docker images --filter=reference=$IMAGE

# Generate checksum files and upload to GCS
docker run --rm \
  --name release-manager \
  -e VAULT_ADDR \
  -e VAULT_ROLE_ID \
  -e VAULT_SECRET_ID \
  --mount type=bind,readonly=false,src="$PWD",target=/artifacts \
  "$IMAGE" \
    cli collect \
      --project apm-server \
      --branch "$BRANCH_NAME" \
      --commit "$(git rev-parse HEAD)" \
<<<<<<< HEAD
      --workflow "$TYPE" \
      --artifact-set main
=======
      --workflow "snapshot" \
      --artifact-set main \
      --version "${VERSION}"
>>>>>>> 826bc5a6
<|MERGE_RESOLUTION|>--- conflicted
+++ resolved
@@ -11,11 +11,8 @@
 #
 set -uexo pipefail
 
-<<<<<<< HEAD
 readonly TYPE=${1:-snapshot}
-=======
 source /usr/local/bin/bash_standard_lib.sh
->>>>>>> 826bc5a6
 
 # set required permissions on artifacts and directory
 chmod -R a+r build/distributions/*
@@ -60,11 +57,6 @@
       --project apm-server \
       --branch "$BRANCH_NAME" \
       --commit "$(git rev-parse HEAD)" \
-<<<<<<< HEAD
       --workflow "$TYPE" \
-      --artifact-set main
-=======
-      --workflow "snapshot" \
       --artifact-set main \
-      --version "${VERSION}"
->>>>>>> 826bc5a6
+      --version "${VERSION}"