--- conflicted
+++ resolved
@@ -13,11 +13,7 @@
           discover-pr-forks-trust: permission
           discover-pr-origin: merge-current
           discover-tags: false
-<<<<<<< HEAD
-          head-filter-regex: '^(main|PR-.*)$'
-=======
-          head-filter-regex: '^(main|master|7\.1[6789]|8\.\d+|PR-.*)$'
->>>>>>> 73f2c8d4
+          head-filter-regex: '^(main|7\.1[6789]|8\.\d+|PR-.*)$'
           notification-context: 'update-beats'
           repo: apm-server
           repo-owner: elastic
