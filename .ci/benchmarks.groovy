--- conflicted
+++ resolved
@@ -49,12 +49,7 @@
         TF_VAR_REPO = "${REPO}"
         //todo remove
         TF_LOG = "INFO"
-<<<<<<< HEAD
         GOBENCH_INDEX = "apmbench-v2-${BRANCH_NAME_LOWER_CASE}"
-        GOBENCH_TAGS = ""
-=======
-        GOBENCH_INDEX = "gobench-v2-${BRANCH_NAME_LOWER_CASE}"
->>>>>>> 27ba4b08
         //Benchmark options
         BENCHMARK_WARMUP = "5000"
         BENCHMARK_COUNT = "1"
