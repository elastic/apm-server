# APM Server (Alpha)

The APM Server receives data from the Elastic APM agents and stores the data into Elasticsearch. The APM Server and the
APM agents are currently in alpha and under heavy development which might result in breaking changes. If you are trying out APM and have feedback or problems, please post them on the [Discuss forum](https://discuss.elastic.co/c/apm). 

[Read the alpha blog post](https://www.elastic.co/blog/elastic-apm-enters-alpha).

## Getting Started

<<<<<<< HEAD
To run Elastic APM for your own applications you need the following setup:

* Install & run [Elasticsearch](https://www.elastic.co/guide/en/elasticsearch/reference/6.0/_installation.html) and [Kibana](https://www.elastic.co/guide/en/kibana/6.0/install.html)
* Install, build and run the [APM Server](#apm-server-development)
* Install the [Node.js](https://github.com/elastic/apm-agent-nodejs) or [Python](https://github.com/elastic/apm-agent-python) APM Agent. The agents are libraries in your application that run inside of your application process.
* [Load UI dashboards](#load-dashboards) into Kibana. The dashboards will give you an overview of application response times, requests per minutes, error occurrences and more.

By default the agents send data to localhost, the APM Server listens on localhost and sends data to Elasticsearch on localhost.
If your setups involves multiple hosts, you need to adjust the configuration options accordingly.

## Load Dashboards

The current UI consists of pre-built, customizable Kibana dashboards. The dashboards are shipped with the APM Server. To install, run the following command:

```
./apm-server setup
```

Here's a screenshot of one of the dashboards:

![Kibana APM dashboard](https://cldup.com/fBs7ofUk3X.png)
=======
To get started with APM please see our [Getting Started Guide](https://www.elastic.co/guide/en/apm/get-started).
>>>>>>> 2f889678

## APM Server Development

### Requirements

* [Golang](https://golang.org/dl/) 1.8.3

### Install

+ Fork the repo with the Github interface and clone it:

```
cd ${GOPATH}/src/github.com/elastic/
git clone git@github.com:[USER]/apm-server.git
```
Note that it should be cloned from the fork (replace [USER] with your Github user), not from origin.

+ Add the upstream remote:
```git remote add elastic git@github.com:elastic/apm-server.git```

### Build

To build the binary for APM Server run the command below. This will generate a binary
in the same directory with the name apm-server.

```
make
```

You also need to create all files needed by the APM Server by running the additional command below. 

```
make update
```


### Run

To run APM Server with debugging output enabled, run:

```
./apm-server -c apm-server.yml -e -d "*"
```

### Testing
For Testing check out the [testing guide](TESTING.md)

### Update

Each beat has a template for the mapping in elasticsearch and a documentation for the fields
which is automatically generated based on `etc/fields.yml`.
To generate etc/apm-server.template.json and etc/apm-server.asciidoc

```
make update
```

### Cleanup

To clean APM Server source code, run the following commands:

```
make fmt
```

To clean up the build directory and generated artifacts, run:

```
make clean
```

For further development, check out the [beat developer guide](https://www.elastic.co/guide/en/beats/libbeat/current/new-beat.html).

## Packaging

The beat frameworks provides tools to crosscompile and package your beat for different platforms. This requires [docker](https://www.docker.com/) and vendoring as described above. To build packages of your beat, run the following command:

```
make package
```

This will fetch and create all images required for the build process. The hole process to finish can take several minutes.

## Update Dependencies

The `apm-server` has two types of dependencies:

* Golang packages managed with `govendor`
* Beats framework managed with `cd _beats && sh update.sh`

It is recommended to keep the version of the beats framework and libbeat in sync. To make an update of both, run `make update-beats`.

### Govendor

For details on [govendor](https://github.com/kardianos/govendor) check the docs [here](https://github.com/kardianos/govendor).

To update beats to the most recent version from your go path for example use: `govendor fetch github.com/elastic/beats/...`.
Govendor will automatically pick the files needed.

### Framework Update

To update the beats framework run `make update-beats`. This will fetch the most recent version of beats from master and copy
the files which are needed for the framework part to the `_beats` directory. These are files like libbeat config files and
scripts which are used for testing or packaging.

To update the dependency to a specific commit or branch run command as following:

```
BEATS_VERSION=f240148065af94d55c5149e444482b9635801f27 make update-beats
```

## Documentation
The [Documentation](docs/index.asciidoc) for the Intake-API and Elasticsearch can be found in `docs/data`. 

## Help

`make help`<|MERGE_RESOLUTION|>--- conflicted
+++ resolved
@@ -7,31 +7,7 @@
 
 ## Getting Started
 
-<<<<<<< HEAD
-To run Elastic APM for your own applications you need the following setup:
-
-* Install & run [Elasticsearch](https://www.elastic.co/guide/en/elasticsearch/reference/6.0/_installation.html) and [Kibana](https://www.elastic.co/guide/en/kibana/6.0/install.html)
-* Install, build and run the [APM Server](#apm-server-development)
-* Install the [Node.js](https://github.com/elastic/apm-agent-nodejs) or [Python](https://github.com/elastic/apm-agent-python) APM Agent. The agents are libraries in your application that run inside of your application process.
-* [Load UI dashboards](#load-dashboards) into Kibana. The dashboards will give you an overview of application response times, requests per minutes, error occurrences and more.
-
-By default the agents send data to localhost, the APM Server listens on localhost and sends data to Elasticsearch on localhost.
-If your setups involves multiple hosts, you need to adjust the configuration options accordingly.
-
-## Load Dashboards
-
-The current UI consists of pre-built, customizable Kibana dashboards. The dashboards are shipped with the APM Server. To install, run the following command:
-
-```
-./apm-server setup
-```
-
-Here's a screenshot of one of the dashboards:
-
-![Kibana APM dashboard](https://cldup.com/fBs7ofUk3X.png)
-=======
 To get started with APM please see our [Getting Started Guide](https://www.elastic.co/guide/en/apm/get-started).
->>>>>>> 2f889678
 
 ## APM Server Development
 
